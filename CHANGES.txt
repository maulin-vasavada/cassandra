2.1.1
 * (cqlsh): Show progress of COPY operations (CASSANDRA-7789)
 * Add syntax to remove multiple elements from a map (CASSANDRA-6599)
 * Support non-equals conditions in lightweight transactions (CASSANDRA-6839)
 * Add IF [NOT] EXISTS to create/drop triggers (CASSANDRA-7606)
 * (cqlsh) Display the current logged-in user (CASSANDRA-7785)
 * (cqlsh) Don't ignore CTRL-C during COPY FROM execution (CASSANDRA-7815)
 * (cqlsh) Order UDTs according to cross-type dependencies in DESCRIBE
   output (CASSANDRA-7659)
 * (cqlsh) Fix handling of CAS statement results (CASSANDRA-7671)
 * (cqlsh) COPY TO/FROM improvements (CASSANDRA-7405)
 * Support list index operations with conditions (CASSANDRA-7499)
 * Add max live/tombstoned cells to nodetool cfstats output (CASSANDRA-7731)
 * Validate IPv6 wildcard addresses properly (CASSANDRA-7680)
 * (cqlsh) Error when tracing query (CASSANDRA-7613)
 * Avoid IOOBE when building SyntaxError message snippet (CASSANDRA-7569)
 * SSTableExport uses correct validator to create string representation of partition
   keys (CASSANDRA-7498)
 * Avoid NPEs when receiving type changes for an unknown keyspace (CASSANDRA-7689)
 * Add support for custom 2i validation (CASSANDRA-7575)
 * Pig support for hadoop CqlInputFormat (CASSANDRA-6454)
 * Add listen_interface and rpc_interface options (CASSANDRA-7417)
 * Improve schema merge performance (CASSANDRA-7444)
 * Adjust MT depth based on # of partition validating (CASSANDRA-5263)
 * Optimise NativeCell comparisons (CASSANDRA-6755)
 * Configurable client timeout for cqlsh (CASSANDRA-7516)
 * Include snippet of CQL query near syntax error in messages (CASSANDRA-7111)
Merged from 2.0:
 * Explicitly disallow mixing multi-column and single-column
   relations on clustering columns (CASSANDRA-7711)
 * Better error message when condition is set on PK column (CASSANDRA-7804)
 * Don't send schema change responses and events for no-op DDL
   statements (CASSANDRA-7600)
 * (Hadoop) fix cluster initialisation for a split fetching (CASSANDRA-7774)
 * Throw InvalidRequestException when queries contain relations on entire
   collection columns (CASSANDRA-7506)
 * (cqlsh) enable CTRL-R history search with libedit (CASSANDRA-7577)
 * (Hadoop) allow ACFRW to limit nodes to local DC (CASSANDRA-7252)
 * (cqlsh) cqlsh should automatically disable tracing when selecting
   from system_traces (CASSANDRA-7641)
 * (Hadoop) Add CqlOutputFormat (CASSANDRA-6927)
 * Don't depend on cassandra config for nodetool ring (CASSANDRA-7508)
 * (cqlsh) Fix failing cqlsh formatting tests (CASSANDRA-7703)
 * Fix IncompatibleClassChangeError from hadoop2 (CASSANDRA-7229)
 * Add 'nodetool sethintedhandoffthrottlekb' (CASSANDRA-7635)
 * (cqlsh) Add tab-completion for CREATE/DROP USER IF [NOT] EXISTS (CASSANDRA-7611)
 * Catch errors when the JVM pulls the rug out from GCInspector (CASSANDRA-5345)
 * cqlsh fails when version number parts are not int (CASSANDRA-7524)
Merged from 1.2:
 * Improve PasswordAuthenticator default super user setup (CASSANDRA-7788)


2.1.0
 * (cqlsh) Removed "ALTER TYPE <name> RENAME TO <name>" from tab-completion
   (CASSANDRA-7895)
 * Fixed IllegalStateException in anticompaction (CASSANDRA-7892)
 * cqlsh: DESCRIBE support for frozen UDTs, tuples (CASSANDRA-7863)
 * Avoid exposing internal classes over JMX (CASSANDRA-7879)
 * Add null check for keys when freezing collection (CASSANDRA-7869)
<<<<<<< HEAD
=======
 * Improve stress workload realism (CASSANDRA-7519)

2.1.0-rc7
>>>>>>> 0580fb2b
 * Add frozen keyword and require UDT to be frozen (CASSANDRA-7857)
 * Track added sstable size correctly (CASSANDRA-7239)
 * (cqlsh) Fix case insensitivity (CASSANDRA-7834)
 * Fix failure to stream ranges when moving (CASSANDRA-7836)
 * Correctly remove tmplink files (CASSANDRA-7803)
 * (cqlsh) Fix column name formatting for functions, CAS operations,
   and UDT field selections (CASSANDRA-7806)
 * (cqlsh) Fix COPY FROM handling of null/empty primary key
   values (CASSANDRA-7792)
 * Fix ordering of static cells (CASSANDRA-7763)
Merged from 2.0:
 * Forbid re-adding dropped counter columns (CASSANDRA-7831)
 * Fix CFMetaData#isThriftCompatible() for PK-only tables (CASSANDRA-7832)
 * Always reject inequality on the partition key without token()
   (CASSANDRA-7722)
 * Always send Paxos commit to all replicas (CASSANDRA-7479)
 * Make disruptor_thrift_server invocation pool configurable (CASSANDRA-7594)
 * Make repair no-op when RF=1 (CASSANDRA-7864)


2.0.10
 * Don't send schema change responses and events for no-op DDL
   statements (CASSANDRA-7600)
 * (Hadoop) fix cluster initialisation for a split fetching (CASSANDRA-7774)
 * Configure system.paxos with LeveledCompactionStrategy (CASSANDRA-7753)
 * Fix ALTER clustering column type from DateType to TimestampType when
   using DESC clustering order (CASSANRDA-7797)
 * Throw EOFException if we run out of chunks in compressed datafile
   (CASSANDRA-7664)
 * Fix PRSI handling of CQL3 row markers for row cleanup (CASSANDRA-7787)
 * Fix dropping collection when it's the last regular column (CASSANDRA-7744)
 * Properly reject operations on list index with conditions (CASSANDRA-7499)
 * Make StreamReceiveTask thread safe and gc friendly (CASSANDRA-7795)
 * Validate empty cell names from counter updates (CASSANDRA-7798)
Merged from 1.2:
 * Don't allow compacted sstables to be marked as compacting (CASSANDRA-7145)
 * Track expired tombstones (CASSANDRA-7810)


2.1.0-rc6
 * Fix OOM issue from netty caching over time (CASSANDRA-7743)
 * json2sstable couldn't import JSON for CQL table (CASSANDRA-7477)
 * Invalidate all caches on table drop (CASSANDRA-7561)
 * Skip strict endpoint selection for ranges if RF == nodes (CASSANRA-7765)
 * Fix Thrift range filtering without 2ary index lookups (CASSANDRA-7741)
 * Add tracing entries about concurrent range requests (CASSANDRA-7599)
 * (cqlsh) Fix DESCRIBE for NTS keyspaces (CASSANDRA-7729)
 * Remove netty buffer ref-counting (CASSANDRA-7735)
 * Pass mutated cf to index updater for use by PRSI (CASSANDRA-7742)
 * Include stress yaml example in release and deb (CASSANDRA-7717)
 * workaround for netty issue causing corrupted data off the wire (CASSANDRA-7695)
 * cqlsh DESC CLUSTER fails retrieving ring information (CASSANDRA-7687)
 * Fix binding null values inside UDT (CASSANDRA-7685)
 * Fix UDT field selection with empty fields (CASSANDRA-7670)
 * Bogus deserialization of static cells from sstable (CASSANDRA-7684)
 * Fix NPE on compaction leftover cleanup for dropped table (CASSANDRA-7770)
Merged from 2.0:
 * (cqlsh) Wait up to 10 sec for a tracing session (CASSANDRA-7222)
 * Fix NPE in FileCacheService.sizeInBytes (CASSANDRA-7756)
 * Remove duplicates from StorageService.getJoiningNodes (CASSANDRA-7478)
 * Clone token map outside of hot gossip loops (CASSANDRA-7758)
 * Fix MS expiring map timeout for Paxos messages (CASSANDRA-7752)
 * Do not flush on truncate if durable_writes is false (CASSANDRA-7750)
 * Give CRR a default input_cql Statement (CASSANDRA-7226)
 * Better error message when adding a collection with the same name
   than a previously dropped one (CASSANDRA-6276)
 * Fix validation when adding static columns (CASSANDRA-7730)
 * (Thrift) fix range deletion of supercolumns (CASSANDRA-7733)
 * Fix potential AssertionError in RangeTombstoneList (CASSANDRA-7700)
 * Validate arguments of blobAs* functions (CASSANDRA-7707)
 * Fix potential AssertionError with 2ndary indexes (CASSANDRA-6612)
 * Avoid logging CompactionInterrupted at ERROR (CASSANDRA-7694)
 * Minor leak in sstable2jon (CASSANDRA-7709)
 * Add cassandra.auto_bootstrap system property (CASSANDRA-7650)
 * Update java driver (for hadoop) (CASSANDRA-7618)
 * Remove CqlPagingRecordReader/CqlPagingInputFormat (CASSANDRA-7570)
 * Support connecting to ipv6 jmx with nodetool (CASSANDRA-7669)


2.1.0-rc5
 * Reject counters inside user types (CASSANDRA-7672)
 * Switch to notification-based GCInspector (CASSANDRA-7638)
 * (cqlsh) Handle nulls in UDTs and tuples correctly (CASSANDRA-7656)
 * Don't use strict consistency when replacing (CASSANDRA-7568)
 * Fix min/max cell name collection on 2.0 SSTables with range
   tombstones (CASSANDRA-7593)
 * Tolerate min/max cell names of different lengths (CASSANDRA-7651)
 * Filter cached results correctly (CASSANDRA-7636)
 * Fix tracing on the new SEPExecutor (CASSANDRA-7644)
 * Remove shuffle and taketoken (CASSANDRA-7601)
 * Clean up Windows batch scripts (CASSANDRA-7619)
 * Fix native protocol drop user type notification (CASSANDRA-7571)
 * Give read access to system.schema_usertypes to all authenticated users
   (CASSANDRA-7578)
 * (cqlsh) Fix cqlsh display when zero rows are returned (CASSANDRA-7580)
 * Get java version correctly when JAVA_TOOL_OPTIONS is set (CASSANDRA-7572)
 * Fix NPE when dropping index from non-existent keyspace, AssertionError when
   dropping non-existent index with IF EXISTS (CASSANDRA-7590)
 * Fix sstablelevelresetter hang (CASSANDRA-7614)
 * (cqlsh) Fix deserialization of blobs (CASSANDRA-7603)
 * Use "keyspace updated" schema change message for UDT changes in v1 and
   v2 protocols (CASSANDRA-7617)
 * Fix tracing of range slices and secondary index lookups that are local
   to the coordinator (CASSANDRA-7599)
 * Set -Dcassandra.storagedir for all tool shell scripts (CASSANDRA-7587)
 * Don't swap max/min col names when mutating sstable metadata (CASSANDRA-7596)
 * (cqlsh) Correctly handle paged result sets (CASSANDRA-7625)
 * (cqlsh) Improve waiting for a trace to complete (CASSANDRA-7626)
 * Fix tracing of concurrent range slices and 2ary index queries (CASSANDRA-7626)
 * Fix scrub against collection type (CASSANDRA-7665)
Merged from 2.0:
 * Set gc_grace_seconds to seven days for system schema tables (CASSANDRA-7668)
 * SimpleSeedProvider no longer caches seeds forever (CASSANDRA-7663)
 * Always flush on truncate (CASSANDRA-7511)
 * Fix ReversedType(DateType) mapping to native protocol (CASSANDRA-7576)
 * Always merge ranges owned by a single node (CASSANDRA-6930)
 * Track max/min timestamps for range tombstones (CASSANDRA-7647)
 * Fix NPE when listing saved caches dir (CASSANDRA-7632)


2.1.0-rc4
 * Fix word count hadoop example (CASSANDRA-7200)
 * Updated memtable_cleanup_threshold and memtable_flush_writers defaults 
   (CASSANDRA-7551)
 * (Windows) fix startup when WMI memory query fails (CASSANDRA-7505)
 * Anti-compaction proceeds if any part of the repair failed (CASANDRA-7521)
 * Add missing table name to DROP INDEX responses and notifications (CASSANDRA-7539)
 * Bump CQL version to 3.2.0 and update CQL documentation (CASSANDRA-7527)
 * Fix configuration error message when running nodetool ring (CASSANDRA-7508)
 * Support conditional updates, tuple type, and the v3 protocol in cqlsh (CASSANDRA-7509)
 * Handle queries on multiple secondary index types (CASSANDRA-7525)
 * Fix cqlsh authentication with v3 native protocol (CASSANDRA-7564)
 * Fix NPE when unknown prepared statement ID is used (CASSANDRA-7454)
Merged from 2.0:
 * (Windows) force range-based repair to non-sequential mode (CASSANDRA-7541)
 * Fix range merging when DES scores are zero (CASSANDRA-7535)
 * Warn when SSL certificates have expired (CASSANDRA-7528)
 * Fix error when doing reversed queries with static columns (CASSANDRA-7490)
Merged from 1.2:
 * Set correct stream ID on responses when non-Exception Throwables
   are thrown while handling native protocol messages (CASSANDRA-7470)


2.1.0-rc3
 * Consider expiry when reconciling otherwise equal cells (CASSANDRA-7403)
 * Introduce CQL support for stress tool (CASSANDRA-6146)
 * Fix ClassCastException processing expired messages (CASSANDRA-7496)
 * Fix prepared marker for collections inside UDT (CASSANDRA-7472)
 * Remove left-over populate_io_cache_on_flush and replicate_on_write
   uses (CASSANDRA-7493)
 * (Windows) handle spaces in path names (CASSANDRA-7451)
 * Ensure writes have completed after dropping a table, before recycling
   commit log segments (CASSANDRA-7437)
 * Remove left-over rows_per_partition_to_cache (CASSANDRA-7493)
 * Fix error when CONTAINS is used with a bind marker (CASSANDRA-7502)
 * Properly reject unknown UDT field (CASSANDRA-7484)
Merged from 2.0:
 * Fix CC#collectTimeOrderedData() tombstone optimisations (CASSANDRA-7394)
 * Support DISTINCT for static columns and fix behaviour when DISTINC is
   not use (CASSANDRA-7305).
 * Workaround JVM NPE on JMX bind failure (CASSANDRA-7254)
 * Fix race in FileCacheService RemovalListener (CASSANDRA-7278)
 * Fix inconsistent use of consistencyForCommit that allowed LOCAL_QUORUM
   operations to incorrect become full QUORUM (CASSANDRA-7345)
 * Properly handle unrecognized opcodes and flags (CASSANDRA-7440)
 * (Hadoop) close CqlRecordWriter clients when finished (CASSANDRA-7459)
 * Commit disk failure policy (CASSANDRA-7429)
 * Make sure high level sstables get compacted (CASSANDRA-7414)
 * Fix AssertionError when using empty clustering columns and static columns
   (CASSANDRA-7455)
 * Add option to disable STCS in L0 (CASSANDRA-6621)
 * Upgrade to snappy-java 1.0.5.2 (CASSANDRA-7476)


2.1.0-rc2
 * Fix heap size calculation for CompoundSparseCellName and 
   CompoundSparseCellName.WithCollection (CASSANDRA-7421)
 * Allow counter mutations in UNLOGGED batches (CASSANDRA-7351)
 * Modify reconcile logic to always pick a tombstone over a counter cell
   (CASSANDRA-7346)
 * Avoid incremental compaction on Windows (CASSANDRA-7365)
 * Fix exception when querying a composite-keyed table with a collection index
   (CASSANDRA-7372)
 * Use node's host id in place of counter ids (CASSANDRA-7366)
 * Fix error when doing reversed queries with static columns (CASSANDRA-7490)
 * Backport CASSANDRA-6747 (CASSANDRA-7560)
 * Track max/min timestamps for range tombstones (CASSANDRA-7647)
 * Fix NPE when listing saved caches dir (CASSANDRA-7632)
 * Fix sstableloader unable to connect encrypted node (CASSANDRA-7585)
Merged from 1.2:
 * Clone token map outside of hot gossip loops (CASSANDRA-7758)
 * Add stop method to EmbeddedCassandraService (CASSANDRA-7595)
 * Support connecting to ipv6 jmx with nodetool (CASSANDRA-7669)
 * Set gc_grace_seconds to seven days for system schema tables (CASSANDRA-7668)
 * SimpleSeedProvider no longer caches seeds forever (CASSANDRA-7663)
 * Set correct stream ID on responses when non-Exception Throwables
   are thrown while handling native protocol messages (CASSANDRA-7470)
 * Fix row size miscalculation in LazilyCompactedRow (CASSANDRA-7543)
 * Fix race in background compaction check (CASSANDRA-7745)
 * Don't clear out range tombstones during compaction (CASSANDRA-7808)


2.1.0-rc1
 * Revert flush directory (CASSANDRA-6357)
 * More efficient executor service for fast operations (CASSANDRA-4718)
 * Move less common tools into a new cassandra-tools package (CASSANDRA-7160)
 * Support more concurrent requests in native protocol (CASSANDRA-7231)
 * Add tab-completion to debian nodetool packaging (CASSANDRA-6421)
 * Change concurrent_compactors defaults (CASSANDRA-7139)
 * Add PowerShell Windows launch scripts (CASSANDRA-7001)
 * Make commitlog archive+restore more robust (CASSANDRA-6974)
 * Fix marking commitlogsegments clean (CASSANDRA-6959)
 * Add snapshot "manifest" describing files included (CASSANDRA-6326)
 * Parallel streaming for sstableloader (CASSANDRA-3668)
 * Fix bugs in supercolumns handling (CASSANDRA-7138)
 * Fix ClassClassException on composite dense tables (CASSANDRA-7112)
 * Cleanup and optimize collation and slice iterators (CASSANDRA-7107)
 * Upgrade NBHM lib (CASSANDRA-7128)
 * Optimize netty server (CASSANDRA-6861)
 * Fix repair hang when given CF does not exist (CASSANDRA-7189)
 * Allow c* to be shutdown in an embedded mode (CASSANDRA-5635)
 * Add server side batching to native transport (CASSANDRA-5663)
 * Make batchlog replay asynchronous (CASSANDRA-6134)
 * remove unused classes (CASSANDRA-7197)
 * Limit user types to the keyspace they are defined in (CASSANDRA-6643)
 * Add validate method to CollectionType (CASSANDRA-7208)
 * New serialization format for UDT values (CASSANDRA-7209, CASSANDRA-7261)
 * Fix nodetool netstats (CASSANDRA-7270)
 * Fix potential ClassCastException in HintedHandoffManager (CASSANDRA-7284)
 * Use prepared statements internally (CASSANDRA-6975)
 * Fix broken paging state with prepared statement (CASSANDRA-7120)
 * Fix IllegalArgumentException in CqlStorage (CASSANDRA-7287)
 * Allow nulls/non-existant fields in UDT (CASSANDRA-7206)
 * Backport Thrift MultiSliceRequest (CASSANDRA-7027)
 * Handle overlapping MultiSlices (CASSANDRA-7279)
 * Fix DataOutputTest on Windows (CASSANDRA-7265)
 * Embedded sets in user defined data-types are not updating (CASSANDRA-7267)
 * Add tuple type to CQL/native protocol (CASSANDRA-7248)
 * Fix CqlPagingRecordReader on tables with few rows (CASSANDRA-7322)
Merged from 2.0:
 * Copy compaction options to make sure they are reloaded (CASSANDRA-7290)
 * Add option to do more aggressive tombstone compactions (CASSANDRA-6563)
 * Don't try to compact already-compacting files in HHOM (CASSANDRA-7288)
 * Always reallocate buffers in HSHA (CASSANDRA-6285)
 * (Hadoop) support authentication in CqlRecordReader (CASSANDRA-7221)
 * (Hadoop) Close java driver Cluster in CQLRR.close (CASSANDRA-7228)
 * Warn when 'USING TIMESTAMP' is used on a CAS BATCH (CASSANDRA-7067)
 * return all cpu values from BackgroundActivityMonitor.readAndCompute (CASSANDRA-7183)
 * Correctly delete scheduled range xfers (CASSANDRA-7143)
 * return all cpu values from BackgroundActivityMonitor.readAndCompute (CASSANDRA-7183)  
 * reduce garbage creation in calculatePendingRanges (CASSANDRA-7191)
 * fix c* launch issues on Russian os's due to output of linux 'free' cmd (CASSANDRA-6162)
 * Fix disabling autocompaction (CASSANDRA-7187)
 * Fix potential NumberFormatException when deserializing IntegerType (CASSANDRA-7088)
 * cqlsh can't tab-complete disabling compaction (CASSANDRA-7185)
 * cqlsh: Accept and execute CQL statement(s) from command-line parameter (CASSANDRA-7172)
 * Fix IllegalStateException in CqlPagingRecordReader (CASSANDRA-7198)
 * Fix the InvertedIndex trigger example (CASSANDRA-7211)
 * Add --resolve-ip option to 'nodetool ring' (CASSANDRA-7210)
 * reduce garbage on codec flag deserialization (CASSANDRA-7244) 
 * Fix duplicated error messages on directory creation error at startup (CASSANDRA-5818)
 * Proper null handle for IF with map element access (CASSANDRA-7155)
 * Improve compaction visibility (CASSANDRA-7242)
 * Correctly delete scheduled range xfers (CASSANDRA-7143)
 * Make batchlog replica selection rack-aware (CASSANDRA-6551)
 * Fix CFMetaData#getColumnDefinitionFromColumnName() (CASSANDRA-7074)
 * Fix writetime/ttl functions for static columns (CASSANDRA-7081)
 * Suggest CTRL-C or semicolon after three blank lines in cqlsh (CASSANDRA-7142)
 * Fix 2ndary index queries with DESC clustering order (CASSANDRA-6950)
 * Invalid key cache entries on DROP (CASSANDRA-6525)
 * Fix flapping RecoveryManagerTest (CASSANDRA-7084)
 * Add missing iso8601 patterns for date strings (CASSANDRA-6973)
 * Support selecting multiple rows in a partition using IN (CASSANDRA-6875)
 * Add authentication support to shuffle (CASSANDRA-6484)
 * Swap local and global default read repair chances (CASSANDRA-7320)
 * Add conditional CREATE/DROP USER support (CASSANDRA-7264)
 * Cqlsh counts non-empty lines for "Blank lines" warning (CASSANDRA-7325)
Merged from 1.2:
 * Add Cloudstack snitch (CASSANDRA-7147)
 * Update system.peers correctly when relocating tokens (CASSANDRA-7126)
 * Add Google Compute Engine snitch (CASSANDRA-7132)
 * remove duplicate query for local tokens (CASSANDRA-7182)
 * exit CQLSH with error status code if script fails (CASSANDRA-6344)
 * Fix bug with some IN queries missig results (CASSANDRA-7105)
 * Fix availability validation for LOCAL_ONE CL (CASSANDRA-7319)
 * Hint streaming can cause decommission to fail (CASSANDRA-7219)


2.1.0-beta2
 * Increase default CL space to 8GB (CASSANDRA-7031)
 * Add range tombstones to read repair digests (CASSANDRA-6863)
 * Fix BTree.clear for large updates (CASSANDRA-6943)
 * Fail write instead of logging a warning when unable to append to CL
   (CASSANDRA-6764)
 * Eliminate possibility of CL segment appearing twice in active list 
   (CASSANDRA-6557)
 * Apply DONTNEED fadvise to commitlog segments (CASSANDRA-6759)
 * Switch CRC component to Adler and include it for compressed sstables 
   (CASSANDRA-4165)
 * Allow cassandra-stress to set compaction strategy options (CASSANDRA-6451)
 * Add broadcast_rpc_address option to cassandra.yaml (CASSANDRA-5899)
 * Auto reload GossipingPropertyFileSnitch config (CASSANDRA-5897)
 * Fix overflow of memtable_total_space_in_mb (CASSANDRA-6573)
 * Fix ABTC NPE and apply update function correctly (CASSANDRA-6692)
 * Allow nodetool to use a file or prompt for password (CASSANDRA-6660)
 * Fix AIOOBE when concurrently accessing ABSC (CASSANDRA-6742)
 * Fix assertion error in ALTER TYPE RENAME (CASSANDRA-6705)
 * Scrub should not always clear out repaired status (CASSANDRA-5351)
 * Improve handling of range tombstone for wide partitions (CASSANDRA-6446)
 * Fix ClassCastException for compact table with composites (CASSANDRA-6738)
 * Fix potentially repairing with wrong nodes (CASSANDRA-6808)
 * Change caching option syntax (CASSANDRA-6745)
 * Fix stress to do proper counter reads (CASSANDRA-6835)
 * Fix help message for stress counter_write (CASSANDRA-6824)
 * Fix stress smart Thrift client to pick servers correctly (CASSANDRA-6848)
 * Add logging levels (minimal, normal or verbose) to stress tool (CASSANDRA-6849)
 * Fix race condition in Batch CLE (CASSANDRA-6860)
 * Improve cleanup/scrub/upgradesstables failure handling (CASSANDRA-6774)
 * ByteBuffer write() methods for serializing sstables (CASSANDRA-6781)
 * Proper compare function for CollectionType (CASSANDRA-6783)
 * Update native server to Netty 4 (CASSANDRA-6236)
 * Fix off-by-one error in stress (CASSANDRA-6883)
 * Make OpOrder AutoCloseable (CASSANDRA-6901)
 * Remove sync repair JMX interface (CASSANDRA-6900)
 * Add multiple memory allocation options for memtables (CASSANDRA-6689, 6694)
 * Remove adjusted op rate from stress output (CASSANDRA-6921)
 * Add optimized CF.hasColumns() implementations (CASSANDRA-6941)
 * Serialize batchlog mutations with the version of the target node
   (CASSANDRA-6931)
 * Optimize CounterColumn#reconcile() (CASSANDRA-6953)
 * Properly remove 1.2 sstable support in 2.1 (CASSANDRA-6869)
 * Lock counter cells, not partitions (CASSANDRA-6880)
 * Track presence of legacy counter shards in sstables (CASSANDRA-6888)
 * Ensure safe resource cleanup when replacing sstables (CASSANDRA-6912)
 * Add failure handler to async callback (CASSANDRA-6747)
 * Fix AE when closing SSTable without releasing reference (CASSANDRA-7000)
 * Clean up IndexInfo on keyspace/table drops (CASSANDRA-6924)
 * Only snapshot relative SSTables when sequential repair (CASSANDRA-7024)
 * Require nodetool rebuild_index to specify index names (CASSANDRA-7038)
 * fix cassandra stress errors on reads with native protocol (CASSANDRA-7033)
 * Use OpOrder to guard sstable references for reads (CASSANDRA-6919)
 * Preemptive opening of compaction result (CASSANDRA-6916)
 * Multi-threaded scrub/cleanup/upgradesstables (CASSANDRA-5547)
 * Optimize cellname comparison (CASSANDRA-6934)
 * Native protocol v3 (CASSANDRA-6855)
 * Optimize Cell liveness checks and clean up Cell (CASSANDRA-7119)
 * Support consistent range movements (CASSANDRA-2434)
Merged from 2.0:
 * Avoid race-prone second "scrub" of system keyspace (CASSANDRA-6797)
 * Pool CqlRecordWriter clients by inetaddress rather than Range
   (CASSANDRA-6665)
 * Fix compaction_history timestamps (CASSANDRA-6784)
 * Compare scores of full replica ordering in DES (CASSANDRA-6683)
 * fix CME in SessionInfo updateProgress affecting netstats (CASSANDRA-6577)
 * Allow repairing between specific replicas (CASSANDRA-6440)
 * Allow per-dc enabling of hints (CASSANDRA-6157)
 * Add compatibility for Hadoop 0.2.x (CASSANDRA-5201)
 * Fix EstimatedHistogram races (CASSANDRA-6682)
 * Failure detector correctly converts initial value to nanos (CASSANDRA-6658)
 * Add nodetool taketoken to relocate vnodes (CASSANDRA-4445)
 * Expose bulk loading progress over JMX (CASSANDRA-4757)
 * Correctly handle null with IF conditions and TTL (CASSANDRA-6623)
 * Account for range/row tombstones in tombstone drop
   time histogram (CASSANDRA-6522)
 * Stop CommitLogSegment.close() from calling sync() (CASSANDRA-6652)
 * Make commitlog failure handling configurable (CASSANDRA-6364)
 * Avoid overlaps in LCS (CASSANDRA-6688)
 * Improve support for paginating over composites (CASSANDRA-4851)
 * Fix count(*) queries in a mixed cluster (CASSANDRA-6707)
 * Improve repair tasks(snapshot, differencing) concurrency (CASSANDRA-6566)
 * Fix replaying pre-2.0 commit logs (CASSANDRA-6714)
 * Add static columns to CQL3 (CASSANDRA-6561)
 * Optimize single partition batch statements (CASSANDRA-6737)
 * Disallow post-query re-ordering when paging (CASSANDRA-6722)
 * Fix potential paging bug with deleted columns (CASSANDRA-6748)
 * Fix NPE on BulkLoader caused by losing StreamEvent (CASSANDRA-6636)
 * Fix truncating compression metadata (CASSANDRA-6791)
 * Add CMSClassUnloadingEnabled JVM option (CASSANDRA-6541)
 * Catch memtable flush exceptions during shutdown (CASSANDRA-6735)
 * Fix upgradesstables NPE for non-CF-based indexes (CASSANDRA-6645)
 * Fix UPDATE updating PRIMARY KEY columns implicitly (CASSANDRA-6782)
 * Fix IllegalArgumentException when updating from 1.2 with SuperColumns
   (CASSANDRA-6733)
 * FBUtilities.singleton() should use the CF comparator (CASSANDRA-6778)
 * Fix CQLSStableWriter.addRow(Map<String, Object>) (CASSANDRA-6526)
 * Fix HSHA server introducing corrupt data (CASSANDRA-6285)
 * Fix CAS conditions for COMPACT STORAGE tables (CASSANDRA-6813)
 * Starting threads in OutboundTcpConnectionPool constructor causes race conditions (CASSANDRA-7177)
 * Allow overriding cassandra-rackdc.properties file (CASSANDRA-7072)
 * Set JMX RMI port to 7199 (CASSANDRA-7087)
 * Use LOCAL_QUORUM for data reads at LOCAL_SERIAL (CASSANDRA-6939)
 * Log a warning for large batches (CASSANDRA-6487)
 * Put nodes in hibernate when join_ring is false (CASSANDRA-6961)
 * Avoid early loading of non-system keyspaces before compaction-leftovers 
   cleanup at startup (CASSANDRA-6913)
 * Restrict Windows to parallel repairs (CASSANDRA-6907)
 * (Hadoop) Allow manually specifying start/end tokens in CFIF (CASSANDRA-6436)
 * Fix NPE in MeteredFlusher (CASSANDRA-6820)
 * Fix race processing range scan responses (CASSANDRA-6820)
 * Allow deleting snapshots from dropped keyspaces (CASSANDRA-6821)
 * Add uuid() function (CASSANDRA-6473)
 * Omit tombstones from schema digests (CASSANDRA-6862)
 * Include correct consistencyLevel in LWT timeout (CASSANDRA-6884)
 * Lower chances for losing new SSTables during nodetool refresh and
   ColumnFamilyStore.loadNewSSTables (CASSANDRA-6514)
 * Add support for DELETE ... IF EXISTS to CQL3 (CASSANDRA-5708)
 * Update hadoop_cql3_word_count example (CASSANDRA-6793)
 * Fix handling of RejectedExecution in sync Thrift server (CASSANDRA-6788)
 * Log more information when exceeding tombstone_warn_threshold (CASSANDRA-6865)
 * Fix truncate to not abort due to unreachable fat clients (CASSANDRA-6864)
 * Fix schema concurrency exceptions (CASSANDRA-6841)
 * Fix leaking validator FH in StreamWriter (CASSANDRA-6832)
 * Fix saving triggers to schema (CASSANDRA-6789)
 * Fix trigger mutations when base mutation list is immutable (CASSANDRA-6790)
 * Fix accounting in FileCacheService to allow re-using RAR (CASSANDRA-6838)
 * Fix static counter columns (CASSANDRA-6827)
 * Restore expiring->deleted (cell) compaction optimization (CASSANDRA-6844)
 * Fix CompactionManager.needsCleanup (CASSANDRA-6845)
 * Correctly compare BooleanType values other than 0 and 1 (CASSANDRA-6779)
 * Read message id as string from earlier versions (CASSANDRA-6840)
 * Properly use the Paxos consistency for (non-protocol) batch (CASSANDRA-6837)
 * Add paranoid disk failure option (CASSANDRA-6646)
 * Improve PerRowSecondaryIndex performance (CASSANDRA-6876)
 * Extend triggers to support CAS updates (CASSANDRA-6882)
 * Static columns with IF NOT EXISTS don't always work as expected (CASSANDRA-6873)
 * Fix paging with SELECT DISTINCT (CASSANDRA-6857)
 * Fix UnsupportedOperationException on CAS timeout (CASSANDRA-6923)
 * Improve MeteredFlusher handling of MF-unaffected column families
   (CASSANDRA-6867)
 * Add CqlRecordReader using native pagination (CASSANDRA-6311)
 * Add QueryHandler interface (CASSANDRA-6659)
 * Track liveRatio per-memtable, not per-CF (CASSANDRA-6945)
 * Make sure upgradesstables keeps sstable level (CASSANDRA-6958)
 * Fix LIMIT with static columns (CASSANDRA-6956)
 * Fix clash with CQL column name in thrift validation (CASSANDRA-6892)
 * Fix error with super columns in mixed 1.2-2.0 clusters (CASSANDRA-6966)
 * Fix bad skip of sstables on slice query with composite start/finish (CASSANDRA-6825)
 * Fix unintended update with conditional statement (CASSANDRA-6893)
 * Fix map element access in IF (CASSANDRA-6914)
 * Avoid costly range calculations for range queries on system keyspaces
   (CASSANDRA-6906)
 * Fix SSTable not released if stream session fails (CASSANDRA-6818)
 * Avoid build failure due to ANTLR timeout (CASSANDRA-6991)
 * Queries on compact tables can return more rows that requested (CASSANDRA-7052)
 * USING TIMESTAMP for batches does not work (CASSANDRA-7053)
 * Fix performance regression from CASSANDRA-5614 (CASSANDRA-6949)
 * Ensure that batchlog and hint timeouts do not produce hints (CASSANDRA-7058)
 * Merge groupable mutations in TriggerExecutor#execute() (CASSANDRA-7047)
 * Plug holes in resource release when wiring up StreamSession (CASSANDRA-7073)
 * Re-add parameter columns to tracing session (CASSANDRA-6942)
 * Preserves CQL metadata when updating table from thrift (CASSANDRA-6831)
Merged from 1.2:
 * Fix nodetool display with vnodes (CASSANDRA-7082)
 * Add UNLOGGED, COUNTER options to BATCH documentation (CASSANDRA-6816)
 * add extra SSL cipher suites (CASSANDRA-6613)
 * fix nodetool getsstables for blob PK (CASSANDRA-6803)
 * Fix BatchlogManager#deleteBatch() use of millisecond timestamps
   (CASSANDRA-6822)
 * Continue assassinating even if the endpoint vanishes (CASSANDRA-6787)
 * Schedule schema pulls on change (CASSANDRA-6971)
 * Non-droppable verbs shouldn't be dropped from OTC (CASSANDRA-6980)
 * Shutdown batchlog executor in SS#drain() (CASSANDRA-7025)
 * Fix batchlog to account for CF truncation records (CASSANDRA-6999)
 * Fix CQLSH parsing of functions and BLOB literals (CASSANDRA-7018)
 * Properly load trustore in the native protocol (CASSANDRA-6847)
 * Always clean up references in SerializingCache (CASSANDRA-6994)
 * Don't shut MessagingService down when replacing a node (CASSANDRA-6476)
 * fix npe when doing -Dcassandra.fd_initial_value_ms (CASSANDRA-6751)


2.1.0-beta1
 * Add flush directory distinct from compaction directories (CASSANDRA-6357)
 * Require JNA by default (CASSANDRA-6575)
 * add listsnapshots command to nodetool (CASSANDRA-5742)
 * Introduce AtomicBTreeColumns (CASSANDRA-6271, 6692)
 * Multithreaded commitlog (CASSANDRA-3578)
 * allocate fixed index summary memory pool and resample cold index summaries 
   to use less memory (CASSANDRA-5519)
 * Removed multithreaded compaction (CASSANDRA-6142)
 * Parallelize fetching rows for low-cardinality indexes (CASSANDRA-1337)
 * change logging from log4j to logback (CASSANDRA-5883)
 * switch to LZ4 compression for internode communication (CASSANDRA-5887)
 * Stop using Thrift-generated Index* classes internally (CASSANDRA-5971)
 * Remove 1.2 network compatibility code (CASSANDRA-5960)
 * Remove leveled json manifest migration code (CASSANDRA-5996)
 * Remove CFDefinition (CASSANDRA-6253)
 * Use AtomicIntegerFieldUpdater in RefCountedMemory (CASSANDRA-6278)
 * User-defined types for CQL3 (CASSANDRA-5590)
 * Use of o.a.c.metrics in nodetool (CASSANDRA-5871, 6406)
 * Batch read from OTC's queue and cleanup (CASSANDRA-1632)
 * Secondary index support for collections (CASSANDRA-4511, 6383)
 * SSTable metadata(Stats.db) format change (CASSANDRA-6356)
 * Push composites support in the storage engine
   (CASSANDRA-5417, CASSANDRA-6520)
 * Add snapshot space used to cfstats (CASSANDRA-6231)
 * Add cardinality estimator for key count estimation (CASSANDRA-5906)
 * CF id is changed to be non-deterministic. Data dir/key cache are created
   uniquely for CF id (CASSANDRA-5202)
 * New counters implementation (CASSANDRA-6504)
 * Replace UnsortedColumns, EmptyColumns, TreeMapBackedSortedColumns with new
   ArrayBackedSortedColumns (CASSANDRA-6630, CASSANDRA-6662, CASSANDRA-6690)
 * Add option to use row cache with a given amount of rows (CASSANDRA-5357)
 * Avoid repairing already repaired data (CASSANDRA-5351)
 * Reject counter updates with USING TTL/TIMESTAMP (CASSANDRA-6649)
 * Replace index_interval with min/max_index_interval (CASSANDRA-6379)
 * Lift limitation that order by columns must be selected for IN queries (CASSANDRA-4911)


2.0.5
 * Reduce garbage generated by bloom filter lookups (CASSANDRA-6609)
 * Add ks.cf names to tombstone logging (CASSANDRA-6597)
 * Use LOCAL_QUORUM for LWT operations at LOCAL_SERIAL (CASSANDRA-6495)
 * Wait for gossip to settle before accepting client connections (CASSANDRA-4288)
 * Delete unfinished compaction incrementally (CASSANDRA-6086)
 * Allow specifying custom secondary index options in CQL3 (CASSANDRA-6480)
 * Improve replica pinning for cache efficiency in DES (CASSANDRA-6485)
 * Fix LOCAL_SERIAL from thrift (CASSANDRA-6584)
 * Don't special case received counts in CAS timeout exceptions (CASSANDRA-6595)
 * Add support for 2.1 global counter shards (CASSANDRA-6505)
 * Fix NPE when streaming connection is not yet established (CASSANDRA-6210)
 * Avoid rare duplicate read repair triggering (CASSANDRA-6606)
 * Fix paging discardFirst (CASSANDRA-6555)
 * Fix ArrayIndexOutOfBoundsException in 2ndary index query (CASSANDRA-6470)
 * Release sstables upon rebuilding 2i (CASSANDRA-6635)
 * Add AbstractCompactionStrategy.startup() method (CASSANDRA-6637)
 * SSTableScanner may skip rows during cleanup (CASSANDRA-6638)
 * sstables from stalled repair sessions can resurrect deleted data (CASSANDRA-6503)
 * Switch stress to use ITransportFactory (CASSANDRA-6641)
 * Fix IllegalArgumentException during prepare (CASSANDRA-6592)
 * Fix possible loss of 2ndary index entries during compaction (CASSANDRA-6517)
 * Fix direct Memory on architectures that do not support unaligned long access
   (CASSANDRA-6628)
 * Let scrub optionally skip broken counter partitions (CASSANDRA-5930)
Merged from 1.2:
 * fsync compression metadata (CASSANDRA-6531)
 * Validate CF existence on execution for prepared statement (CASSANDRA-6535)
 * Add ability to throttle batchlog replay (CASSANDRA-6550)
 * Fix executing LOCAL_QUORUM with SimpleStrategy (CASSANDRA-6545)
 * Avoid StackOverflow when using large IN queries (CASSANDRA-6567)
 * Nodetool upgradesstables includes secondary indexes (CASSANDRA-6598)
 * Paginate batchlog replay (CASSANDRA-6569)
 * skip blocking on streaming during drain (CASSANDRA-6603)
 * Improve error message when schema doesn't match loaded sstable (CASSANDRA-6262)
 * Add properties to adjust FD initial value and max interval (CASSANDRA-4375)
 * Fix preparing with batch and delete from collection (CASSANDRA-6607)
 * Fix ABSC reverse iterator's remove() method (CASSANDRA-6629)
 * Handle host ID conflicts properly (CASSANDRA-6615)
 * Move handling of migration event source to solve bootstrap race. (CASSANDRA-6648)
 * Make sure compaction throughput value doesn't overflow with int math (CASSANDRA-6647)


2.0.4
 * Allow removing snapshots of no-longer-existing CFs (CASSANDRA-6418)
 * add StorageService.stopDaemon() (CASSANDRA-4268)
 * add IRE for invalid CF supplied to get_count (CASSANDRA-5701)
 * add client encryption support to sstableloader (CASSANDRA-6378)
 * Fix accept() loop for SSL sockets post-shutdown (CASSANDRA-6468)
 * Fix size-tiered compaction in LCS L0 (CASSANDRA-6496)
 * Fix assertion failure in filterColdSSTables (CASSANDRA-6483)
 * Fix row tombstones in larger-than-memory compactions (CASSANDRA-6008)
 * Fix cleanup ClassCastException (CASSANDRA-6462)
 * Reduce gossip memory use by interning VersionedValue strings (CASSANDRA-6410)
 * Allow specifying datacenters to participate in a repair (CASSANDRA-6218)
 * Fix divide-by-zero in PCI (CASSANDRA-6403)
 * Fix setting last compacted key in the wrong level for LCS (CASSANDRA-6284)
 * Add millisecond precision formats to the timestamp parser (CASSANDRA-6395)
 * Expose a total memtable size metric for a CF (CASSANDRA-6391)
 * cqlsh: handle symlinks properly (CASSANDRA-6425)
 * Fix potential infinite loop when paging query with IN (CASSANDRA-6464)
 * Fix assertion error in AbstractQueryPager.discardFirst (CASSANDRA-6447)
 * Fix streaming older SSTable yields unnecessary tombstones (CASSANDRA-6527)
Merged from 1.2:
 * Improved error message on bad properties in DDL queries (CASSANDRA-6453)
 * Randomize batchlog candidates selection (CASSANDRA-6481)
 * Fix thundering herd on endpoint cache invalidation (CASSANDRA-6345, 6485)
 * Improve batchlog write performance with vnodes (CASSANDRA-6488)
 * cqlsh: quote single quotes in strings inside collections (CASSANDRA-6172)
 * Improve gossip performance for typical messages (CASSANDRA-6409)
 * Throw IRE if a prepared statement has more markers than supported 
   (CASSANDRA-5598)
 * Expose Thread metrics for the native protocol server (CASSANDRA-6234)
 * Change snapshot response message verb to INTERNAL to avoid dropping it 
   (CASSANDRA-6415)
 * Warn when collection read has > 65K elements (CASSANDRA-5428)
 * Fix cache persistence when both row and key cache are enabled 
   (CASSANDRA-6413)
 * (Hadoop) add describe_local_ring (CASSANDRA-6268)
 * Fix handling of concurrent directory creation failure (CASSANDRA-6459)
 * Allow executing CREATE statements multiple times (CASSANDRA-6471)
 * Don't send confusing info with timeouts (CASSANDRA-6491)
 * Don't resubmit counter mutation runnables internally (CASSANDRA-6427)
 * Don't drop local mutations without a hint (CASSANDRA-6510)
 * Don't allow null max_hint_window_in_ms (CASSANDRA-6419)
 * Validate SliceRange start and finish lengths (CASSANDRA-6521)


2.0.3
 * Fix FD leak on slice read path (CASSANDRA-6275)
 * Cancel read meter task when closing SSTR (CASSANDRA-6358)
 * free off-heap IndexSummary during bulk (CASSANDRA-6359)
 * Recover from IOException in accept() thread (CASSANDRA-6349)
 * Improve Gossip tolerance of abnormally slow tasks (CASSANDRA-6338)
 * Fix trying to hint timed out counter writes (CASSANDRA-6322)
 * Allow restoring specific columnfamilies from archived CL (CASSANDRA-4809)
 * Avoid flushing compaction_history after each operation (CASSANDRA-6287)
 * Fix repair assertion error when tombstones expire (CASSANDRA-6277)
 * Skip loading corrupt key cache (CASSANDRA-6260)
 * Fixes for compacting larger-than-memory rows (CASSANDRA-6274)
 * Compact hottest sstables first and optionally omit coldest from
   compaction entirely (CASSANDRA-6109)
 * Fix modifying column_metadata from thrift (CASSANDRA-6182)
 * cqlsh: fix LIST USERS output (CASSANDRA-6242)
 * Add IRequestSink interface (CASSANDRA-6248)
 * Update memtable size while flushing (CASSANDRA-6249)
 * Provide hooks around CQL2/CQL3 statement execution (CASSANDRA-6252)
 * Require Permission.SELECT for CAS updates (CASSANDRA-6247)
 * New CQL-aware SSTableWriter (CASSANDRA-5894)
 * Reject CAS operation when the protocol v1 is used (CASSANDRA-6270)
 * Correctly throw error when frame too large (CASSANDRA-5981)
 * Fix serialization bug in PagedRange with 2ndary indexes (CASSANDRA-6299)
 * Fix CQL3 table validation in Thrift (CASSANDRA-6140)
 * Fix bug missing results with IN clauses (CASSANDRA-6327)
 * Fix paging with reversed slices (CASSANDRA-6343)
 * Set minTimestamp correctly to be able to drop expired sstables (CASSANDRA-6337)
 * Support NaN and Infinity as float literals (CASSANDRA-6003)
 * Remove RF from nodetool ring output (CASSANDRA-6289)
 * Fix attempting to flush empty rows (CASSANDRA-6374)
 * Fix potential out of bounds exception when paging (CASSANDRA-6333)
Merged from 1.2:
 * Optimize FD phi calculation (CASSANDRA-6386)
 * Improve initial FD phi estimate when starting up (CASSANDRA-6385)
 * Don't list CQL3 table in CLI describe even if named explicitely 
   (CASSANDRA-5750)
 * Invalidate row cache when dropping CF (CASSANDRA-6351)
 * add non-jamm path for cached statements (CASSANDRA-6293)
 * add windows bat files for shell commands (CASSANDRA-6145)
 * Require logging in for Thrift CQL2/3 statement preparation (CASSANDRA-6254)
 * restrict max_num_tokens to 1536 (CASSANDRA-6267)
 * Nodetool gets default JMX port from cassandra-env.sh (CASSANDRA-6273)
 * make calculatePendingRanges asynchronous (CASSANDRA-6244)
 * Remove blocking flushes in gossip thread (CASSANDRA-6297)
 * Fix potential socket leak in connectionpool creation (CASSANDRA-6308)
 * Allow LOCAL_ONE/LOCAL_QUORUM to work with SimpleStrategy (CASSANDRA-6238)
 * cqlsh: handle 'null' as session duration (CASSANDRA-6317)
 * Fix json2sstable handling of range tombstones (CASSANDRA-6316)
 * Fix missing one row in reverse query (CASSANDRA-6330)
 * Fix reading expired row value from row cache (CASSANDRA-6325)
 * Fix AssertionError when doing set element deletion (CASSANDRA-6341)
 * Make CL code for the native protocol match the one in C* 2.0
   (CASSANDRA-6347)
 * Disallow altering CQL3 table from thrift (CASSANDRA-6370)
 * Fix size computation of prepared statement (CASSANDRA-6369)


2.0.2
 * Update FailureDetector to use nanontime (CASSANDRA-4925)
 * Fix FileCacheService regressions (CASSANDRA-6149)
 * Never return WriteTimeout for CL.ANY (CASSANDRA-6132)
 * Fix race conditions in bulk loader (CASSANDRA-6129)
 * Add configurable metrics reporting (CASSANDRA-4430)
 * drop queries exceeding a configurable number of tombstones (CASSANDRA-6117)
 * Track and persist sstable read activity (CASSANDRA-5515)
 * Fixes for speculative retry (CASSANDRA-5932, CASSANDRA-6194)
 * Improve memory usage of metadata min/max column names (CASSANDRA-6077)
 * Fix thrift validation refusing row markers on CQL3 tables (CASSANDRA-6081)
 * Fix insertion of collections with CAS (CASSANDRA-6069)
 * Correctly send metadata on SELECT COUNT (CASSANDRA-6080)
 * Track clients' remote addresses in ClientState (CASSANDRA-6070)
 * Create snapshot dir if it does not exist when migrating
   leveled manifest (CASSANDRA-6093)
 * make sequential nodetool repair the default (CASSANDRA-5950)
 * Add more hooks for compaction strategy implementations (CASSANDRA-6111)
 * Fix potential NPE on composite 2ndary indexes (CASSANDRA-6098)
 * Delete can potentially be skipped in batch (CASSANDRA-6115)
 * Allow alter keyspace on system_traces (CASSANDRA-6016)
 * Disallow empty column names in cql (CASSANDRA-6136)
 * Use Java7 file-handling APIs and fix file moving on Windows (CASSANDRA-5383)
 * Save compaction history to system keyspace (CASSANDRA-5078)
 * Fix NPE if StorageService.getOperationMode() is executed before full startup (CASSANDRA-6166)
 * CQL3: support pre-epoch longs for TimestampType (CASSANDRA-6212)
 * Add reloadtriggers command to nodetool (CASSANDRA-4949)
 * cqlsh: ignore empty 'value alias' in DESCRIBE (CASSANDRA-6139)
 * Fix sstable loader (CASSANDRA-6205)
 * Reject bootstrapping if the node already exists in gossip (CASSANDRA-5571)
 * Fix NPE while loading paxos state (CASSANDRA-6211)
 * cqlsh: add SHOW SESSION <tracing-session> command (CASSANDRA-6228)
Merged from 1.2:
 * (Hadoop) Require CFRR batchSize to be at least 2 (CASSANDRA-6114)
 * Add a warning for small LCS sstable size (CASSANDRA-6191)
 * Add ability to list specific KS/CF combinations in nodetool cfstats (CASSANDRA-4191)
 * Mark CF clean if a mutation raced the drop and got it marked dirty (CASSANDRA-5946)
 * Add a LOCAL_ONE consistency level (CASSANDRA-6202)
 * Limit CQL prepared statement cache by size instead of count (CASSANDRA-6107)
 * Tracing should log write failure rather than raw exceptions (CASSANDRA-6133)
 * lock access to TM.endpointToHostIdMap (CASSANDRA-6103)
 * Allow estimated memtable size to exceed slab allocator size (CASSANDRA-6078)
 * Start MeteredFlusher earlier to prevent OOM during CL replay (CASSANDRA-6087)
 * Avoid sending Truncate command to fat clients (CASSANDRA-6088)
 * Allow where clause conditions to be in parenthesis (CASSANDRA-6037)
 * Do not open non-ssl storage port if encryption option is all (CASSANDRA-3916)
 * Move batchlog replay to its own executor (CASSANDRA-6079)
 * Add tombstone debug threshold and histogram (CASSANDRA-6042, 6057)
 * Enable tcp keepalive on incoming connections (CASSANDRA-4053)
 * Fix fat client schema pull NPE (CASSANDRA-6089)
 * Fix memtable flushing for indexed tables (CASSANDRA-6112)
 * Fix skipping columns with multiple slices (CASSANDRA-6119)
 * Expose connected thrift + native client counts (CASSANDRA-5084)
 * Optimize auth setup (CASSANDRA-6122)
 * Trace index selection (CASSANDRA-6001)
 * Update sstablesPerReadHistogram to use biased sampling (CASSANDRA-6164)
 * Log UnknownColumnfamilyException when closing socket (CASSANDRA-5725)
 * Properly error out on CREATE INDEX for counters table (CASSANDRA-6160)
 * Handle JMX notification failure for repair (CASSANDRA-6097)
 * (Hadoop) Fetch no more than 128 splits in parallel (CASSANDRA-6169)
 * stress: add username/password authentication support (CASSANDRA-6068)
 * Fix indexed queries with row cache enabled on parent table (CASSANDRA-5732)
 * Fix compaction race during columnfamily drop (CASSANDRA-5957)
 * Fix validation of empty column names for compact tables (CASSANDRA-6152)
 * Skip replaying mutations that pass CRC but fail to deserialize (CASSANDRA-6183)
 * Rework token replacement to use replace_address (CASSANDRA-5916)
 * Fix altering column types (CASSANDRA-6185)
 * cqlsh: fix CREATE/ALTER WITH completion (CASSANDRA-6196)
 * add windows bat files for shell commands (CASSANDRA-6145)
 * Fix potential stack overflow during range tombstones insertion (CASSANDRA-6181)
 * (Hadoop) Make LOCAL_ONE the default consistency level (CASSANDRA-6214)


2.0.1
 * Fix bug that could allow reading deleted data temporarily (CASSANDRA-6025)
 * Improve memory use defaults (CASSANDRA-6059)
 * Make ThriftServer more easlly extensible (CASSANDRA-6058)
 * Remove Hadoop dependency from ITransportFactory (CASSANDRA-6062)
 * add file_cache_size_in_mb setting (CASSANDRA-5661)
 * Improve error message when yaml contains invalid properties (CASSANDRA-5958)
 * Improve leveled compaction's ability to find non-overlapping L0 compactions
   to work on concurrently (CASSANDRA-5921)
 * Notify indexer of columns shadowed by range tombstones (CASSANDRA-5614)
 * Log Merkle tree stats (CASSANDRA-2698)
 * Switch from crc32 to adler32 for compressed sstable checksums (CASSANDRA-5862)
 * Improve offheap memcpy performance (CASSANDRA-5884)
 * Use a range aware scanner for cleanup (CASSANDRA-2524)
 * Cleanup doesn't need to inspect sstables that contain only local data
   (CASSANDRA-5722)
 * Add ability for CQL3 to list partition keys (CASSANDRA-4536)
 * Improve native protocol serialization (CASSANDRA-5664)
 * Upgrade Thrift to 0.9.1 (CASSANDRA-5923)
 * Require superuser status for adding triggers (CASSANDRA-5963)
 * Make standalone scrubber handle old and new style leveled manifest
   (CASSANDRA-6005)
 * Fix paxos bugs (CASSANDRA-6012, 6013, 6023)
 * Fix paged ranges with multiple replicas (CASSANDRA-6004)
 * Fix potential AssertionError during tracing (CASSANDRA-6041)
 * Fix NPE in sstablesplit (CASSANDRA-6027)
 * Migrate pre-2.0 key/value/column aliases to system.schema_columns
   (CASSANDRA-6009)
 * Paging filter empty rows too agressively (CASSANDRA-6040)
 * Support variadic parameters for IN clauses (CASSANDRA-4210)
 * cqlsh: return the result of CAS writes (CASSANDRA-5796)
 * Fix validation of IN clauses with 2ndary indexes (CASSANDRA-6050)
 * Support named bind variables in CQL (CASSANDRA-6033)
Merged from 1.2:
 * Allow cache-keys-to-save to be set at runtime (CASSANDRA-5980)
 * Avoid second-guessing out-of-space state (CASSANDRA-5605)
 * Tuning knobs for dealing with large blobs and many CFs (CASSANDRA-5982)
 * (Hadoop) Fix CQLRW for thrift tables (CASSANDRA-6002)
 * Fix possible divide-by-zero in HHOM (CASSANDRA-5990)
 * Allow local batchlog writes for CL.ANY (CASSANDRA-5967)
 * Upgrade metrics-core to version 2.2.0 (CASSANDRA-5947)
 * Fix CqlRecordWriter with composite keys (CASSANDRA-5949)
 * Add snitch, schema version, cluster, partitioner to JMX (CASSANDRA-5881)
 * Allow disabling SlabAllocator (CASSANDRA-5935)
 * Make user-defined compaction JMX blocking (CASSANDRA-4952)
 * Fix streaming does not transfer wrapped range (CASSANDRA-5948)
 * Fix loading index summary containing empty key (CASSANDRA-5965)
 * Correctly handle limits in CompositesSearcher (CASSANDRA-5975)
 * Pig: handle CQL collections (CASSANDRA-5867)
 * Pass the updated cf to the PRSI index() method (CASSANDRA-5999)
 * Allow empty CQL3 batches (as no-op) (CASSANDRA-5994)
 * Support null in CQL3 functions (CASSANDRA-5910)
 * Replace the deprecated MapMaker with CacheLoader (CASSANDRA-6007)
 * Add SSTableDeletingNotification to DataTracker (CASSANDRA-6010)
 * Fix snapshots in use get deleted during snapshot repair (CASSANDRA-6011)
 * Move hints and exception count to o.a.c.metrics (CASSANDRA-6017)
 * Fix memory leak in snapshot repair (CASSANDRA-6047)
 * Fix sstable2sjon for CQL3 tables (CASSANDRA-5852)


2.0.0
 * Fix thrift validation when inserting into CQL3 tables (CASSANDRA-5138)
 * Fix periodic memtable flushing behavior with clean memtables (CASSANDRA-5931)
 * Fix dateOf() function for pre-2.0 timestamp columns (CASSANDRA-5928)
 * Fix SSTable unintentionally loads BF when opened for batch (CASSANDRA-5938)
 * Add stream session progress to JMX (CASSANDRA-4757)
 * Fix NPE during CAS operation (CASSANDRA-5925)
Merged from 1.2:
 * Fix getBloomFilterDiskSpaceUsed for AlwaysPresentFilter (CASSANDRA-5900)
 * Don't announce schema version until we've loaded the changes locally
   (CASSANDRA-5904)
 * Fix to support off heap bloom filters size greater than 2 GB (CASSANDRA-5903)
 * Properly handle parsing huge map and set literals (CASSANDRA-5893)


2.0.0-rc2
 * enable vnodes by default (CASSANDRA-5869)
 * fix CAS contention timeout (CASSANDRA-5830)
 * fix HsHa to respect max frame size (CASSANDRA-4573)
 * Fix (some) 2i on composite components omissions (CASSANDRA-5851)
 * cqlsh: add DESCRIBE FULL SCHEMA variant (CASSANDRA-5880)
Merged from 1.2:
 * Correctly validate sparse composite cells in scrub (CASSANDRA-5855)
 * Add KeyCacheHitRate metric to CF metrics (CASSANDRA-5868)
 * cqlsh: add support for multiline comments (CASSANDRA-5798)
 * Handle CQL3 SELECT duplicate IN restrictions on clustering columns
   (CASSANDRA-5856)


2.0.0-rc1
 * improve DecimalSerializer performance (CASSANDRA-5837)
 * fix potential spurious wakeup in AsyncOneResponse (CASSANDRA-5690)
 * fix schema-related trigger issues (CASSANDRA-5774)
 * Better validation when accessing CQL3 table from thrift (CASSANDRA-5138)
 * Fix assertion error during repair (CASSANDRA-5801)
 * Fix range tombstone bug (CASSANDRA-5805)
 * DC-local CAS (CASSANDRA-5797)
 * Add a native_protocol_version column to the system.local table (CASSANRDA-5819)
 * Use index_interval from cassandra.yaml when upgraded (CASSANDRA-5822)
 * Fix buffer underflow on socket close (CASSANDRA-5792)
Merged from 1.2:
 * Fix reading DeletionTime from 1.1-format sstables (CASSANDRA-5814)
 * cqlsh: add collections support to COPY (CASSANDRA-5698)
 * retry important messages for any IOException (CASSANDRA-5804)
 * Allow empty IN relations in SELECT/UPDATE/DELETE statements (CASSANDRA-5626)
 * cqlsh: fix crashing on Windows due to libedit detection (CASSANDRA-5812)
 * fix bulk-loading compressed sstables (CASSANDRA-5820)
 * (Hadoop) fix quoting in CqlPagingRecordReader and CqlRecordWriter 
   (CASSANDRA-5824)
 * update default LCS sstable size to 160MB (CASSANDRA-5727)
 * Allow compacting 2Is via nodetool (CASSANDRA-5670)
 * Hex-encode non-String keys in OPP (CASSANDRA-5793)
 * nodetool history logging (CASSANDRA-5823)
 * (Hadoop) fix support for Thrift tables in CqlPagingRecordReader 
   (CASSANDRA-5752)
 * add "all time blocked" to StatusLogger output (CASSANDRA-5825)
 * Future-proof inter-major-version schema migrations (CASSANDRA-5845)
 * (Hadoop) add CqlPagingRecordReader support for ReversedType in Thrift table
   (CASSANDRA-5718)
 * Add -no-snapshot option to scrub (CASSANDRA-5891)
 * Fix to support off heap bloom filters size greater than 2 GB (CASSANDRA-5903)
 * Properly handle parsing huge map and set literals (CASSANDRA-5893)
 * Fix LCS L0 compaction may overlap in L1 (CASSANDRA-5907)
 * New sstablesplit tool to split large sstables offline (CASSANDRA-4766)
 * Fix potential deadlock in native protocol server (CASSANDRA-5926)
 * Disallow incompatible type change in CQL3 (CASSANDRA-5882)
Merged from 1.1:
 * Correctly validate sparse composite cells in scrub (CASSANDRA-5855)


2.0.0-beta2
 * Replace countPendingHints with Hints Created metric (CASSANDRA-5746)
 * Allow nodetool with no args, and with help to run without a server (CASSANDRA-5734)
 * Cleanup AbstractType/TypeSerializer classes (CASSANDRA-5744)
 * Remove unimplemented cli option schema-mwt (CASSANDRA-5754)
 * Support range tombstones in thrift (CASSANDRA-5435)
 * Normalize table-manipulating CQL3 statements' class names (CASSANDRA-5759)
 * cqlsh: add missing table options to DESCRIBE output (CASSANDRA-5749)
 * Fix assertion error during repair (CASSANDRA-5757)
 * Fix bulkloader (CASSANDRA-5542)
 * Add LZ4 compression to the native protocol (CASSANDRA-5765)
 * Fix bugs in the native protocol v2 (CASSANDRA-5770)
 * CAS on 'primary key only' table (CASSANDRA-5715)
 * Support streaming SSTables of old versions (CASSANDRA-5772)
 * Always respect protocol version in native protocol (CASSANDRA-5778)
 * Fix ConcurrentModificationException during streaming (CASSANDRA-5782)
 * Update deletion timestamp in Commit#updatesWithPaxosTime (CASSANDRA-5787)
 * Thrift cas() method crashes if input columns are not sorted (CASSANDRA-5786)
 * Order columns names correctly when querying for CAS (CASSANDRA-5788)
 * Fix streaming retry (CASSANDRA-5775)
Merged from 1.2:
 * if no seeds can be a reached a node won't start in a ring by itself (CASSANDRA-5768)
 * add cassandra.unsafesystem property (CASSANDRA-5704)
 * (Hadoop) quote identifiers in CqlPagingRecordReader (CASSANDRA-5763)
 * Add replace_node functionality for vnodes (CASSANDRA-5337)
 * Add timeout events to query traces (CASSANDRA-5520)
 * Fix serialization of the LEFT gossip value (CASSANDRA-5696)
 * Pig: support for cql3 tables (CASSANDRA-5234)
 * Fix skipping range tombstones with reverse queries (CASSANDRA-5712)
 * Expire entries out of ThriftSessionManager (CASSANDRA-5719)
 * Don't keep ancestor information in memory (CASSANDRA-5342)
 * Expose native protocol server status in nodetool info (CASSANDRA-5735)
 * Fix pathetic performance of range tombstones (CASSANDRA-5677)
 * Fix querying with an empty (impossible) range (CASSANDRA-5573)
 * cqlsh: handle CUSTOM 2i in DESCRIBE output (CASSANDRA-5760)
 * Fix minor bug in Range.intersects(Bound) (CASSANDRA-5771)
 * cqlsh: handle disabled compression in DESCRIBE output (CASSANDRA-5766)
 * Ensure all UP events are notified on the native protocol (CASSANDRA-5769)
 * Fix formatting of sstable2json with multiple -k arguments (CASSANDRA-5781)
 * Don't rely on row marker for queries in general to hide lost markers
   after TTL expires (CASSANDRA-5762)
 * Sort nodetool help output (CASSANDRA-5776)
 * Fix column expiring during 2 phases compaction (CASSANDRA-5799)
 * now() is being rejected in INSERTs when inside collections (CASSANDRA-5795)


2.0.0-beta1
 * Add support for indexing clustered columns (CASSANDRA-5125)
 * Removed on-heap row cache (CASSANDRA-5348)
 * use nanotime consistently for node-local timeouts (CASSANDRA-5581)
 * Avoid unnecessary second pass on name-based queries (CASSANDRA-5577)
 * Experimental triggers (CASSANDRA-1311)
 * JEMalloc support for off-heap allocation (CASSANDRA-3997)
 * Single-pass compaction (CASSANDRA-4180)
 * Removed token range bisection (CASSANDRA-5518)
 * Removed compatibility with pre-1.2.5 sstables and network messages
   (CASSANDRA-5511)
 * removed PBSPredictor (CASSANDRA-5455)
 * CAS support (CASSANDRA-5062, 5441, 5442, 5443, 5619, 5667)
 * Leveled compaction performs size-tiered compactions in L0 
   (CASSANDRA-5371, 5439)
 * Add yaml network topology snitch for mixed ec2/other envs (CASSANDRA-5339)
 * Log when a node is down longer than the hint window (CASSANDRA-4554)
 * Optimize tombstone creation for ExpiringColumns (CASSANDRA-4917)
 * Improve LeveledScanner work estimation (CASSANDRA-5250, 5407)
 * Replace compaction lock with runWithCompactionsDisabled (CASSANDRA-3430)
 * Change Message IDs to ints (CASSANDRA-5307)
 * Move sstable level information into the Stats component, removing the
   need for a separate Manifest file (CASSANDRA-4872)
 * avoid serializing to byte[] on commitlog append (CASSANDRA-5199)
 * make index_interval configurable per columnfamily (CASSANDRA-3961, CASSANDRA-5650)
 * add default_time_to_live (CASSANDRA-3974)
 * add memtable_flush_period_in_ms (CASSANDRA-4237)
 * replace supercolumns internally by composites (CASSANDRA-3237, 5123)
 * upgrade thrift to 0.9.0 (CASSANDRA-3719)
 * drop unnecessary keyspace parameter from user-defined compaction API 
   (CASSANDRA-5139)
 * more robust solution to incomplete compactions + counters (CASSANDRA-5151)
 * Change order of directory searching for c*.in.sh (CASSANDRA-3983)
 * Add tool to reset SSTable compaction level for LCS (CASSANDRA-5271)
 * Allow custom configuration loader (CASSANDRA-5045)
 * Remove memory emergency pressure valve logic (CASSANDRA-3534)
 * Reduce request latency with eager retry (CASSANDRA-4705)
 * cqlsh: Remove ASSUME command (CASSANDRA-5331)
 * Rebuild BF when loading sstables if bloom_filter_fp_chance
   has changed since compaction (CASSANDRA-5015)
 * remove row-level bloom filters (CASSANDRA-4885)
 * Change Kernel Page Cache skipping into row preheating (disabled by default)
   (CASSANDRA-4937)
 * Improve repair by deciding on a gcBefore before sending
   out TreeRequests (CASSANDRA-4932)
 * Add an official way to disable compactions (CASSANDRA-5074)
 * Reenable ALTER TABLE DROP with new semantics (CASSANDRA-3919)
 * Add binary protocol versioning (CASSANDRA-5436)
 * Swap THshaServer for TThreadedSelectorServer (CASSANDRA-5530)
 * Add alias support to SELECT statement (CASSANDRA-5075)
 * Don't create empty RowMutations in CommitLogReplayer (CASSANDRA-5541)
 * Use range tombstones when dropping cfs/columns from schema (CASSANDRA-5579)
 * cqlsh: drop CQL2/CQL3-beta support (CASSANDRA-5585)
 * Track max/min column names in sstables to be able to optimize slice
   queries (CASSANDRA-5514, CASSANDRA-5595, CASSANDRA-5600)
 * Binary protocol: allow batching already prepared statements (CASSANDRA-4693)
 * Allow preparing timestamp, ttl and limit in CQL3 queries (CASSANDRA-4450)
 * Support native link w/o JNA in Java7 (CASSANDRA-3734)
 * Use SASL authentication in binary protocol v2 (CASSANDRA-5545)
 * Replace Thrift HsHa with LMAX Disruptor based implementation (CASSANDRA-5582)
 * cqlsh: Add row count to SELECT output (CASSANDRA-5636)
 * Include a timestamp with all read commands to determine column expiration
   (CASSANDRA-5149)
 * Streaming 2.0 (CASSANDRA-5286, 5699)
 * Conditional create/drop ks/table/index statements in CQL3 (CASSANDRA-2737)
 * more pre-table creation property validation (CASSANDRA-5693)
 * Redesign repair messages (CASSANDRA-5426)
 * Fix ALTER RENAME post-5125 (CASSANDRA-5702)
 * Disallow renaming a 2ndary indexed column (CASSANDRA-5705)
 * Rename Table to Keyspace (CASSANDRA-5613)
 * Ensure changing column_index_size_in_kb on different nodes don't corrupt the
   sstable (CASSANDRA-5454)
 * Move resultset type information into prepare, not execute (CASSANDRA-5649)
 * Auto paging in binary protocol (CASSANDRA-4415, 5714)
 * Don't tie client side use of AbstractType to JDBC (CASSANDRA-4495)
 * Adds new TimestampType to replace DateType (CASSANDRA-5723, CASSANDRA-5729)
Merged from 1.2:
 * make starting native protocol server idempotent (CASSANDRA-5728)
 * Fix loading key cache when a saved entry is no longer valid (CASSANDRA-5706)
 * Fix serialization of the LEFT gossip value (CASSANDRA-5696)
 * cqlsh: Don't show 'null' in place of empty values (CASSANDRA-5675)
 * Race condition in detecting version on a mixed 1.1/1.2 cluster
   (CASSANDRA-5692)
 * Fix skipping range tombstones with reverse queries (CASSANDRA-5712)
 * Expire entries out of ThriftSessionManager (CASSANRDA-5719)
 * Don't keep ancestor information in memory (CASSANDRA-5342)
 * cqlsh: fix handling of semicolons inside BATCH queries (CASSANDRA-5697)


1.2.6
 * Fix tracing when operation completes before all responses arrive 
   (CASSANDRA-5668)
 * Fix cross-DC mutation forwarding (CASSANDRA-5632)
 * Reduce SSTableLoader memory usage (CASSANDRA-5555)
 * Scale hinted_handoff_throttle_in_kb to cluster size (CASSANDRA-5272)
 * (Hadoop) Add CQL3 input/output formats (CASSANDRA-4421, 5622)
 * (Hadoop) Fix InputKeyRange in CFIF (CASSANDRA-5536)
 * Fix dealing with ridiculously large max sstable sizes in LCS (CASSANDRA-5589)
 * Ignore pre-truncate hints (CASSANDRA-4655)
 * Move System.exit on OOM into a separate thread (CASSANDRA-5273)
 * Write row markers when serializing schema (CASSANDRA-5572)
 * Check only SSTables for the requested range when streaming (CASSANDRA-5569)
 * Improve batchlog replay behavior and hint ttl handling (CASSANDRA-5314)
 * Exclude localTimestamp from validation for tombstones (CASSANDRA-5398)
 * cqlsh: add custom prompt support (CASSANDRA-5539)
 * Reuse prepared statements in hot auth queries (CASSANDRA-5594)
 * cqlsh: add vertical output option (see EXPAND) (CASSANDRA-5597)
 * Add a rate limit option to stress (CASSANDRA-5004)
 * have BulkLoader ignore snapshots directories (CASSANDRA-5587) 
 * fix SnitchProperties logging context (CASSANDRA-5602)
 * Expose whether jna is enabled and memory is locked via JMX (CASSANDRA-5508)
 * cqlsh: fix COPY FROM with ReversedType (CASSANDRA-5610)
 * Allow creating CUSTOM indexes on collections (CASSANDRA-5615)
 * Evaluate now() function at execution time (CASSANDRA-5616)
 * Expose detailed read repair metrics (CASSANDRA-5618)
 * Correct blob literal + ReversedType parsing (CASSANDRA-5629)
 * Allow GPFS to prefer the internal IP like EC2MRS (CASSANDRA-5630)
 * fix help text for -tspw cassandra-cli (CASSANDRA-5643)
 * don't throw away initial causes exceptions for internode encryption issues 
   (CASSANDRA-5644)
 * Fix message spelling errors for cql select statements (CASSANDRA-5647)
 * Suppress custom exceptions thru jmx (CASSANDRA-5652)
 * Update CREATE CUSTOM INDEX syntax (CASSANDRA-5639)
 * Fix PermissionDetails.equals() method (CASSANDRA-5655)
 * Never allow partition key ranges in CQL3 without token() (CASSANDRA-5666)
 * Gossiper incorrectly drops AppState for an upgrading node (CASSANDRA-5660)
 * Connection thrashing during multi-region ec2 during upgrade, due to 
   messaging version (CASSANDRA-5669)
 * Avoid over reconnecting in EC2MRS (CASSANDRA-5678)
 * Fix ReadResponseSerializer.serializedSize() for digest reads (CASSANDRA-5476)
 * allow sstable2json on 2i CFs (CASSANDRA-5694)
Merged from 1.1:
 * Remove buggy thrift max message length option (CASSANDRA-5529)
 * Fix NPE in Pig's widerow mode (CASSANDRA-5488)
 * Add split size parameter to Pig and disable split combination (CASSANDRA-5544)


1.2.5
 * make BytesToken.toString only return hex bytes (CASSANDRA-5566)
 * Ensure that submitBackground enqueues at least one task (CASSANDRA-5554)
 * fix 2i updates with identical values and timestamps (CASSANDRA-5540)
 * fix compaction throttling bursty-ness (CASSANDRA-4316)
 * reduce memory consumption of IndexSummary (CASSANDRA-5506)
 * remove per-row column name bloom filters (CASSANDRA-5492)
 * Include fatal errors in trace events (CASSANDRA-5447)
 * Ensure that PerRowSecondaryIndex is notified of row-level deletes
   (CASSANDRA-5445)
 * Allow empty blob literals in CQL3 (CASSANDRA-5452)
 * Fix streaming RangeTombstones at column index boundary (CASSANDRA-5418)
 * Fix preparing statements when current keyspace is not set (CASSANDRA-5468)
 * Fix SemanticVersion.isSupportedBy minor/patch handling (CASSANDRA-5496)
 * Don't provide oldCfId for post-1.1 system cfs (CASSANDRA-5490)
 * Fix primary range ignores replication strategy (CASSANDRA-5424)
 * Fix shutdown of binary protocol server (CASSANDRA-5507)
 * Fix repair -snapshot not working (CASSANDRA-5512)
 * Set isRunning flag later in binary protocol server (CASSANDRA-5467)
 * Fix use of CQL3 functions with descending clustering order (CASSANDRA-5472)
 * Disallow renaming columns one at a time for thrift table in CQL3
   (CASSANDRA-5531)
 * cqlsh: add CLUSTERING ORDER BY support to DESCRIBE (CASSANDRA-5528)
 * Add custom secondary index support to CQL3 (CASSANDRA-5484)
 * Fix repair hanging silently on unexpected error (CASSANDRA-5229)
 * Fix Ec2Snitch regression introduced by CASSANDRA-5171 (CASSANDRA-5432)
 * Add nodetool enablebackup/disablebackup (CASSANDRA-5556)
 * cqlsh: fix DESCRIBE after case insensitive USE (CASSANDRA-5567)
Merged from 1.1
 * Add retry mechanism to OTC for non-droppable_verbs (CASSANDRA-5393)
 * Use allocator information to improve memtable memory usage estimate
   (CASSANDRA-5497)
 * Fix trying to load deleted row into row cache on startup (CASSANDRA-4463)
 * fsync leveled manifest to avoid corruption (CASSANDRA-5535)
 * Fix Bound intersection computation (CASSANDRA-5551)
 * sstablescrub now respects max memory size in cassandra.in.sh (CASSANDRA-5562)


1.2.4
 * Ensure that PerRowSecondaryIndex updates see the most recent values
   (CASSANDRA-5397)
 * avoid duplicate index entries ind PrecompactedRow and 
   ParallelCompactionIterable (CASSANDRA-5395)
 * remove the index entry on oldColumn when new column is a tombstone 
   (CASSANDRA-5395)
 * Change default stream throughput from 400 to 200 mbps (CASSANDRA-5036)
 * Gossiper logs DOWN for symmetry with UP (CASSANDRA-5187)
 * Fix mixing prepared statements between keyspaces (CASSANDRA-5352)
 * Fix consistency level during bootstrap - strike 3 (CASSANDRA-5354)
 * Fix transposed arguments in AlreadyExistsException (CASSANDRA-5362)
 * Improve asynchronous hint delivery (CASSANDRA-5179)
 * Fix Guava dependency version (12.0 -> 13.0.1) for Maven (CASSANDRA-5364)
 * Validate that provided CQL3 collection value are < 64K (CASSANDRA-5355)
 * Make upgradeSSTable skip current version sstables by default (CASSANDRA-5366)
 * Optimize min/max timestamp collection (CASSANDRA-5373)
 * Invalid streamId in cql binary protocol when using invalid CL 
   (CASSANDRA-5164)
 * Fix validation for IN where clauses with collections (CASSANDRA-5376)
 * Copy resultSet on count query to avoid ConcurrentModificationException 
   (CASSANDRA-5382)
 * Correctly typecheck in CQL3 even with ReversedType (CASSANDRA-5386)
 * Fix streaming compressed files when using encryption (CASSANDRA-5391)
 * cassandra-all 1.2.0 pom missing netty dependency (CASSANDRA-5392)
 * Fix writetime/ttl functions on null values (CASSANDRA-5341)
 * Fix NPE during cql3 select with token() (CASSANDRA-5404)
 * IndexHelper.skipBloomFilters won't skip non-SHA filters (CASSANDRA-5385)
 * cqlsh: Print maps ordered by key, sort sets (CASSANDRA-5413)
 * Add null syntax support in CQL3 for inserts (CASSANDRA-3783)
 * Allow unauthenticated set_keyspace() calls (CASSANDRA-5423)
 * Fix potential incremental backups race (CASSANDRA-5410)
 * Fix prepared BATCH statements with batch-level timestamps (CASSANDRA-5415)
 * Allow overriding superuser setup delay (CASSANDRA-5430)
 * cassandra-shuffle with JMX usernames and passwords (CASSANDRA-5431)
Merged from 1.1:
 * cli: Quote ks and cf names in schema output when needed (CASSANDRA-5052)
 * Fix bad default for min/max timestamp in SSTableMetadata (CASSANDRA-5372)
 * Fix cf name extraction from manifest in Directories.migrateFile() 
   (CASSANDRA-5242)
 * Support pluggable internode authentication (CASSANDRA-5401)


1.2.3
 * add check for sstable overlap within a level on startup (CASSANDRA-5327)
 * replace ipv6 colons in jmx object names (CASSANDRA-5298, 5328)
 * Avoid allocating SSTableBoundedScanner during repair when the range does 
   not intersect the sstable (CASSANDRA-5249)
 * Don't lowercase property map keys (this breaks NTS) (CASSANDRA-5292)
 * Fix composite comparator with super columns (CASSANDRA-5287)
 * Fix insufficient validation of UPDATE queries against counter cfs
   (CASSANDRA-5300)
 * Fix PropertyFileSnitch default DC/Rack behavior (CASSANDRA-5285)
 * Handle null values when executing prepared statement (CASSANDRA-5081)
 * Add netty to pom dependencies (CASSANDRA-5181)
 * Include type arguments in Thrift CQLPreparedResult (CASSANDRA-5311)
 * Fix compaction not removing columns when bf_fp_ratio is 1 (CASSANDRA-5182)
 * cli: Warn about missing CQL3 tables in schema descriptions (CASSANDRA-5309)
 * Re-enable unknown option in replication/compaction strategies option for
   backward compatibility (CASSANDRA-4795)
 * Add binary protocol support to stress (CASSANDRA-4993)
 * cqlsh: Fix COPY FROM value quoting and null handling (CASSANDRA-5305)
 * Fix repair -pr for vnodes (CASSANDRA-5329)
 * Relax CL for auth queries for non-default users (CASSANDRA-5310)
 * Fix AssertionError during repair (CASSANDRA-5245)
 * Don't announce migrations to pre-1.2 nodes (CASSANDRA-5334)
Merged from 1.1:
 * Update offline scrub for 1.0 -> 1.1 directory structure (CASSANDRA-5195)
 * add tmp flag to Descriptor hashcode (CASSANDRA-4021)
 * fix logging of "Found table data in data directories" when only system tables
   are present (CASSANDRA-5289)
 * cli: Add JMX authentication support (CASSANDRA-5080)
 * nodetool: ability to repair specific range (CASSANDRA-5280)
 * Fix possible assertion triggered in SliceFromReadCommand (CASSANDRA-5284)
 * cqlsh: Add inet type support on Windows (ipv4-only) (CASSANDRA-4801)
 * Fix race when initializing ColumnFamilyStore (CASSANDRA-5350)
 * Add UseTLAB JVM flag (CASSANDRA-5361)


1.2.2
 * fix potential for multiple concurrent compactions of the same sstables
   (CASSANDRA-5256)
 * avoid no-op caching of byte[] on commitlog append (CASSANDRA-5199)
 * fix symlinks under data dir not working (CASSANDRA-5185)
 * fix bug in compact storage metadata handling (CASSANDRA-5189)
 * Validate login for USE queries (CASSANDRA-5207)
 * cli: remove default username and password (CASSANDRA-5208)
 * configure populate_io_cache_on_flush per-CF (CASSANDRA-4694)
 * allow configuration of internode socket buffer (CASSANDRA-3378)
 * Make sstable directory picking blacklist-aware again (CASSANDRA-5193)
 * Correctly expire gossip states for edge cases (CASSANDRA-5216)
 * Improve handling of directory creation failures (CASSANDRA-5196)
 * Expose secondary indicies to the rest of nodetool (CASSANDRA-4464)
 * Binary protocol: avoid sending notification for 0.0.0.0 (CASSANDRA-5227)
 * add UseCondCardMark XX jvm settings on jdk 1.7 (CASSANDRA-4366)
 * CQL3 refactor to allow conversion function (CASSANDRA-5226)
 * Fix drop of sstables in some circumstance (CASSANDRA-5232)
 * Implement caching of authorization results (CASSANDRA-4295)
 * Add support for LZ4 compression (CASSANDRA-5038)
 * Fix missing columns in wide rows queries (CASSANDRA-5225)
 * Simplify auth setup and make system_auth ks alterable (CASSANDRA-5112)
 * Stop compactions from hanging during bootstrap (CASSANDRA-5244)
 * fix compressed streaming sending extra chunk (CASSANDRA-5105)
 * Add CQL3-based implementations of IAuthenticator and IAuthorizer
   (CASSANDRA-4898)
 * Fix timestamp-based tomstone removal logic (CASSANDRA-5248)
 * cli: Add JMX authentication support (CASSANDRA-5080)
 * Fix forceFlush behavior (CASSANDRA-5241)
 * cqlsh: Add username autocompletion (CASSANDRA-5231)
 * Fix CQL3 composite partition key error (CASSANDRA-5240)
 * Allow IN clause on last clustering key (CASSANDRA-5230)
Merged from 1.1:
 * fix start key/end token validation for wide row iteration (CASSANDRA-5168)
 * add ConfigHelper support for Thrift frame and max message sizes (CASSANDRA-5188)
 * fix nodetool repair not fail on node down (CASSANDRA-5203)
 * always collect tombstone hints (CASSANDRA-5068)
 * Fix error when sourcing file in cqlsh (CASSANDRA-5235)


1.2.1
 * stream undelivered hints on decommission (CASSANDRA-5128)
 * GossipingPropertyFileSnitch loads saved dc/rack info if needed (CASSANDRA-5133)
 * drain should flush system CFs too (CASSANDRA-4446)
 * add inter_dc_tcp_nodelay setting (CASSANDRA-5148)
 * re-allow wrapping ranges for start_token/end_token range pairitspwng (CASSANDRA-5106)
 * fix validation compaction of empty rows (CASSANDRA-5136)
 * nodetool methods to enable/disable hint storage/delivery (CASSANDRA-4750)
 * disallow bloom filter false positive chance of 0 (CASSANDRA-5013)
 * add threadpool size adjustment methods to JMXEnabledThreadPoolExecutor and 
   CompactionManagerMBean (CASSANDRA-5044)
 * fix hinting for dropped local writes (CASSANDRA-4753)
 * off-heap cache doesn't need mutable column container (CASSANDRA-5057)
 * apply disk_failure_policy to bad disks on initial directory creation 
   (CASSANDRA-4847)
 * Optimize name-based queries to use ArrayBackedSortedColumns (CASSANDRA-5043)
 * Fall back to old manifest if most recent is unparseable (CASSANDRA-5041)
 * pool [Compressed]RandomAccessReader objects on the partitioned read path
   (CASSANDRA-4942)
 * Add debug logging to list filenames processed by Directories.migrateFile 
   method (CASSANDRA-4939)
 * Expose black-listed directories via JMX (CASSANDRA-4848)
 * Log compaction merge counts (CASSANDRA-4894)
 * Minimize byte array allocation by AbstractData{Input,Output} (CASSANDRA-5090)
 * Add SSL support for the binary protocol (CASSANDRA-5031)
 * Allow non-schema system ks modification for shuffle to work (CASSANDRA-5097)
 * cqlsh: Add default limit to SELECT statements (CASSANDRA-4972)
 * cqlsh: fix DESCRIBE for 1.1 cfs in CQL3 (CASSANDRA-5101)
 * Correctly gossip with nodes >= 1.1.7 (CASSANDRA-5102)
 * Ensure CL guarantees on digest mismatch (CASSANDRA-5113)
 * Validate correctly selects on composite partition key (CASSANDRA-5122)
 * Fix exception when adding collection (CASSANDRA-5117)
 * Handle states for non-vnode clusters correctly (CASSANDRA-5127)
 * Refuse unrecognized replication and compaction strategy options (CASSANDRA-4795)
 * Pick the correct value validator in sstable2json for cql3 tables (CASSANDRA-5134)
 * Validate login for describe_keyspace, describe_keyspaces and set_keyspace
   (CASSANDRA-5144)
 * Fix inserting empty maps (CASSANDRA-5141)
 * Don't remove tokens from System table for node we know (CASSANDRA-5121)
 * fix streaming progress report for compresed files (CASSANDRA-5130)
 * Coverage analysis for low-CL queries (CASSANDRA-4858)
 * Stop interpreting dates as valid timeUUID value (CASSANDRA-4936)
 * Adds E notation for floating point numbers (CASSANDRA-4927)
 * Detect (and warn) unintentional use of the cql2 thrift methods when cql3 was
   intended (CASSANDRA-5172)
 * cli: Quote ks and cf names in schema output when needed (CASSANDRA-5052)
 * Fix cf name extraction from manifest in Directories.migrateFile() (CASSANDRA-5242)
 * Replace mistaken usage of commons-logging with slf4j (CASSANDRA-5464)
 * Ensure Jackson dependency matches lib (CASSANDRA-5126)
 * Expose droppable tombstone ratio stats over JMX (CASSANDRA-5159)
Merged from 1.1:
 * Simplify CompressedRandomAccessReader to work around JDK FD bug (CASSANDRA-5088)
 * Improve handling a changing target throttle rate mid-compaction (CASSANDRA-5087)
 * Pig: correctly decode row keys in widerow mode (CASSANDRA-5098)
 * nodetool repair command now prints progress (CASSANDRA-4767)
 * fix user defined compaction to run against 1.1 data directory (CASSANDRA-5118)
 * Fix CQL3 BATCH authorization caching (CASSANDRA-5145)
 * fix get_count returns incorrect value with TTL (CASSANDRA-5099)
 * better handling for mid-compaction failure (CASSANDRA-5137)
 * convert default marshallers list to map for better readability (CASSANDRA-5109)
 * fix ConcurrentModificationException in getBootstrapSource (CASSANDRA-5170)
 * fix sstable maxtimestamp for row deletes and pre-1.1.1 sstables (CASSANDRA-5153)
 * Fix thread growth on node removal (CASSANDRA-5175)
 * Make Ec2Region's datacenter name configurable (CASSANDRA-5155)


1.2.0
 * Disallow counters in collections (CASSANDRA-5082)
 * cqlsh: add unit tests (CASSANDRA-3920)
 * fix default bloom_filter_fp_chance for LeveledCompactionStrategy (CASSANDRA-5093)
Merged from 1.1:
 * add validation for get_range_slices with start_key and end_token (CASSANDRA-5089)


1.2.0-rc2
 * fix nodetool ownership display with vnodes (CASSANDRA-5065)
 * cqlsh: add DESCRIBE KEYSPACES command (CASSANDRA-5060)
 * Fix potential infinite loop when reloading CFS (CASSANDRA-5064)
 * Fix SimpleAuthorizer example (CASSANDRA-5072)
 * cqlsh: force CL.ONE for tracing and system.schema* queries (CASSANDRA-5070)
 * Includes cassandra-shuffle in the debian package (CASSANDRA-5058)
Merged from 1.1:
 * fix multithreaded compaction deadlock (CASSANDRA-4492)
 * fix temporarily missing schema after upgrade from pre-1.1.5 (CASSANDRA-5061)
 * Fix ALTER TABLE overriding compression options with defaults
   (CASSANDRA-4996, 5066)
 * fix specifying and altering crc_check_chance (CASSANDRA-5053)
 * fix Murmur3Partitioner ownership% calculation (CASSANDRA-5076)
 * Don't expire columns sooner than they should in 2ndary indexes (CASSANDRA-5079)


1.2-rc1
 * rename rpc_timeout settings to request_timeout (CASSANDRA-5027)
 * add BF with 0.1 FP to LCS by default (CASSANDRA-5029)
 * Fix preparing insert queries (CASSANDRA-5016)
 * Fix preparing queries with counter increment (CASSANDRA-5022)
 * Fix preparing updates with collections (CASSANDRA-5017)
 * Don't generate UUID based on other node address (CASSANDRA-5002)
 * Fix message when trying to alter a clustering key type (CASSANDRA-5012)
 * Update IAuthenticator to match the new IAuthorizer (CASSANDRA-5003)
 * Fix inserting only a key in CQL3 (CASSANDRA-5040)
 * Fix CQL3 token() function when used with strings (CASSANDRA-5050)
Merged from 1.1:
 * reduce log spam from invalid counter shards (CASSANDRA-5026)
 * Improve schema propagation performance (CASSANDRA-5025)
 * Fix for IndexHelper.IndexFor throws OOB Exception (CASSANDRA-5030)
 * cqlsh: make it possible to describe thrift CFs (CASSANDRA-4827)
 * cqlsh: fix timestamp formatting on some platforms (CASSANDRA-5046)


1.2-beta3
 * make consistency level configurable in cqlsh (CASSANDRA-4829)
 * fix cqlsh rendering of blob fields (CASSANDRA-4970)
 * fix cqlsh DESCRIBE command (CASSANDRA-4913)
 * save truncation position in system table (CASSANDRA-4906)
 * Move CompressionMetadata off-heap (CASSANDRA-4937)
 * allow CLI to GET cql3 columnfamily data (CASSANDRA-4924)
 * Fix rare race condition in getExpireTimeForEndpoint (CASSANDRA-4402)
 * acquire references to overlapping sstables during compaction so bloom filter
   doesn't get free'd prematurely (CASSANDRA-4934)
 * Don't share slice query filter in CQL3 SelectStatement (CASSANDRA-4928)
 * Separate tracing from Log4J (CASSANDRA-4861)
 * Exclude gcable tombstones from merkle-tree computation (CASSANDRA-4905)
 * Better printing of AbstractBounds for tracing (CASSANDRA-4931)
 * Optimize mostRecentTombstone check in CC.collectAllData (CASSANDRA-4883)
 * Change stream session ID to UUID to avoid collision from same node (CASSANDRA-4813)
 * Use Stats.db when bulk loading if present (CASSANDRA-4957)
 * Skip repair on system_trace and keyspaces with RF=1 (CASSANDRA-4956)
 * (cql3) Remove arbitrary SELECT limit (CASSANDRA-4918)
 * Correctly handle prepared operation on collections (CASSANDRA-4945)
 * Fix CQL3 LIMIT (CASSANDRA-4877)
 * Fix Stress for CQL3 (CASSANDRA-4979)
 * Remove cassandra specific exceptions from JMX interface (CASSANDRA-4893)
 * (CQL3) Force using ALLOW FILTERING on potentially inefficient queries (CASSANDRA-4915)
 * (cql3) Fix adding column when the table has collections (CASSANDRA-4982)
 * (cql3) Fix allowing collections with compact storage (CASSANDRA-4990)
 * (cql3) Refuse ttl/writetime function on collections (CASSANDRA-4992)
 * Replace IAuthority with new IAuthorizer (CASSANDRA-4874)
 * clqsh: fix KEY pseudocolumn escaping when describing Thrift tables
   in CQL3 mode (CASSANDRA-4955)
 * add basic authentication support for Pig CassandraStorage (CASSANDRA-3042)
 * fix CQL2 ALTER TABLE compaction_strategy_class altering (CASSANDRA-4965)
Merged from 1.1:
 * Fall back to old describe_splits if d_s_ex is not available (CASSANDRA-4803)
 * Improve error reporting when streaming ranges fail (CASSANDRA-5009)
 * Fix cqlsh timestamp formatting of timezone info (CASSANDRA-4746)
 * Fix assertion failure with leveled compaction (CASSANDRA-4799)
 * Check for null end_token in get_range_slice (CASSANDRA-4804)
 * Remove all remnants of removed nodes (CASSANDRA-4840)
 * Add aut-reloading of the log4j file in debian package (CASSANDRA-4855)
 * Fix estimated row cache entry size (CASSANDRA-4860)
 * reset getRangeSlice filter after finishing a row for get_paged_slice
   (CASSANDRA-4919)
 * expunge row cache post-truncate (CASSANDRA-4940)
 * Allow static CF definition with compact storage (CASSANDRA-4910)
 * Fix endless loop/compaction of schema_* CFs due to broken timestamps (CASSANDRA-4880)
 * Fix 'wrong class type' assertion in CounterColumn (CASSANDRA-4976)


1.2-beta2
 * fp rate of 1.0 disables BF entirely; LCS defaults to 1.0 (CASSANDRA-4876)
 * off-heap bloom filters for row keys (CASSANDRA_4865)
 * add extension point for sstable components (CASSANDRA-4049)
 * improve tracing output (CASSANDRA-4852, 4862)
 * make TRACE verb droppable (CASSANDRA-4672)
 * fix BulkLoader recognition of CQL3 columnfamilies (CASSANDRA-4755)
 * Sort commitlog segments for replay by id instead of mtime (CASSANDRA-4793)
 * Make hint delivery asynchronous (CASSANDRA-4761)
 * Pluggable Thrift transport factories for CLI and cqlsh (CASSANDRA-4609, 4610)
 * cassandra-cli: allow Double value type to be inserted to a column (CASSANDRA-4661)
 * Add ability to use custom TServerFactory implementations (CASSANDRA-4608)
 * optimize batchlog flushing to skip successful batches (CASSANDRA-4667)
 * include metadata for system keyspace itself in schema tables (CASSANDRA-4416)
 * add check to PropertyFileSnitch to verify presence of location for
   local node (CASSANDRA-4728)
 * add PBSPredictor consistency modeler (CASSANDRA-4261)
 * remove vestiges of Thrift unframed mode (CASSANDRA-4729)
 * optimize single-row PK lookups (CASSANDRA-4710)
 * adjust blockFor calculation to account for pending ranges due to node 
   movement (CASSANDRA-833)
 * Change CQL version to 3.0.0 and stop accepting 3.0.0-beta1 (CASSANDRA-4649)
 * (CQL3) Make prepared statement global instead of per connection 
   (CASSANDRA-4449)
 * Fix scrubbing of CQL3 created tables (CASSANDRA-4685)
 * (CQL3) Fix validation when using counter and regular columns in the same 
   table (CASSANDRA-4706)
 * Fix bug starting Cassandra with simple authentication (CASSANDRA-4648)
 * Add support for batchlog in CQL3 (CASSANDRA-4545, 4738)
 * Add support for multiple column family outputs in CFOF (CASSANDRA-4208)
 * Support repairing only the local DC nodes (CASSANDRA-4747)
 * Use rpc_address for binary protocol and change default port (CASSANDRA-4751)
 * Fix use of collections in prepared statements (CASSANDRA-4739)
 * Store more information into peers table (CASSANDRA-4351, 4814)
 * Configurable bucket size for size tiered compaction (CASSANDRA-4704)
 * Run leveled compaction in parallel (CASSANDRA-4310)
 * Fix potential NPE during CFS reload (CASSANDRA-4786)
 * Composite indexes may miss results (CASSANDRA-4796)
 * Move consistency level to the protocol level (CASSANDRA-4734, 4824)
 * Fix Subcolumn slice ends not respected (CASSANDRA-4826)
 * Fix Assertion error in cql3 select (CASSANDRA-4783)
 * Fix list prepend logic (CQL3) (CASSANDRA-4835)
 * Add booleans as literals in CQL3 (CASSANDRA-4776)
 * Allow renaming PK columns in CQL3 (CASSANDRA-4822)
 * Fix binary protocol NEW_NODE event (CASSANDRA-4679)
 * Fix potential infinite loop in tombstone compaction (CASSANDRA-4781)
 * Remove system tables accounting from schema (CASSANDRA-4850)
 * (cql3) Force provided columns in clustering key order in 
   'CLUSTERING ORDER BY' (CASSANDRA-4881)
 * Fix composite index bug (CASSANDRA-4884)
 * Fix short read protection for CQL3 (CASSANDRA-4882)
 * Add tracing support to the binary protocol (CASSANDRA-4699)
 * (cql3) Don't allow prepared marker inside collections (CASSANDRA-4890)
 * Re-allow order by on non-selected columns (CASSANDRA-4645)
 * Bug when composite index is created in a table having collections (CASSANDRA-4909)
 * log index scan subject in CompositesSearcher (CASSANDRA-4904)
Merged from 1.1:
 * add get[Row|Key]CacheEntries to CacheServiceMBean (CASSANDRA-4859)
 * fix get_paged_slice to wrap to next row correctly (CASSANDRA-4816)
 * fix indexing empty column values (CASSANDRA-4832)
 * allow JdbcDate to compose null Date objects (CASSANDRA-4830)
 * fix possible stackoverflow when compacting 1000s of sstables
   (CASSANDRA-4765)
 * fix wrong leveled compaction progress calculation (CASSANDRA-4807)
 * add a close() method to CRAR to prevent leaking file descriptors (CASSANDRA-4820)
 * fix potential infinite loop in get_count (CASSANDRA-4833)
 * fix compositeType.{get/from}String methods (CASSANDRA-4842)
 * (CQL) fix CREATE COLUMNFAMILY permissions check (CASSANDRA-4864)
 * Fix DynamicCompositeType same type comparison (CASSANDRA-4711)
 * Fix duplicate SSTable reference when stream session failed (CASSANDRA-3306)
 * Allow static CF definition with compact storage (CASSANDRA-4910)
 * Fix endless loop/compaction of schema_* CFs due to broken timestamps (CASSANDRA-4880)
 * Fix 'wrong class type' assertion in CounterColumn (CASSANDRA-4976)


1.2-beta1
 * add atomic_batch_mutate (CASSANDRA-4542, -4635)
 * increase default max_hint_window_in_ms to 3h (CASSANDRA-4632)
 * include message initiation time to replicas so they can more
   accurately drop timed-out requests (CASSANDRA-2858)
 * fix clientutil.jar dependencies (CASSANDRA-4566)
 * optimize WriteResponse (CASSANDRA-4548)
 * new metrics (CASSANDRA-4009)
 * redesign KEYS indexes to avoid read-before-write (CASSANDRA-2897)
 * debug tracing (CASSANDRA-1123)
 * parallelize row cache loading (CASSANDRA-4282)
 * Make compaction, flush JBOD-aware (CASSANDRA-4292)
 * run local range scans on the read stage (CASSANDRA-3687)
 * clean up ioexceptions (CASSANDRA-2116)
 * add disk_failure_policy (CASSANDRA-2118)
 * Introduce new json format with row level deletion (CASSANDRA-4054)
 * remove redundant "name" column from schema_keyspaces (CASSANDRA-4433)
 * improve "nodetool ring" handling of multi-dc clusters (CASSANDRA-3047)
 * update NTS calculateNaturalEndpoints to be O(N log N) (CASSANDRA-3881)
 * split up rpc timeout by operation type (CASSANDRA-2819)
 * rewrite key cache save/load to use only sequential i/o (CASSANDRA-3762)
 * update MS protocol with a version handshake + broadcast address id
   (CASSANDRA-4311)
 * multithreaded hint replay (CASSANDRA-4189)
 * add inter-node message compression (CASSANDRA-3127)
 * remove COPP (CASSANDRA-2479)
 * Track tombstone expiration and compact when tombstone content is
   higher than a configurable threshold, default 20% (CASSANDRA-3442, 4234)
 * update MurmurHash to version 3 (CASSANDRA-2975)
 * (CLI) track elapsed time for `delete' operation (CASSANDRA-4060)
 * (CLI) jline version is bumped to 1.0 to properly  support
   'delete' key function (CASSANDRA-4132)
 * Save IndexSummary into new SSTable 'Summary' component (CASSANDRA-2392, 4289)
 * Add support for range tombstones (CASSANDRA-3708)
 * Improve MessagingService efficiency (CASSANDRA-3617)
 * Avoid ID conflicts from concurrent schema changes (CASSANDRA-3794)
 * Set thrift HSHA server thread limit to unlimited by default (CASSANDRA-4277)
 * Avoids double serialization of CF id in RowMutation messages
   (CASSANDRA-4293)
 * stream compressed sstables directly with java nio (CASSANDRA-4297)
 * Support multiple ranges in SliceQueryFilter (CASSANDRA-3885)
 * Add column metadata to system column families (CASSANDRA-4018)
 * (cql3) Always use composite types by default (CASSANDRA-4329)
 * (cql3) Add support for set, map and list (CASSANDRA-3647)
 * Validate date type correctly (CASSANDRA-4441)
 * (cql3) Allow definitions with only a PK (CASSANDRA-4361)
 * (cql3) Add support for row key composites (CASSANDRA-4179)
 * improve DynamicEndpointSnitch by using reservoir sampling (CASSANDRA-4038)
 * (cql3) Add support for 2ndary indexes (CASSANDRA-3680)
 * (cql3) fix defining more than one PK to be invalid (CASSANDRA-4477)
 * remove schema agreement checking from all external APIs (Thrift, CQL and CQL3) (CASSANDRA-4487)
 * add Murmur3Partitioner and make it default for new installations (CASSANDRA-3772, 4621)
 * (cql3) update pseudo-map syntax to use map syntax (CASSANDRA-4497)
 * Finer grained exceptions hierarchy and provides error code with exceptions (CASSANDRA-3979)
 * Adds events push to binary protocol (CASSANDRA-4480)
 * Rewrite nodetool help (CASSANDRA-2293)
 * Make CQL3 the default for CQL (CASSANDRA-4640)
 * update stress tool to be able to use CQL3 (CASSANDRA-4406)
 * Accept all thrift update on CQL3 cf but don't expose their metadata (CASSANDRA-4377)
 * Replace Throttle with Guava's RateLimiter for HintedHandOff (CASSANDRA-4541)
 * fix counter add/get using CQL2 and CQL3 in stress tool (CASSANDRA-4633)
 * Add sstable count per level to cfstats (CASSANDRA-4537)
 * (cql3) Add ALTER KEYSPACE statement (CASSANDRA-4611)
 * (cql3) Allow defining default consistency levels (CASSANDRA-4448)
 * (cql3) Fix queries using LIMIT missing results (CASSANDRA-4579)
 * fix cross-version gossip messaging (CASSANDRA-4576)
 * added inet data type (CASSANDRA-4627)


1.1.6
 * Wait for writes on synchronous read digest mismatch (CASSANDRA-4792)
 * fix commitlog replay for nanotime-infected sstables (CASSANDRA-4782)
 * preflight check ttl for maximum of 20 years (CASSANDRA-4771)
 * (Pig) fix widerow input with single column rows (CASSANDRA-4789)
 * Fix HH to compact with correct gcBefore, which avoids wiping out
   undelivered hints (CASSANDRA-4772)
 * LCS will merge up to 32 L0 sstables as intended (CASSANDRA-4778)
 * NTS will default unconfigured DC replicas to zero (CASSANDRA-4675)
 * use default consistency level in counter validation if none is
   explicitly provide (CASSANDRA-4700)
 * Improve IAuthority interface by introducing fine-grained
   access permissions and grant/revoke commands (CASSANDRA-4490, 4644)
 * fix assumption error in CLI when updating/describing keyspace 
   (CASSANDRA-4322)
 * Adds offline sstablescrub to debian packaging (CASSANDRA-4642)
 * Automatic fixing of overlapping leveled sstables (CASSANDRA-4644)
 * fix error when using ORDER BY with extended selections (CASSANDRA-4689)
 * (CQL3) Fix validation for IN queries for non-PK cols (CASSANDRA-4709)
 * fix re-created keyspace disappering after 1.1.5 upgrade 
   (CASSANDRA-4698, 4752)
 * (CLI) display elapsed time in 2 fraction digits (CASSANDRA-3460)
 * add authentication support to sstableloader (CASSANDRA-4712)
 * Fix CQL3 'is reversed' logic (CASSANDRA-4716, 4759)
 * (CQL3) Don't return ReversedType in result set metadata (CASSANDRA-4717)
 * Backport adding AlterKeyspace statement (CASSANDRA-4611)
 * (CQL3) Correcty accept upper-case data types (CASSANDRA-4770)
 * Add binary protocol events for schema changes (CASSANDRA-4684)
Merged from 1.0:
 * Switch from NBHM to CHM in MessagingService's callback map, which
   prevents OOM in long-running instances (CASSANDRA-4708)


1.1.5
 * add SecondaryIndex.reload API (CASSANDRA-4581)
 * use millis + atomicint for commitlog segment creation instead of
   nanotime, which has issues under some hypervisors (CASSANDRA-4601)
 * fix FD leak in slice queries (CASSANDRA-4571)
 * avoid recursion in leveled compaction (CASSANDRA-4587)
 * increase stack size under Java7 to 180K
 * Log(info) schema changes (CASSANDRA-4547)
 * Change nodetool setcachecapcity to manipulate global caches (CASSANDRA-4563)
 * (cql3) fix setting compaction strategy (CASSANDRA-4597)
 * fix broken system.schema_* timestamps on system startup (CASSANDRA-4561)
 * fix wrong skip of cache saving (CASSANDRA-4533)
 * Avoid NPE when lost+found is in data dir (CASSANDRA-4572)
 * Respect five-minute flush moratorium after initial CL replay (CASSANDRA-4474)
 * Adds ntp as recommended in debian packaging (CASSANDRA-4606)
 * Configurable transport in CF Record{Reader|Writer} (CASSANDRA-4558)
 * (cql3) fix potential NPE with both equal and unequal restriction (CASSANDRA-4532)
 * (cql3) improves ORDER BY validation (CASSANDRA-4624)
 * Fix potential deadlock during counter writes (CASSANDRA-4578)
 * Fix cql error with ORDER BY when using IN (CASSANDRA-4612)
Merged from 1.0:
 * increase Xss to 160k to accomodate latest 1.6 JVMs (CASSANDRA-4602)
 * fix toString of hint destination tokens (CASSANDRA-4568)
 * Fix multiple values for CurrentLocal NodeID (CASSANDRA-4626)


1.1.4
 * fix offline scrub to catch >= out of order rows (CASSANDRA-4411)
 * fix cassandra-env.sh on RHEL and other non-dash-based systems 
   (CASSANDRA-4494)
Merged from 1.0:
 * (Hadoop) fix setting key length for old-style mapred api (CASSANDRA-4534)
 * (Hadoop) fix iterating through a resultset consisting entirely
   of tombstoned rows (CASSANDRA-4466)


1.1.3
 * (cqlsh) add COPY TO (CASSANDRA-4434)
 * munmap commitlog segments before rename (CASSANDRA-4337)
 * (JMX) rename getRangeKeySample to sampleKeyRange to avoid returning
   multi-MB results as an attribute (CASSANDRA-4452)
 * flush based on data size, not throughput; overwritten columns no 
   longer artificially inflate liveRatio (CASSANDRA-4399)
 * update default commitlog segment size to 32MB and total commitlog
   size to 32/1024 MB for 32/64 bit JVMs, respectively (CASSANDRA-4422)
 * avoid using global partitioner to estimate ranges in index sstables
   (CASSANDRA-4403)
 * restore pre-CASSANDRA-3862 approach to removing expired tombstones
   from row cache during compaction (CASSANDRA-4364)
 * (stress) support for CQL prepared statements (CASSANDRA-3633)
 * Correctly catch exception when Snappy cannot be loaded (CASSANDRA-4400)
 * (cql3) Support ORDER BY when IN condition is given in WHERE clause (CASSANDRA-4327)
 * (cql3) delete "component_index" column on DROP TABLE call (CASSANDRA-4420)
 * change nanoTime() to currentTimeInMillis() in schema related code (CASSANDRA-4432)
 * add a token generation tool (CASSANDRA-3709)
 * Fix LCS bug with sstable containing only 1 row (CASSANDRA-4411)
 * fix "Can't Modify Index Name" problem on CF update (CASSANDRA-4439)
 * Fix assertion error in getOverlappingSSTables during repair (CASSANDRA-4456)
 * fix nodetool's setcompactionthreshold command (CASSANDRA-4455)
 * Ensure compacted files are never used, to avoid counter overcount (CASSANDRA-4436)
Merged from 1.0:
 * Push the validation of secondary index values to the SecondaryIndexManager (CASSANDRA-4240)
 * allow dropping columns shadowed by not-yet-expired supercolumn or row
   tombstones in PrecompactedRow (CASSANDRA-4396)


1.1.2
 * Fix cleanup not deleting index entries (CASSANDRA-4379)
 * Use correct partitioner when saving + loading caches (CASSANDRA-4331)
 * Check schema before trying to export sstable (CASSANDRA-2760)
 * Raise a meaningful exception instead of NPE when PFS encounters
   an unconfigured node + no default (CASSANDRA-4349)
 * fix bug in sstable blacklisting with LCS (CASSANDRA-4343)
 * LCS no longer promotes tiny sstables out of L0 (CASSANDRA-4341)
 * skip tombstones during hint replay (CASSANDRA-4320)
 * fix NPE in compactionstats (CASSANDRA-4318)
 * enforce 1m min keycache for auto (CASSANDRA-4306)
 * Have DeletedColumn.isMFD always return true (CASSANDRA-4307)
 * (cql3) exeption message for ORDER BY constraints said primary filter can be
    an IN clause, which is misleading (CASSANDRA-4319)
 * (cql3) Reject (not yet supported) creation of 2ndardy indexes on tables with
   composite primary keys (CASSANDRA-4328)
 * Set JVM stack size to 160k for java 7 (CASSANDRA-4275)
 * cqlsh: add COPY command to load data from CSV flat files (CASSANDRA-4012)
 * CFMetaData.fromThrift to throw ConfigurationException upon error (CASSANDRA-4353)
 * Use CF comparator to sort indexed columns in SecondaryIndexManager
   (CASSANDRA-4365)
 * add strategy_options to the KSMetaData.toString() output (CASSANDRA-4248)
 * (cql3) fix range queries containing unqueried results (CASSANDRA-4372)
 * (cql3) allow updating column_alias types (CASSANDRA-4041)
 * (cql3) Fix deletion bug (CASSANDRA-4193)
 * Fix computation of overlapping sstable for leveled compaction (CASSANDRA-4321)
 * Improve scrub and allow to run it offline (CASSANDRA-4321)
 * Fix assertionError in StorageService.bulkLoad (CASSANDRA-4368)
 * (cqlsh) add option to authenticate to a keyspace at startup (CASSANDRA-4108)
 * (cqlsh) fix ASSUME functionality (CASSANDRA-4352)
 * Fix ColumnFamilyRecordReader to not return progress > 100% (CASSANDRA-3942)
Merged from 1.0:
 * Set gc_grace on index CF to 0 (CASSANDRA-4314)


1.1.1
 * add populate_io_cache_on_flush option (CASSANDRA-2635)
 * allow larger cache capacities than 2GB (CASSANDRA-4150)
 * add getsstables command to nodetool (CASSANDRA-4199)
 * apply parent CF compaction settings to secondary index CFs (CASSANDRA-4280)
 * preserve commitlog size cap when recycling segments at startup
   (CASSANDRA-4201)
 * (Hadoop) fix split generation regression (CASSANDRA-4259)
 * ignore min/max compactions settings in LCS, while preserving
   behavior that min=max=0 disables autocompaction (CASSANDRA-4233)
 * log number of rows read from saved cache (CASSANDRA-4249)
 * calculate exact size required for cleanup operations (CASSANDRA-1404)
 * avoid blocking additional writes during flush when the commitlog
   gets behind temporarily (CASSANDRA-1991)
 * enable caching on index CFs based on data CF cache setting (CASSANDRA-4197)
 * warn on invalid replication strategy creation options (CASSANDRA-4046)
 * remove [Freeable]Memory finalizers (CASSANDRA-4222)
 * include tombstone size in ColumnFamily.size, which can prevent OOM
   during sudden mass delete operations by yielding a nonzero liveRatio
   (CASSANDRA-3741)
 * Open 1 sstableScanner per level for leveled compaction (CASSANDRA-4142)
 * Optimize reads when row deletion timestamps allow us to restrict
   the set of sstables we check (CASSANDRA-4116)
 * add support for commitlog archiving and point-in-time recovery
   (CASSANDRA-3690)
 * avoid generating redundant compaction tasks during streaming
   (CASSANDRA-4174)
 * add -cf option to nodetool snapshot, and takeColumnFamilySnapshot to
   StorageService mbean (CASSANDRA-556)
 * optimize cleanup to drop entire sstables where possible (CASSANDRA-4079)
 * optimize truncate when autosnapshot is disabled (CASSANDRA-4153)
 * update caches to use byte[] keys to reduce memory overhead (CASSANDRA-3966)
 * add column limit to cli (CASSANDRA-3012, 4098)
 * clean up and optimize DataOutputBuffer, used by CQL compression and
   CompositeType (CASSANDRA-4072)
 * optimize commitlog checksumming (CASSANDRA-3610)
 * identify and blacklist corrupted SSTables from future compactions 
   (CASSANDRA-2261)
 * Move CfDef and KsDef validation out of thrift (CASSANDRA-4037)
 * Expose API to repair a user provided range (CASSANDRA-3912)
 * Add way to force the cassandra-cli to refresh its schema (CASSANDRA-4052)
 * Avoid having replicate on write tasks stacking up at CL.ONE (CASSANDRA-2889)
 * (cql3) Backwards compatibility for composite comparators in non-cql3-aware
   clients (CASSANDRA-4093)
 * (cql3) Fix order by for reversed queries (CASSANDRA-4160)
 * (cql3) Add ReversedType support (CASSANDRA-4004)
 * (cql3) Add timeuuid type (CASSANDRA-4194)
 * (cql3) Minor fixes (CASSANDRA-4185)
 * (cql3) Fix prepared statement in BATCH (CASSANDRA-4202)
 * (cql3) Reduce the list of reserved keywords (CASSANDRA-4186)
 * (cql3) Move max/min compaction thresholds to compaction strategy options
   (CASSANDRA-4187)
 * Fix exception during move when localhost is the only source (CASSANDRA-4200)
 * (cql3) Allow paging through non-ordered partitioner results (CASSANDRA-3771)
 * (cql3) Fix drop index (CASSANDRA-4192)
 * (cql3) Don't return range ghosts anymore (CASSANDRA-3982)
 * fix re-creating Keyspaces/ColumnFamilies with the same name as dropped
   ones (CASSANDRA-4219)
 * fix SecondaryIndex LeveledManifest save upon snapshot (CASSANDRA-4230)
 * fix missing arrayOffset in FBUtilities.hash (CASSANDRA-4250)
 * (cql3) Add name of parameters in CqlResultSet (CASSANDRA-4242)
 * (cql3) Correctly validate order by queries (CASSANDRA-4246)
 * rename stress to cassandra-stress for saner packaging (CASSANDRA-4256)
 * Fix exception on colum metadata with non-string comparator (CASSANDRA-4269)
 * Check for unknown/invalid compression options (CASSANDRA-4266)
 * (cql3) Adds simple access to column timestamp and ttl (CASSANDRA-4217)
 * (cql3) Fix range queries with secondary indexes (CASSANDRA-4257)
 * Better error messages from improper input in cli (CASSANDRA-3865)
 * Try to stop all compaction upon Keyspace or ColumnFamily drop (CASSANDRA-4221)
 * (cql3) Allow keyspace properties to contain hyphens (CASSANDRA-4278)
 * (cql3) Correctly validate keyspace access in create table (CASSANDRA-4296)
 * Avoid deadlock in migration stage (CASSANDRA-3882)
 * Take supercolumn names and deletion info into account in memtable throughput
   (CASSANDRA-4264)
 * Add back backward compatibility for old style replication factor (CASSANDRA-4294)
 * Preserve compatibility with pre-1.1 index queries (CASSANDRA-4262)
Merged from 1.0:
 * Fix super columns bug where cache is not updated (CASSANDRA-4190)
 * fix maxTimestamp to include row tombstones (CASSANDRA-4116)
 * (CLI) properly handle quotes in create/update keyspace commands (CASSANDRA-4129)
 * Avoids possible deadlock during bootstrap (CASSANDRA-4159)
 * fix stress tool that hangs forever on timeout or error (CASSANDRA-4128)
 * stress tool to return appropriate exit code on failure (CASSANDRA-4188)
 * fix compaction NPE when out of disk space and assertions disabled
   (CASSANDRA-3985)
 * synchronize LCS getEstimatedTasks to avoid CME (CASSANDRA-4255)
 * ensure unique streaming session id's (CASSANDRA-4223)
 * kick off background compaction when min/max thresholds change 
   (CASSANDRA-4279)
 * improve ability of STCS.getBuckets to deal with 100s of 1000s of
   sstables, such as when convertinb back from LCS (CASSANDRA-4287)
 * Oversize integer in CQL throws NumberFormatException (CASSANDRA-4291)
 * fix 1.0.x node join to mixed version cluster, other nodes >= 1.1 (CASSANDRA-4195)
 * Fix LCS splitting sstable base on uncompressed size (CASSANDRA-4419)
 * Push the validation of secondary index values to the SecondaryIndexManager (CASSANDRA-4240)
 * Don't purge columns during upgradesstables (CASSANDRA-4462)
 * Make cqlsh work with piping (CASSANDRA-4113)
 * Validate arguments for nodetool decommission (CASSANDRA-4061)
 * Report thrift status in nodetool info (CASSANDRA-4010)


1.1.0-final
 * average a reduced liveRatio estimate with the previous one (CASSANDRA-4065)
 * Allow KS and CF names up to 48 characters (CASSANDRA-4157)
 * fix stress build (CASSANDRA-4140)
 * add time remaining estimate to nodetool compactionstats (CASSANDRA-4167)
 * (cql) fix NPE in cql3 ALTER TABLE (CASSANDRA-4163)
 * (cql) Add support for CL.TWO and CL.THREE in CQL (CASSANDRA-4156)
 * (cql) Fix type in CQL3 ALTER TABLE preventing update (CASSANDRA-4170)
 * (cql) Throw invalid exception from CQL3 on obsolete options (CASSANDRA-4171)
 * (cqlsh) fix recognizing uppercase SELECT keyword (CASSANDRA-4161)
 * Pig: wide row support (CASSANDRA-3909)
Merged from 1.0:
 * avoid streaming empty files with bulk loader if sstablewriter errors out
   (CASSANDRA-3946)


1.1-rc1
 * Include stress tool in binary builds (CASSANDRA-4103)
 * (Hadoop) fix wide row iteration when last row read was deleted
   (CASSANDRA-4154)
 * fix read_repair_chance to really default to 0.1 in the cli (CASSANDRA-4114)
 * Adds caching and bloomFilterFpChange to CQL options (CASSANDRA-4042)
 * Adds posibility to autoconfigure size of the KeyCache (CASSANDRA-4087)
 * fix KEYS index from skipping results (CASSANDRA-3996)
 * Remove sliced_buffer_size_in_kb dead option (CASSANDRA-4076)
 * make loadNewSStable preserve sstable version (CASSANDRA-4077)
 * Respect 1.0 cache settings as much as possible when upgrading 
   (CASSANDRA-4088)
 * relax path length requirement for sstable files when upgrading on 
   non-Windows platforms (CASSANDRA-4110)
 * fix terminination of the stress.java when errors were encountered
   (CASSANDRA-4128)
 * Move CfDef and KsDef validation out of thrift (CASSANDRA-4037)
 * Fix get_paged_slice (CASSANDRA-4136)
 * CQL3: Support slice with exclusive start and stop (CASSANDRA-3785)
Merged from 1.0:
 * support PropertyFileSnitch in bulk loader (CASSANDRA-4145)
 * add auto_snapshot option allowing disabling snapshot before drop/truncate
   (CASSANDRA-3710)
 * allow short snitch names (CASSANDRA-4130)


1.1-beta2
 * rename loaded sstables to avoid conflicts with local snapshots
   (CASSANDRA-3967)
 * start hint replay as soon as FD notifies that the target is back up
   (CASSANDRA-3958)
 * avoid unproductive deserializing of cached rows during compaction
   (CASSANDRA-3921)
 * fix concurrency issues with CQL keyspace creation (CASSANDRA-3903)
 * Show Effective Owership via Nodetool ring <keyspace> (CASSANDRA-3412)
 * Update ORDER BY syntax for CQL3 (CASSANDRA-3925)
 * Fix BulkRecordWriter to not throw NPE if reducer gets no map data from Hadoop (CASSANDRA-3944)
 * Fix bug with counters in super columns (CASSANDRA-3821)
 * Remove deprecated merge_shard_chance (CASSANDRA-3940)
 * add a convenient way to reset a node's schema (CASSANDRA-2963)
 * fix for intermittent SchemaDisagreementException (CASSANDRA-3884)
 * CLI `list <CF>` to limit number of columns and their order (CASSANDRA-3012)
 * ignore deprecated KsDef/CfDef/ColumnDef fields in native schema (CASSANDRA-3963)
 * CLI to report when unsupported column_metadata pair was given (CASSANDRA-3959)
 * reincarnate removed and deprecated KsDef/CfDef attributes (CASSANDRA-3953)
 * Fix race between writes and read for cache (CASSANDRA-3862)
 * perform static initialization of StorageProxy on start-up (CASSANDRA-3797)
 * support trickling fsync() on writes (CASSANDRA-3950)
 * expose counters for unavailable/timeout exceptions given to thrift clients (CASSANDRA-3671)
 * avoid quadratic startup time in LeveledManifest (CASSANDRA-3952)
 * Add type information to new schema_ columnfamilies and remove thrift
   serialization for schema (CASSANDRA-3792)
 * add missing column validator options to the CLI help (CASSANDRA-3926)
 * skip reading saved key cache if CF's caching strategy is NONE or ROWS_ONLY (CASSANDRA-3954)
 * Unify migration code (CASSANDRA-4017)
Merged from 1.0:
 * cqlsh: guess correct version of Python for Arch Linux (CASSANDRA-4090)
 * (CLI) properly handle quotes in create/update keyspace commands (CASSANDRA-4129)
 * Avoids possible deadlock during bootstrap (CASSANDRA-4159)
 * fix stress tool that hangs forever on timeout or error (CASSANDRA-4128)
 * Fix super columns bug where cache is not updated (CASSANDRA-4190)
 * stress tool to return appropriate exit code on failure (CASSANDRA-4188)


1.0.9
 * improve index sampling performance (CASSANDRA-4023)
 * always compact away deleted hints immediately after handoff (CASSANDRA-3955)
 * delete hints from dropped ColumnFamilies on handoff instead of
   erroring out (CASSANDRA-3975)
 * add CompositeType ref to the CLI doc for create/update column family (CASSANDRA-3980)
 * Pig: support Counter ColumnFamilies (CASSANDRA-3973)
 * Pig: Composite column support (CASSANDRA-3684)
 * Avoid NPE during repair when a keyspace has no CFs (CASSANDRA-3988)
 * Fix division-by-zero error on get_slice (CASSANDRA-4000)
 * don't change manifest level for cleanup, scrub, and upgradesstables
   operations under LeveledCompactionStrategy (CASSANDRA-3989, 4112)
 * fix race leading to super columns assertion failure (CASSANDRA-3957)
 * fix NPE on invalid CQL delete command (CASSANDRA-3755)
 * allow custom types in CLI's assume command (CASSANDRA-4081)
 * fix totalBytes count for parallel compactions (CASSANDRA-3758)
 * fix intermittent NPE in get_slice (CASSANDRA-4095)
 * remove unnecessary asserts in native code interfaces (CASSANDRA-4096)
 * Validate blank keys in CQL to avoid assertion errors (CASSANDRA-3612)
 * cqlsh: fix bad decoding of some column names (CASSANDRA-4003)
 * cqlsh: fix incorrect padding with unicode chars (CASSANDRA-4033)
 * Fix EC2 snitch incorrectly reporting region (CASSANDRA-4026)
 * Shut down thrift during decommission (CASSANDRA-4086)
 * Expose nodetool cfhistograms for 2ndary indexes (CASSANDRA-4063)
Merged from 0.8:
 * Fix ConcurrentModificationException in gossiper (CASSANDRA-4019)


1.1-beta1
 * (cqlsh)
   + add SOURCE and CAPTURE commands, and --file option (CASSANDRA-3479)
   + add ALTER COLUMNFAMILY WITH (CASSANDRA-3523)
   + bundle Python dependencies with Cassandra (CASSANDRA-3507)
   + added to Debian package (CASSANDRA-3458)
   + display byte data instead of erroring out on decode failure 
     (CASSANDRA-3874)
 * add nodetool rebuild_index (CASSANDRA-3583)
 * add nodetool rangekeysample (CASSANDRA-2917)
 * Fix streaming too much data during move operations (CASSANDRA-3639)
 * Nodetool and CLI connect to localhost by default (CASSANDRA-3568)
 * Reduce memory used by primary index sample (CASSANDRA-3743)
 * (Hadoop) separate input/output configurations (CASSANDRA-3197, 3765)
 * avoid returning internal Cassandra classes over JMX (CASSANDRA-2805)
 * add row-level isolation via SnapTree (CASSANDRA-2893)
 * Optimize key count estimation when opening sstable on startup
   (CASSANDRA-2988)
 * multi-dc replication optimization supporting CL > ONE (CASSANDRA-3577)
 * add command to stop compactions (CASSANDRA-1740, 3566, 3582)
 * multithreaded streaming (CASSANDRA-3494)
 * removed in-tree redhat spec (CASSANDRA-3567)
 * "defragment" rows for name-based queries under STCS, again (CASSANDRA-2503)
 * Recycle commitlog segments for improved performance 
   (CASSANDRA-3411, 3543, 3557, 3615)
 * update size-tiered compaction to prioritize small tiers (CASSANDRA-2407)
 * add message expiration logic to OutboundTcpConnection (CASSANDRA-3005)
 * off-heap cache to use sun.misc.Unsafe instead of JNA (CASSANDRA-3271)
 * EACH_QUORUM is only supported for writes (CASSANDRA-3272)
 * replace compactionlock use in schema migration by checking CFS.isValid
   (CASSANDRA-3116)
 * recognize that "SELECT first ... *" isn't really "SELECT *" (CASSANDRA-3445)
 * Use faster bytes comparison (CASSANDRA-3434)
 * Bulk loader is no longer a fat client, (HADOOP) bulk load output format
   (CASSANDRA-3045)
 * (Hadoop) add support for KeyRange.filter
 * remove assumption that keys and token are in bijection
   (CASSANDRA-1034, 3574, 3604)
 * always remove endpoints from delevery queue in HH (CASSANDRA-3546)
 * fix race between cf flush and its 2ndary indexes flush (CASSANDRA-3547)
 * fix potential race in AES when a repair fails (CASSANDRA-3548)
 * Remove columns shadowed by a deleted container even when we cannot purge
   (CASSANDRA-3538)
 * Improve memtable slice iteration performance (CASSANDRA-3545)
 * more efficient allocation of small bloom filters (CASSANDRA-3618)
 * Use separate writer thread in SSTableSimpleUnsortedWriter (CASSANDRA-3619)
 * fsync the directory after new sstable or commitlog segment are created (CASSANDRA-3250)
 * fix minor issues reported by FindBugs (CASSANDRA-3658)
 * global key/row caches (CASSANDRA-3143, 3849)
 * optimize memtable iteration during range scan (CASSANDRA-3638)
 * introduce 'crc_check_chance' in CompressionParameters to support
   a checksum percentage checking chance similarly to read-repair (CASSANDRA-3611)
 * a way to deactivate global key/row cache on per-CF basis (CASSANDRA-3667)
 * fix LeveledCompactionStrategy broken because of generation pre-allocation
   in LeveledManifest (CASSANDRA-3691)
 * finer-grained control over data directories (CASSANDRA-2749)
 * Fix ClassCastException during hinted handoff (CASSANDRA-3694)
 * Upgrade Thrift to 0.7 (CASSANDRA-3213)
 * Make stress.java insert operation to use microseconds (CASSANDRA-3725)
 * Allows (internally) doing a range query with a limit of columns instead of
   rows (CASSANDRA-3742)
 * Allow rangeSlice queries to be start/end inclusive/exclusive (CASSANDRA-3749)
 * Fix BulkLoader to support new SSTable layout and add stream
   throttling to prevent an NPE when there is no yaml config (CASSANDRA-3752)
 * Allow concurrent schema migrations (CASSANDRA-1391, 3832)
 * Add SnapshotCommand to trigger snapshot on remote node (CASSANDRA-3721)
 * Make CFMetaData conversions to/from thrift/native schema inverses
   (CASSANDRA_3559)
 * Add initial code for CQL 3.0-beta (CASSANDRA-2474, 3781, 3753)
 * Add wide row support for ColumnFamilyInputFormat (CASSANDRA-3264)
 * Allow extending CompositeType comparator (CASSANDRA-3657)
 * Avoids over-paging during get_count (CASSANDRA-3798)
 * Add new command to rebuild a node without (repair) merkle tree calculations
   (CASSANDRA-3483, 3922)
 * respect not only row cache capacity but caching mode when
   trying to read data (CASSANDRA-3812)
 * fix system tests (CASSANDRA-3827)
 * CQL support for altering row key type in ALTER TABLE (CASSANDRA-3781)
 * turn compression on by default (CASSANDRA-3871)
 * make hexToBytes refuse invalid input (CASSANDRA-2851)
 * Make secondary indexes CF inherit compression and compaction from their
   parent CF (CASSANDRA-3877)
 * Finish cleanup up tombstone purge code (CASSANDRA-3872)
 * Avoid NPE on aboarted stream-out sessions (CASSANDRA-3904)
 * BulkRecordWriter throws NPE for counter columns (CASSANDRA-3906)
 * Support compression using BulkWriter (CASSANDRA-3907)


1.0.8
 * fix race between cleanup and flush on secondary index CFSes (CASSANDRA-3712)
 * avoid including non-queried nodes in rangeslice read repair
   (CASSANDRA-3843)
 * Only snapshot CF being compacted for snapshot_before_compaction 
   (CASSANDRA-3803)
 * Log active compactions in StatusLogger (CASSANDRA-3703)
 * Compute more accurate compaction score per level (CASSANDRA-3790)
 * Return InvalidRequest when using a keyspace that doesn't exist
   (CASSANDRA-3764)
 * disallow user modification of System keyspace (CASSANDRA-3738)
 * allow using sstable2json on secondary index data (CASSANDRA-3738)
 * (cqlsh) add DESCRIBE COLUMNFAMILIES (CASSANDRA-3586)
 * (cqlsh) format blobs correctly and use colors to improve output
   readability (CASSANDRA-3726)
 * synchronize BiMap of bootstrapping tokens (CASSANDRA-3417)
 * show index options in CLI (CASSANDRA-3809)
 * add optional socket timeout for streaming (CASSANDRA-3838)
 * fix truncate not to leave behind non-CFS backed secondary indexes
   (CASSANDRA-3844)
 * make CLI `show schema` to use output stream directly instead
   of StringBuilder (CASSANDRA-3842)
 * remove the wait on hint future during write (CASSANDRA-3870)
 * (cqlsh) ignore missing CfDef opts (CASSANDRA-3933)
 * (cqlsh) look for cqlshlib relative to realpath (CASSANDRA-3767)
 * Fix short read protection (CASSANDRA-3934)
 * Make sure infered and actual schema match (CASSANDRA-3371)
 * Fix NPE during HH delivery (CASSANDRA-3677)
 * Don't put boostrapping node in 'hibernate' status (CASSANDRA-3737)
 * Fix double quotes in windows bat files (CASSANDRA-3744)
 * Fix bad validator lookup (CASSANDRA-3789)
 * Fix soft reset in EC2MultiRegionSnitch (CASSANDRA-3835)
 * Don't leave zombie connections with THSHA thrift server (CASSANDRA-3867)
 * (cqlsh) fix deserialization of data (CASSANDRA-3874)
 * Fix removetoken force causing an inconsistent state (CASSANDRA-3876)
 * Fix ahndling of some types with Pig (CASSANDRA-3886)
 * Don't allow to drop the system keyspace (CASSANDRA-3759)
 * Make Pig deletes disabled by default and configurable (CASSANDRA-3628)
Merged from 0.8:
 * (Pig) fix CassandraStorage to use correct comparator in Super ColumnFamily
   case (CASSANDRA-3251)
 * fix thread safety issues in commitlog replay, primarily affecting
   systems with many (100s) of CF definitions (CASSANDRA-3751)
 * Fix relevant tombstone ignored with super columns (CASSANDRA-3875)


1.0.7
 * fix regression in HH page size calculation (CASSANDRA-3624)
 * retry failed stream on IOException (CASSANDRA-3686)
 * allow configuring bloom_filter_fp_chance (CASSANDRA-3497)
 * attempt hint delivery every ten minutes, or when failure detector
   notifies us that a node is back up, whichever comes first.  hint
   handoff throttle delay default changed to 1ms, from 50 (CASSANDRA-3554)
 * add nodetool setstreamthroughput (CASSANDRA-3571)
 * fix assertion when dropping a columnfamily with no sstables (CASSANDRA-3614)
 * more efficient allocation of small bloom filters (CASSANDRA-3618)
 * CLibrary.createHardLinkWithExec() to check for errors (CASSANDRA-3101)
 * Avoid creating empty and non cleaned writer during compaction (CASSANDRA-3616)
 * stop thrift service in shutdown hook so we can quiesce MessagingService
   (CASSANDRA-3335)
 * (CQL) compaction_strategy_options and compression_parameters for
   CREATE COLUMNFAMILY statement (CASSANDRA-3374)
 * Reset min/max compaction threshold when creating size tiered compaction
   strategy (CASSANDRA-3666)
 * Don't ignore IOException during compaction (CASSANDRA-3655)
 * Fix assertion error for CF with gc_grace=0 (CASSANDRA-3579)
 * Shutdown ParallelCompaction reducer executor after use (CASSANDRA-3711)
 * Avoid < 0 value for pending tasks in leveled compaction (CASSANDRA-3693)
 * (Hadoop) Support TimeUUID in Pig CassandraStorage (CASSANDRA-3327)
 * Check schema is ready before continuing boostrapping (CASSANDRA-3629)
 * Catch overflows during parsing of chunk_length_kb (CASSANDRA-3644)
 * Improve stream protocol mismatch errors (CASSANDRA-3652)
 * Avoid multiple thread doing HH to the same target (CASSANDRA-3681)
 * Add JMX property for rp_timeout_in_ms (CASSANDRA-2940)
 * Allow DynamicCompositeType to compare component of different types
   (CASSANDRA-3625)
 * Flush non-cfs backed secondary indexes (CASSANDRA-3659)
 * Secondary Indexes should report memory consumption (CASSANDRA-3155)
 * fix for SelectStatement start/end key are not set correctly
   when a key alias is involved (CASSANDRA-3700)
 * fix CLI `show schema` command insert of an extra comma in
   column_metadata (CASSANDRA-3714)
Merged from 0.8:
 * avoid logging (harmless) exception when GC takes < 1ms (CASSANDRA-3656)
 * prevent new nodes from thinking down nodes are up forever (CASSANDRA-3626)
 * use correct list of replicas for LOCAL_QUORUM reads when read repair
   is disabled (CASSANDRA-3696)
 * block on flush before compacting hints (may prevent OOM) (CASSANDRA-3733)


1.0.6
 * (CQL) fix cqlsh support for replicate_on_write (CASSANDRA-3596)
 * fix adding to leveled manifest after streaming (CASSANDRA-3536)
 * filter out unavailable cipher suites when using encryption (CASSANDRA-3178)
 * (HADOOP) add old-style api support for CFIF and CFRR (CASSANDRA-2799)
 * Support TimeUUIDType column names in Stress.java tool (CASSANDRA-3541)
 * (CQL) INSERT/UPDATE/DELETE/TRUNCATE commands should allow CF names to
   be qualified by keyspace (CASSANDRA-3419)
 * always remove endpoints from delevery queue in HH (CASSANDRA-3546)
 * fix race between cf flush and its 2ndary indexes flush (CASSANDRA-3547)
 * fix potential race in AES when a repair fails (CASSANDRA-3548)
 * fix default value validation usage in CLI SET command (CASSANDRA-3553)
 * Optimize componentsFor method for compaction and startup time
   (CASSANDRA-3532)
 * (CQL) Proper ColumnFamily metadata validation on CREATE COLUMNFAMILY 
   (CASSANDRA-3565)
 * fix compression "chunk_length_kb" option to set correct kb value for 
   thrift/avro (CASSANDRA-3558)
 * fix missing response during range slice repair (CASSANDRA-3551)
 * 'describe ring' moved from CLI to nodetool and available through JMX (CASSANDRA-3220)
 * add back partitioner to sstable metadata (CASSANDRA-3540)
 * fix NPE in get_count for counters (CASSANDRA-3601)
Merged from 0.8:
 * remove invalid assertion that table was opened before dropping it
   (CASSANDRA-3580)
 * range and index scans now only send requests to enough replicas to
   satisfy requested CL + RR (CASSANDRA-3598)
 * use cannonical host for local node in nodetool info (CASSANDRA-3556)
 * remove nonlocal DC write optimization since it only worked with
   CL.ONE or CL.LOCAL_QUORUM (CASSANDRA-3577, 3585)
 * detect misuses of CounterColumnType (CASSANDRA-3422)
 * turn off string interning in json2sstable, take 2 (CASSANDRA-2189)
 * validate compression parameters on add/update of the ColumnFamily 
   (CASSANDRA-3573)
 * Check for 0.0.0.0 is incorrect in CFIF (CASSANDRA-3584)
 * Increase vm.max_map_count in debian packaging (CASSANDRA-3563)
 * gossiper will never add itself to saved endpoints (CASSANDRA-3485)


1.0.5
 * revert CASSANDRA-3407 (see CASSANDRA-3540)
 * fix assertion error while forwarding writes to local nodes (CASSANDRA-3539)


1.0.4
 * fix self-hinting of timed out read repair updates and make hinted handoff
   less prone to OOMing a coordinator (CASSANDRA-3440)
 * expose bloom filter sizes via JMX (CASSANDRA-3495)
 * enforce RP tokens 0..2**127 (CASSANDRA-3501)
 * canonicalize paths exposed through JMX (CASSANDRA-3504)
 * fix "liveSize" stat when sstables are removed (CASSANDRA-3496)
 * add bloom filter FP rates to nodetool cfstats (CASSANDRA-3347)
 * record partitioner in sstable metadata component (CASSANDRA-3407)
 * add new upgradesstables nodetool command (CASSANDRA-3406)
 * skip --debug requirement to see common exceptions in CLI (CASSANDRA-3508)
 * fix incorrect query results due to invalid max timestamp (CASSANDRA-3510)
 * make sstableloader recognize compressed sstables (CASSANDRA-3521)
 * avoids race in OutboundTcpConnection in multi-DC setups (CASSANDRA-3530)
 * use SETLOCAL in cassandra.bat (CASSANDRA-3506)
 * fix ConcurrentModificationException in Table.all() (CASSANDRA-3529)
Merged from 0.8:
 * fix concurrence issue in the FailureDetector (CASSANDRA-3519)
 * fix array out of bounds error in counter shard removal (CASSANDRA-3514)
 * avoid dropping tombstones when they might still be needed to shadow
   data in a different sstable (CASSANDRA-2786)


1.0.3
 * revert name-based query defragmentation aka CASSANDRA-2503 (CASSANDRA-3491)
 * fix invalidate-related test failures (CASSANDRA-3437)
 * add next-gen cqlsh to bin/ (CASSANDRA-3188, 3131, 3493)
 * (CQL) fix handling of rows with no columns (CASSANDRA-3424, 3473)
 * fix querying supercolumns by name returning only a subset of
   subcolumns or old subcolumn versions (CASSANDRA-3446)
 * automatically compute sha1 sum for uncompressed data files (CASSANDRA-3456)
 * fix reading metadata/statistics component for version < h (CASSANDRA-3474)
 * add sstable forward-compatibility (CASSANDRA-3478)
 * report compression ratio in CFSMBean (CASSANDRA-3393)
 * fix incorrect size exception during streaming of counters (CASSANDRA-3481)
 * (CQL) fix for counter decrement syntax (CASSANDRA-3418)
 * Fix race introduced by CASSANDRA-2503 (CASSANDRA-3482)
 * Fix incomplete deletion of delivered hints (CASSANDRA-3466)
 * Avoid rescheduling compactions when no compaction was executed 
   (CASSANDRA-3484)
 * fix handling of the chunk_length_kb compression options (CASSANDRA-3492)
Merged from 0.8:
 * fix updating CF row_cache_provider (CASSANDRA-3414)
 * CFMetaData.convertToThrift method to set RowCacheProvider (CASSANDRA-3405)
 * acquire compactionlock during truncate (CASSANDRA-3399)
 * fix displaying cfdef entries for super columnfamilies (CASSANDRA-3415)
 * Make counter shard merging thread safe (CASSANDRA-3178)
 * Revert CASSANDRA-2855
 * Fix bug preventing the use of efficient cross-DC writes (CASSANDRA-3472)
 * `describe ring` command for CLI (CASSANDRA-3220)
 * (Hadoop) skip empty rows when entire row is requested, redux (CASSANDRA-2855)


1.0.2
 * "defragment" rows for name-based queries under STCS (CASSANDRA-2503)
 * Add timing information to cassandra-cli GET/SET/LIST queries (CASSANDRA-3326)
 * Only create one CompressionMetadata object per sstable (CASSANDRA-3427)
 * cleanup usage of StorageService.setMode() (CASSANDRA-3388)
 * Avoid large array allocation for compressed chunk offsets (CASSANDRA-3432)
 * fix DecimalType bytebuffer marshalling (CASSANDRA-3421)
 * fix bug that caused first column in per row indexes to be ignored 
   (CASSANDRA-3441)
 * add JMX call to clean (failed) repair sessions (CASSANDRA-3316)
 * fix sstableloader reference acquisition bug (CASSANDRA-3438)
 * fix estimated row size regression (CASSANDRA-3451)
 * make sure we don't return more columns than asked (CASSANDRA-3303, 3395)
Merged from 0.8:
 * acquire compactionlock during truncate (CASSANDRA-3399)
 * fix displaying cfdef entries for super columnfamilies (CASSANDRA-3415)


1.0.1
 * acquire references during index build to prevent delete problems
   on Windows (CASSANDRA-3314)
 * describe_ring should include datacenter/topology information (CASSANDRA-2882)
 * Thrift sockets are not properly buffered (CASSANDRA-3261)
 * performance improvement for bytebufferutil compare function (CASSANDRA-3286)
 * add system.versions ColumnFamily (CASSANDRA-3140)
 * reduce network copies (CASSANDRA-3333, 3373)
 * limit nodetool to 32MB of heap (CASSANDRA-3124)
 * (CQL) update parser to accept "timestamp" instead of "date" (CASSANDRA-3149)
 * Fix CLI `show schema` to include "compression_options" (CASSANDRA-3368)
 * Snapshot to include manifest under LeveledCompactionStrategy (CASSANDRA-3359)
 * (CQL) SELECT query should allow CF name to be qualified by keyspace (CASSANDRA-3130)
 * (CQL) Fix internal application error specifying 'using consistency ...'
   in lower case (CASSANDRA-3366)
 * fix Deflate compression when compression actually makes the data bigger
   (CASSANDRA-3370)
 * optimize UUIDGen to avoid lock contention on InetAddress.getLocalHost 
   (CASSANDRA-3387)
 * tolerate index being dropped mid-mutation (CASSANDRA-3334, 3313)
 * CompactionManager is now responsible for checking for new candidates
   post-task execution, enabling more consistent leveled compaction 
   (CASSANDRA-3391)
 * Cache HSHA threads (CASSANDRA-3372)
 * use CF/KS names as snapshot prefix for drop + truncate operations
   (CASSANDRA-2997)
 * Break bloom filters up to avoid heap fragmentation (CASSANDRA-2466)
 * fix cassandra hanging on jsvc stop (CASSANDRA-3302)
 * Avoid leveled compaction getting blocked on errors (CASSANDRA-3408)
 * Make reloading the compaction strategy safe (CASSANDRA-3409)
 * ignore 0.8 hints even if compaction begins before we try to purge
   them (CASSANDRA-3385)
 * remove procrun (bin\daemon) from Cassandra source tree and 
   artifacts (CASSANDRA-3331)
 * make cassandra compile under JDK7 (CASSANDRA-3275)
 * remove dependency of clientutil.jar to FBUtilities (CASSANDRA-3299)
 * avoid truncation errors by using long math on long values (CASSANDRA-3364)
 * avoid clock drift on some Windows machine (CASSANDRA-3375)
 * display cache provider in cli 'describe keyspace' command (CASSANDRA-3384)
 * fix incomplete topology information in describe_ring (CASSANDRA-3403)
 * expire dead gossip states based on time (CASSANDRA-2961)
 * improve CompactionTask extensibility (CASSANDRA-3330)
 * Allow one leveled compaction task to kick off another (CASSANDRA-3363)
 * allow encryption only between datacenters (CASSANDRA-2802)
Merged from 0.8:
 * fix truncate allowing data to be replayed post-restart (CASSANDRA-3297)
 * make iwriter final in IndexWriter to avoid NPE (CASSANDRA-2863)
 * (CQL) update grammar to require key clause in DELETE statement
   (CASSANDRA-3349)
 * (CQL) allow numeric keyspace names in USE statement (CASSANDRA-3350)
 * (Hadoop) skip empty rows when slicing the entire row (CASSANDRA-2855)
 * Fix handling of tombstone by SSTableExport/Import (CASSANDRA-3357)
 * fix ColumnIndexer to use long offsets (CASSANDRA-3358)
 * Improved CLI exceptions (CASSANDRA-3312)
 * Fix handling of tombstone by SSTableExport/Import (CASSANDRA-3357)
 * Only count compaction as active (for throttling) when they have
   successfully acquired the compaction lock (CASSANDRA-3344)
 * Display CLI version string on startup (CASSANDRA-3196)
 * (Hadoop) make CFIF try rpc_address or fallback to listen_address
   (CASSANDRA-3214)
 * (Hadoop) accept comma delimited lists of initial thrift connections
   (CASSANDRA-3185)
 * ColumnFamily min_compaction_threshold should be >= 2 (CASSANDRA-3342)
 * (Pig) add 0.8+ types and key validation type in schema (CASSANDRA-3280)
 * Fix completely removing column metadata using CLI (CASSANDRA-3126)
 * CLI `describe cluster;` output should be on separate lines for separate versions
   (CASSANDRA-3170)
 * fix changing durable_writes keyspace option during CF creation
   (CASSANDRA-3292)
 * avoid locking on update when no indexes are involved (CASSANDRA-3386)
 * fix assertionError during repair with ordered partitioners (CASSANDRA-3369)
 * correctly serialize key_validation_class for avro (CASSANDRA-3391)
 * don't expire counter tombstone after streaming (CASSANDRA-3394)
 * prevent nodes that failed to join from hanging around forever 
   (CASSANDRA-3351)
 * remove incorrect optimization from slice read path (CASSANDRA-3390)
 * Fix race in AntiEntropyService (CASSANDRA-3400)


1.0.0-final
 * close scrubbed sstable fd before deleting it (CASSANDRA-3318)
 * fix bug preventing obsolete commitlog segments from being removed
   (CASSANDRA-3269)
 * tolerate whitespace in seed CDL (CASSANDRA-3263)
 * Change default heap thresholds to max(min(1/2 ram, 1G), min(1/4 ram, 8GB))
   (CASSANDRA-3295)
 * Fix broken CompressedRandomAccessReaderTest (CASSANDRA-3298)
 * (CQL) fix type information returned for wildcard queries (CASSANDRA-3311)
 * add estimated tasks to LeveledCompactionStrategy (CASSANDRA-3322)
 * avoid including compaction cache-warming in keycache stats (CASSANDRA-3325)
 * run compaction and hinted handoff threads at MIN_PRIORITY (CASSANDRA-3308)
 * default hsha thrift server to cpu core count in rpc pool (CASSANDRA-3329)
 * add bin\daemon to binary tarball for Windows service (CASSANDRA-3331)
 * Fix places where uncompressed size of sstables was use in place of the
   compressed one (CASSANDRA-3338)
 * Fix hsha thrift server (CASSANDRA-3346)
 * Make sure repair only stream needed sstables (CASSANDRA-3345)


1.0.0-rc2
 * Log a meaningful warning when a node receives a message for a repair session
   that doesn't exist anymore (CASSANDRA-3256)
 * test for NUMA policy support as well as numactl presence (CASSANDRA-3245)
 * Fix FD leak when internode encryption is enabled (CASSANDRA-3257)
 * Remove incorrect assertion in mergeIterator (CASSANDRA-3260)
 * FBUtilities.hexToBytes(String) to throw NumberFormatException when string
   contains non-hex characters (CASSANDRA-3231)
 * Keep SimpleSnitch proximity ordering unchanged from what the Strategy
   generates, as intended (CASSANDRA-3262)
 * remove Scrub from compactionstats when finished (CASSANDRA-3255)
 * fix counter entry in jdbc TypesMap (CASSANDRA-3268)
 * fix full queue scenario for ParallelCompactionIterator (CASSANDRA-3270)
 * fix bootstrap process (CASSANDRA-3285)
 * don't try delivering hints if when there isn't any (CASSANDRA-3176)
 * CLI documentation change for ColumnFamily `compression_options` (CASSANDRA-3282)
 * ignore any CF ids sent by client for adding CF/KS (CASSANDRA-3288)
 * remove obsolete hints on first startup (CASSANDRA-3291)
 * use correct ISortedColumns for time-optimized reads (CASSANDRA-3289)
 * Evict gossip state immediately when a token is taken over by a new IP 
   (CASSANDRA-3259)


1.0.0-rc1
 * Update CQL to generate microsecond timestamps by default (CASSANDRA-3227)
 * Fix counting CFMetadata towards Memtable liveRatio (CASSANDRA-3023)
 * Kill server on wrapped OOME such as from FileChannel.map (CASSANDRA-3201)
 * remove unnecessary copy when adding to row cache (CASSANDRA-3223)
 * Log message when a full repair operation completes (CASSANDRA-3207)
 * Fix streamOutSession keeping sstables references forever if the remote end
   dies (CASSANDRA-3216)
 * Remove dynamic_snitch boolean from example configuration (defaulting to 
   true) and set default badness threshold to 0.1 (CASSANDRA-3229)
 * Base choice of random or "balanced" token on bootstrap on whether
   schema definitions were found (CASSANDRA-3219)
 * Fixes for LeveledCompactionStrategy score computation, prioritization,
   scheduling, and performance (CASSANDRA-3224, 3234)
 * parallelize sstable open at server startup (CASSANDRA-2988)
 * fix handling of exceptions writing to OutboundTcpConnection (CASSANDRA-3235)
 * Allow using quotes in "USE <keyspace>;" CLI command (CASSANDRA-3208)
 * Don't allow any cache loading exceptions to halt startup (CASSANDRA-3218)
 * Fix sstableloader --ignores option (CASSANDRA-3247)
 * File descriptor limit increased in packaging (CASSANDRA-3206)
 * Fix deadlock in commit log during flush (CASSANDRA-3253) 


1.0.0-beta1
 * removed binarymemtable (CASSANDRA-2692)
 * add commitlog_total_space_in_mb to prevent fragmented logs (CASSANDRA-2427)
 * removed commitlog_rotation_threshold_in_mb configuration (CASSANDRA-2771)
 * make AbstractBounds.normalize de-overlapp overlapping ranges (CASSANDRA-2641)
 * replace CollatingIterator, ReducingIterator with MergeIterator 
   (CASSANDRA-2062)
 * Fixed the ability to set compaction strategy in cli using create column 
   family command (CASSANDRA-2778)
 * clean up tmp files after failed compaction (CASSANDRA-2468)
 * restrict repair streaming to specific columnfamilies (CASSANDRA-2280)
 * don't bother persisting columns shadowed by a row tombstone (CASSANDRA-2589)
 * reset CF and SC deletion times after gc_grace (CASSANDRA-2317)
 * optimize away seek when compacting wide rows (CASSANDRA-2879)
 * single-pass streaming (CASSANDRA-2677, 2906, 2916, 3003)
 * use reference counting for deleting sstables instead of relying on GC
   (CASSANDRA-2521, 3179)
 * store hints as serialized mutations instead of pointers to data row
   (CASSANDRA-2045)
 * store hints in the coordinator node instead of in the closest replica 
   (CASSANDRA-2914)
 * add row_cache_keys_to_save CF option (CASSANDRA-1966)
 * check column family validity in nodetool repair (CASSANDRA-2933)
 * use lazy initialization instead of class initialization in NodeId
   (CASSANDRA-2953)
 * add paging to get_count (CASSANDRA-2894)
 * fix "short reads" in [multi]get (CASSANDRA-2643, 3157, 3192)
 * add optional compression for sstables (CASSANDRA-47, 2994, 3001, 3128)
 * add scheduler JMX metrics (CASSANDRA-2962)
 * add block level checksum for compressed data (CASSANDRA-1717)
 * make column family backed column map pluggable and introduce unsynchronized
   ArrayList backed one to speedup reads (CASSANDRA-2843, 3165, 3205)
 * refactoring of the secondary index api (CASSANDRA-2982)
 * make CL > ONE reads wait for digest reconciliation before returning
   (CASSANDRA-2494)
 * fix missing logging for some exceptions (CASSANDRA-2061)
 * refactor and optimize ColumnFamilyStore.files(...) and Descriptor.fromFilename(String)
   and few other places responsible for work with SSTable files (CASSANDRA-3040)
 * Stop reading from sstables once we know we have the most recent columns,
   for query-by-name requests (CASSANDRA-2498)
 * Add query-by-column mode to stress.java (CASSANDRA-3064)
 * Add "install" command to cassandra.bat (CASSANDRA-292)
 * clean up KSMetadata, CFMetadata from unnecessary
   Thrift<->Avro conversion methods (CASSANDRA-3032)
 * Add timeouts to client request schedulers (CASSANDRA-3079, 3096)
 * Cli to use hashes rather than array of hashes for strategy options (CASSANDRA-3081)
 * LeveledCompactionStrategy (CASSANDRA-1608, 3085, 3110, 3087, 3145, 3154, 3182)
 * Improvements of the CLI `describe` command (CASSANDRA-2630)
 * reduce window where dropped CF sstables may not be deleted (CASSANDRA-2942)
 * Expose gossip/FD info to JMX (CASSANDRA-2806)
 * Fix streaming over SSL when compressed SSTable involved (CASSANDRA-3051)
 * Add support for pluggable secondary index implementations (CASSANDRA-3078)
 * remove compaction_thread_priority setting (CASSANDRA-3104)
 * generate hints for replicas that timeout, not just replicas that are known
   to be down before starting (CASSANDRA-2034)
 * Add throttling for internode streaming (CASSANDRA-3080)
 * make the repair of a range repair all replica (CASSANDRA-2610, 3194)
 * expose the ability to repair the first range (as returned by the
   partitioner) of a node (CASSANDRA-2606)
 * Streams Compression (CASSANDRA-3015)
 * add ability to use multiple threads during a single compaction
   (CASSANDRA-2901)
 * make AbstractBounds.normalize support overlapping ranges (CASSANDRA-2641)
 * fix of the CQL count() behavior (CASSANDRA-3068)
 * use TreeMap backed column families for the SSTable simple writers
   (CASSANDRA-3148)
 * fix inconsistency of the CLI syntax when {} should be used instead of [{}]
   (CASSANDRA-3119)
 * rename CQL type names to match expected SQL behavior (CASSANDRA-3149, 3031)
 * Arena-based allocation for memtables (CASSANDRA-2252, 3162, 3163, 3168)
 * Default RR chance to 0.1 (CASSANDRA-3169)
 * Add RowLevel support to secondary index API (CASSANDRA-3147)
 * Make SerializingCacheProvider the default if JNA is available (CASSANDRA-3183)
 * Fix backwards compatibilty for CQL memtable properties (CASSANDRA-3190)
 * Add five-minute delay before starting compactions on a restarted server
   (CASSANDRA-3181)
 * Reduce copies done for intra-host messages (CASSANDRA-1788, 3144)
 * support of compaction strategy option for stress.java (CASSANDRA-3204)
 * make memtable throughput and column count thresholds no-ops (CASSANDRA-2449)
 * Return schema information along with the resultSet in CQL (CASSANDRA-2734)
 * Add new DecimalType (CASSANDRA-2883)
 * Fix assertion error in RowRepairResolver (CASSANDRA-3156)
 * Reduce unnecessary high buffer sizes (CASSANDRA-3171)
 * Pluggable compaction strategy (CASSANDRA-1610)
 * Add new broadcast_address config option (CASSANDRA-2491)


0.8.7
 * Kill server on wrapped OOME such as from FileChannel.map (CASSANDRA-3201)
 * Allow using quotes in "USE <keyspace>;" CLI command (CASSANDRA-3208)
 * Log message when a full repair operation completes (CASSANDRA-3207)
 * Don't allow any cache loading exceptions to halt startup (CASSANDRA-3218)
 * Fix sstableloader --ignores option (CASSANDRA-3247)
 * File descriptor limit increased in packaging (CASSANDRA-3206)
 * Log a meaningfull warning when a node receive a message for a repair session
   that doesn't exist anymore (CASSANDRA-3256)
 * Fix FD leak when internode encryption is enabled (CASSANDRA-3257)
 * FBUtilities.hexToBytes(String) to throw NumberFormatException when string
   contains non-hex characters (CASSANDRA-3231)
 * Keep SimpleSnitch proximity ordering unchanged from what the Strategy
   generates, as intended (CASSANDRA-3262)
 * remove Scrub from compactionstats when finished (CASSANDRA-3255)
 * Fix tool .bat files when CASSANDRA_HOME contains spaces (CASSANDRA-3258)
 * Force flush of status table when removing/updating token (CASSANDRA-3243)
 * Evict gossip state immediately when a token is taken over by a new IP (CASSANDRA-3259)
 * Fix bug where the failure detector can take too long to mark a host
   down (CASSANDRA-3273)
 * (Hadoop) allow wrapping ranges in queries (CASSANDRA-3137)
 * (Hadoop) check all interfaces for a match with split location
   before falling back to random replica (CASSANDRA-3211)
 * (Hadoop) Make Pig storage handle implements LoadMetadata (CASSANDRA-2777)
 * (Hadoop) Fix exception during PIG 'dump' (CASSANDRA-2810)
 * Fix stress COUNTER_GET option (CASSANDRA-3301)
 * Fix missing fields in CLI `show schema` output (CASSANDRA-3304)
 * Nodetool no longer leaks threads and closes JMX connections (CASSANDRA-3309)
 * fix truncate allowing data to be replayed post-restart (CASSANDRA-3297)
 * Move SimpleAuthority and SimpleAuthenticator to examples (CASSANDRA-2922)
 * Fix handling of tombstone by SSTableExport/Import (CASSANDRA-3357)
 * Fix transposition in cfHistograms (CASSANDRA-3222)
 * Allow using number as DC name when creating keyspace in CQL (CASSANDRA-3239)
 * Force flush of system table after updating/removing a token (CASSANDRA-3243)


0.8.6
 * revert CASSANDRA-2388
 * change TokenRange.endpoints back to listen/broadcast address to match
   pre-1777 behavior, and add TokenRange.rpc_endpoints instead (CASSANDRA-3187)
 * avoid trying to watch cassandra-topology.properties when loaded from jar
   (CASSANDRA-3138)
 * prevent users from creating keyspaces with LocalStrategy replication
   (CASSANDRA-3139)
 * fix CLI `show schema;` to output correct keyspace definition statement
   (CASSANDRA-3129)
 * CustomTThreadPoolServer to log TTransportException at DEBUG level
   (CASSANDRA-3142)
 * allow topology sort to work with non-unique rack names between 
   datacenters (CASSANDRA-3152)
 * Improve caching of same-version Messages on digest and repair paths
   (CASSANDRA-3158)
 * Randomize choice of first replica for counter increment (CASSANDRA-2890)
 * Fix using read_repair_chance instead of merge_shard_change (CASSANDRA-3202)
 * Avoid streaming data to nodes that already have it, on move as well as
   decommission (CASSANDRA-3041)
 * Fix divide by zero error in GCInspector (CASSANDRA-3164)
 * allow quoting of the ColumnFamily name in CLI `create column family`
   statement (CASSANDRA-3195)
 * Fix rolling upgrade from 0.7 to 0.8 problem (CASSANDRA-3166)
 * Accomodate missing encryption_options in IncomingTcpConnection.stream
   (CASSANDRA-3212)


0.8.5
 * fix NPE when encryption_options is unspecified (CASSANDRA-3007)
 * include column name in validation failure exceptions (CASSANDRA-2849)
 * make sure truncate clears out the commitlog so replay won't re-
   populate with truncated data (CASSANDRA-2950)
 * fix NPE when debug logging is enabled and dropped CF is present
   in a commitlog segment (CASSANDRA-3021)
 * fix cassandra.bat when CASSANDRA_HOME contains spaces (CASSANDRA-2952)
 * fix to SSTableSimpleUnsortedWriter bufferSize calculation (CASSANDRA-3027)
 * make cleanup and normal compaction able to skip empty rows
   (rows containing nothing but expired tombstones) (CASSANDRA-3039)
 * work around native memory leak in com.sun.management.GarbageCollectorMXBean
   (CASSANDRA-2868)
 * validate that column names in column_metadata are not equal to key_alias
   on create/update of the ColumnFamily and CQL 'ALTER' statement (CASSANDRA-3036)
 * return an InvalidRequestException if an indexed column is assigned
   a value larger than 64KB (CASSANDRA-3057)
 * fix of numeric-only and string column names handling in CLI "drop index" 
   (CASSANDRA-3054)
 * prune index scan resultset back to original request for lazy
   resultset expansion case (CASSANDRA-2964)
 * (Hadoop) fail jobs when Cassandra node has failed but TaskTracker
   has not (CASSANDRA-2388)
 * fix dynamic snitch ignoring nodes when read_repair_chance is zero
   (CASSANDRA-2662)
 * avoid retaining references to dropped CFS objects in 
   CompactionManager.estimatedCompactions (CASSANDRA-2708)
 * expose rpc timeouts per host in MessagingServiceMBean (CASSANDRA-2941)
 * avoid including cwd in classpath for deb and rpm packages (CASSANDRA-2881)
 * remove gossip state when a new IP takes over a token (CASSANDRA-3071)
 * allow sstable2json to work on index sstable files (CASSANDRA-3059)
 * always hint counters (CASSANDRA-3099)
 * fix log4j initialization in EmbeddedCassandraService (CASSANDRA-2857)
 * remove gossip state when a new IP takes over a token (CASSANDRA-3071)
 * work around native memory leak in com.sun.management.GarbageCollectorMXBean
    (CASSANDRA-2868)
 * fix UnavailableException with writes at CL.EACH_QUORM (CASSANDRA-3084)
 * fix parsing of the Keyspace and ColumnFamily names in numeric
   and string representations in CLI (CASSANDRA-3075)
 * fix corner cases in Range.differenceToFetch (CASSANDRA-3084)
 * fix ip address String representation in the ring cache (CASSANDRA-3044)
 * fix ring cache compatibility when mixing pre-0.8.4 nodes with post-
   in the same cluster (CASSANDRA-3023)
 * make repair report failure when a node participating dies (instead of
   hanging forever) (CASSANDRA-2433)
 * fix handling of the empty byte buffer by ReversedType (CASSANDRA-3111)
 * Add validation that Keyspace names are case-insensitively unique (CASSANDRA-3066)
 * catch invalid key_validation_class before instantiating UpdateColumnFamily (CASSANDRA-3102)
 * make Range and Bounds objects client-safe (CASSANDRA-3108)
 * optionally skip log4j configuration (CASSANDRA-3061)
 * bundle sstableloader with the debian package (CASSANDRA-3113)
 * don't try to build secondary indexes when there is none (CASSANDRA-3123)
 * improve SSTableSimpleUnsortedWriter speed for large rows (CASSANDRA-3122)
 * handle keyspace arguments correctly in nodetool snapshot (CASSANDRA-3038)
 * Fix SSTableImportTest on windows (CASSANDRA-3043)
 * expose compactionThroughputMbPerSec through JMX (CASSANDRA-3117)
 * log keyspace and CF of large rows being compacted


0.8.4
 * change TokenRing.endpoints to be a list of rpc addresses instead of 
   listen/broadcast addresses (CASSANDRA-1777)
 * include files-to-be-streamed in StreamInSession.getSources (CASSANDRA-2972)
 * use JAVA env var in cassandra-env.sh (CASSANDRA-2785, 2992)
 * avoid doing read for no-op replicate-on-write at CL=1 (CASSANDRA-2892)
 * refuse counter write for CL.ANY (CASSANDRA-2990)
 * switch back to only logging recent dropped messages (CASSANDRA-3004)
 * always deserialize RowMutation for counters (CASSANDRA-3006)
 * ignore saved replication_factor strategy_option for NTS (CASSANDRA-3011)
 * make sure pre-truncate CL segments are discarded (CASSANDRA-2950)


0.8.3
 * add ability to drop local reads/writes that are going to timeout
   (CASSANDRA-2943)
 * revamp token removal process, keep gossip states for 3 days (CASSANDRA-2496)
 * don't accept extra args for 0-arg nodetool commands (CASSANDRA-2740)
 * log unavailableexception details at debug level (CASSANDRA-2856)
 * expose data_dir though jmx (CASSANDRA-2770)
 * don't include tmp files as sstable when create cfs (CASSANDRA-2929)
 * log Java classpath on startup (CASSANDRA-2895)
 * keep gossipped version in sync with actual on migration coordinator 
   (CASSANDRA-2946)
 * use lazy initialization instead of class initialization in NodeId
   (CASSANDRA-2953)
 * check column family validity in nodetool repair (CASSANDRA-2933)
 * speedup bytes to hex conversions dramatically (CASSANDRA-2850)
 * Flush memtables on shutdown when durable writes are disabled 
   (CASSANDRA-2958)
 * improved POSIX compatibility of start scripts (CASsANDRA-2965)
 * add counter support to Hadoop InputFormat (CASSANDRA-2981)
 * fix bug where dirty commitlog segments were removed (and avoid keeping 
   segments with no post-flush activity permanently dirty) (CASSANDRA-2829)
 * fix throwing exception with batch mutation of counter super columns
   (CASSANDRA-2949)
 * ignore system tables during repair (CASSANDRA-2979)
 * throw exception when NTS is given replication_factor as an option
   (CASSANDRA-2960)
 * fix assertion error during compaction of counter CFs (CASSANDRA-2968)
 * avoid trying to create index names, when no index exists (CASSANDRA-2867)
 * don't sample the system table when choosing a bootstrap token
   (CASSANDRA-2825)
 * gossiper notifies of local state changes (CASSANDRA-2948)
 * add asynchronous and half-sync/half-async (hsha) thrift servers 
   (CASSANDRA-1405)
 * fix potential use of free'd native memory in SerializingCache 
   (CASSANDRA-2951)
 * prune index scan resultset back to original request for lazy
   resultset expansion case (CASSANDRA-2964)
 * (Hadoop) fail jobs when Cassandra node has failed but TaskTracker
    has not (CASSANDRA-2388)


0.8.2
 * CQL: 
   - include only one row per unique key for IN queries (CASSANDRA-2717)
   - respect client timestamp on full row deletions (CASSANDRA-2912)
 * improve thread-safety in StreamOutSession (CASSANDRA-2792)
 * allow deleting a row and updating indexed columns in it in the
   same mutation (CASSANDRA-2773)
 * Expose number of threads blocked on submitting memtable to flush
   in JMX (CASSANDRA-2817)
 * add ability to return "endpoints" to nodetool (CASSANDRA-2776)
 * Add support for multiple (comma-delimited) coordinator addresses
   to ColumnFamilyInputFormat (CASSANDRA-2807)
 * fix potential NPE while scheduling read repair for range slice
   (CASSANDRA-2823)
 * Fix race in SystemTable.getCurrentLocalNodeId (CASSANDRA-2824)
 * Correctly set default for replicate_on_write (CASSANDRA-2835)
 * improve nodetool compactionstats formatting (CASSANDRA-2844)
 * fix index-building status display (CASSANDRA-2853)
 * fix CLI perpetuating obsolete KsDef.replication_factor (CASSANDRA-2846)
 * improve cli treatment of multiline comments (CASSANDRA-2852)
 * handle row tombstones correctly in EchoedRow (CASSANDRA-2786)
 * add MessagingService.get[Recently]DroppedMessages and
   StorageService.getExceptionCount (CASSANDRA-2804)
 * fix possibility of spurious UnavailableException for LOCAL_QUORUM
   reads with dynamic snitch + read repair disabled (CASSANDRA-2870)
 * add ant-optional as dependence for the debian package (CASSANDRA-2164)
 * add option to specify limit for get_slice in the CLI (CASSANDRA-2646)
 * decrease HH page size (CASSANDRA-2832)
 * reset cli keyspace after dropping the current one (CASSANDRA-2763)
 * add KeyRange option to Hadoop inputformat (CASSANDRA-1125)
 * fix protocol versioning (CASSANDRA-2818, 2860)
 * support spaces in path to log4j configuration (CASSANDRA-2383)
 * avoid including inferred types in CF update (CASSANDRA-2809)
 * fix JMX bulkload call (CASSANDRA-2908)
 * fix updating KS with durable_writes=false (CASSANDRA-2907)
 * add simplified facade to SSTableWriter for bulk loading use
   (CASSANDRA-2911)
 * fix re-using index CF sstable names after drop/recreate (CASSANDRA-2872)
 * prepend CF to default index names (CASSANDRA-2903)
 * fix hint replay (CASSANDRA-2928)
 * Properly synchronize repair's merkle tree computation (CASSANDRA-2816)


0.8.1
 * CQL:
   - support for insert, delete in BATCH (CASSANDRA-2537)
   - support for IN to SELECT, UPDATE (CASSANDRA-2553)
   - timestamp support for INSERT, UPDATE, and BATCH (CASSANDRA-2555)
   - TTL support (CASSANDRA-2476)
   - counter support (CASSANDRA-2473)
   - ALTER COLUMNFAMILY (CASSANDRA-1709)
   - DROP INDEX (CASSANDRA-2617)
   - add SCHEMA/TABLE as aliases for KS/CF (CASSANDRA-2743)
   - server handles wait-for-schema-agreement (CASSANDRA-2756)
   - key alias support (CASSANDRA-2480)
 * add support for comparator parameters and a generic ReverseType
   (CASSANDRA-2355)
 * add CompositeType and DynamicCompositeType (CASSANDRA-2231)
 * optimize batches containing multiple updates to the same row
   (CASSANDRA-2583)
 * adjust hinted handoff page size to avoid OOM with large columns 
   (CASSANDRA-2652)
 * mark BRAF buffer invalid post-flush so we don't re-flush partial
   buffers again, especially on CL writes (CASSANDRA-2660)
 * add DROP INDEX support to CLI (CASSANDRA-2616)
 * don't perform HH to client-mode [storageproxy] nodes (CASSANDRA-2668)
 * Improve forceDeserialize/getCompactedRow encapsulation (CASSANDRA-2659)
 * Don't write CounterUpdateColumn to disk in tests (CASSANDRA-2650)
 * Add sstable bulk loading utility (CASSANDRA-1278)
 * avoid replaying hints to dropped columnfamilies (CASSANDRA-2685)
 * add placeholders for missing rows in range query pseudo-RR (CASSANDRA-2680)
 * remove no-op HHOM.renameHints (CASSANDRA-2693)
 * clone super columns to avoid modifying them during flush (CASSANDRA-2675)
 * allow writes to bypass the commitlog for certain keyspaces (CASSANDRA-2683)
 * avoid NPE when bypassing commitlog during memtable flush (CASSANDRA-2781)
 * Added support for making bootstrap retry if nodes flap (CASSANDRA-2644)
 * Added statusthrift to nodetool to report if thrift server is running (CASSANDRA-2722)
 * Fixed rows being cached if they do not exist (CASSANDRA-2723)
 * Support passing tableName and cfName to RowCacheProviders (CASSANDRA-2702)
 * close scrub file handles (CASSANDRA-2669)
 * throttle migration replay (CASSANDRA-2714)
 * optimize column serializer creation (CASSANDRA-2716)
 * Added support for making bootstrap retry if nodes flap (CASSANDRA-2644)
 * Added statusthrift to nodetool to report if thrift server is running
   (CASSANDRA-2722)
 * Fixed rows being cached if they do not exist (CASSANDRA-2723)
 * fix truncate/compaction race (CASSANDRA-2673)
 * workaround large resultsets causing large allocation retention
   by nio sockets (CASSANDRA-2654)
 * fix nodetool ring use with Ec2Snitch (CASSANDRA-2733)
 * fix removing columns and subcolumns that are supressed by a row or
   supercolumn tombstone during replica resolution (CASSANDRA-2590)
 * support sstable2json against snapshot sstables (CASSANDRA-2386)
 * remove active-pull schema requests (CASSANDRA-2715)
 * avoid marking entire list of sstables as actively being compacted
   in multithreaded compaction (CASSANDRA-2765)
 * seek back after deserializing a row to update cache with (CASSANDRA-2752)
 * avoid skipping rows in scrub for counter column family (CASSANDRA-2759)
 * fix ConcurrentModificationException in repair when dealing with 0.7 node
   (CASSANDRA-2767)
 * use threadsafe collections for StreamInSession (CASSANDRA-2766)
 * avoid infinite loop when creating merkle tree (CASSANDRA-2758)
 * avoids unmarking compacting sstable prematurely in cleanup (CASSANDRA-2769)
 * fix NPE when the commit log is bypassed (CASSANDRA-2718)
 * don't throw an exception in SS.isRPCServerRunning (CASSANDRA-2721)
 * make stress.jar executable (CASSANDRA-2744)
 * add daemon mode to java stress (CASSANDRA-2267)
 * expose the DC and rack of a node through JMX and nodetool ring (CASSANDRA-2531)
 * fix cache mbean getSize (CASSANDRA-2781)
 * Add Date, Float, Double, and Boolean types (CASSANDRA-2530)
 * Add startup flag to renew counter node id (CASSANDRA-2788)
 * add jamm agent to cassandra.bat (CASSANDRA-2787)
 * fix repair hanging if a neighbor has nothing to send (CASSANDRA-2797)
 * purge tombstone even if row is in only one sstable (CASSANDRA-2801)
 * Fix wrong purge of deleted cf during compaction (CASSANDRA-2786)
 * fix race that could result in Hadoop writer failing to throw an
   exception encountered after close() (CASSANDRA-2755)
 * fix scan wrongly throwing assertion error (CASSANDRA-2653)
 * Always use even distribution for merkle tree with RandomPartitionner
   (CASSANDRA-2841)
 * fix describeOwnership for OPP (CASSANDRA-2800)
 * ensure that string tokens do not contain commas (CASSANDRA-2762)


0.8.0-final
 * fix CQL grammar warning and cqlsh regression from CASSANDRA-2622
 * add ant generate-cql-html target (CASSANDRA-2526)
 * update CQL consistency levels (CASSANDRA-2566)
 * debian packaging fixes (CASSANDRA-2481, 2647)
 * fix UUIDType, IntegerType for direct buffers (CASSANDRA-2682, 2684)
 * switch to native Thrift for Hadoop map/reduce (CASSANDRA-2667)
 * fix StackOverflowError when building from eclipse (CASSANDRA-2687)
 * only provide replication_factor to strategy_options "help" for
   SimpleStrategy, OldNetworkTopologyStrategy (CASSANDRA-2678, 2713)
 * fix exception adding validators to non-string columns (CASSANDRA-2696)
 * avoid instantiating DatabaseDescriptor in JDBC (CASSANDRA-2694)
 * fix potential stack overflow during compaction (CASSANDRA-2626)
 * clone super columns to avoid modifying them during flush (CASSANDRA-2675)
 * reset underlying iterator in EchoedRow constructor (CASSANDRA-2653)


0.8.0-rc1
 * faster flushes and compaction from fixing excessively pessimistic 
   rebuffering in BRAF (CASSANDRA-2581)
 * fix returning null column values in the python cql driver (CASSANDRA-2593)
 * fix merkle tree splitting exiting early (CASSANDRA-2605)
 * snapshot_before_compaction directory name fix (CASSANDRA-2598)
 * Disable compaction throttling during bootstrap (CASSANDRA-2612) 
 * fix CQL treatment of > and < operators in range slices (CASSANDRA-2592)
 * fix potential double-application of counter updates on commitlog replay
   by moving replay position from header to sstable metadata (CASSANDRA-2419)
 * JDBC CQL driver exposes getColumn for access to timestamp
 * JDBC ResultSetMetadata properties added to AbstractType
 * r/m clustertool (CASSANDRA-2607)
 * add support for presenting row key as a column in CQL result sets 
   (CASSANDRA-2622)
 * Don't allow {LOCAL|EACH}_QUORUM unless strategy is NTS (CASSANDRA-2627)
 * validate keyspace strategy_options during CQL create (CASSANDRA-2624)
 * fix empty Result with secondary index when limit=1 (CASSANDRA-2628)
 * Fix regression where bootstrapping a node with no schema fails
   (CASSANDRA-2625)
 * Allow removing LocationInfo sstables (CASSANDRA-2632)
 * avoid attempting to replay mutations from dropped keyspaces (CASSANDRA-2631)
 * avoid using cached position of a key when GT is requested (CASSANDRA-2633)
 * fix counting bloom filter true positives (CASSANDRA-2637)
 * initialize local ep state prior to gossip startup if needed (CASSANDRA-2638)
 * fix counter increment lost after restart (CASSANDRA-2642)
 * add quote-escaping via backslash to CLI (CASSANDRA-2623)
 * fix pig example script (CASSANDRA-2487)
 * fix dynamic snitch race in adding latencies (CASSANDRA-2618)
 * Start/stop cassandra after more important services such as mdadm in
   debian packaging (CASSANDRA-2481)


0.8.0-beta2
 * fix NPE compacting index CFs (CASSANDRA-2528)
 * Remove checking all column families on startup for compaction candidates 
   (CASSANDRA-2444)
 * validate CQL create keyspace options (CASSANDRA-2525)
 * fix nodetool setcompactionthroughput (CASSANDRA-2550)
 * move	gossip heartbeat back to its own thread (CASSANDRA-2554)
 * validate cql TRUNCATE columnfamily before truncating (CASSANDRA-2570)
 * fix batch_mutate for mixed standard-counter mutations (CASSANDRA-2457)
 * disallow making schema changes to system keyspace (CASSANDRA-2563)
 * fix sending mutation messages multiple times (CASSANDRA-2557)
 * fix incorrect use of NBHM.size in ReadCallback that could cause
   reads to time out even when responses were received (CASSANDRA-2552)
 * trigger read repair correctly for LOCAL_QUORUM reads (CASSANDRA-2556)
 * Allow configuring the number of compaction thread (CASSANDRA-2558)
 * forceUserDefinedCompaction will attempt to compact what it is given
   even if the pessimistic estimate is that there is not enough disk space;
   automatic compactions will only compact 2 or more sstables (CASSANDRA-2575)
 * refuse to apply migrations with older timestamps than the current 
   schema (CASSANDRA-2536)
 * remove unframed Thrift transport option
 * include indexes in snapshots (CASSANDRA-2596)
 * improve ignoring of obsolete mutations in index maintenance (CASSANDRA-2401)
 * recognize attempt to drop just the index while leaving the column
   definition alone (CASSANDRA-2619)
  

0.8.0-beta1
 * remove Avro RPC support (CASSANDRA-926)
 * support for columns that act as incr/decr counters 
   (CASSANDRA-1072, 1937, 1944, 1936, 2101, 2093, 2288, 2105, 2384, 2236, 2342,
   2454)
 * CQL (CASSANDRA-1703, 1704, 1705, 1706, 1707, 1708, 1710, 1711, 1940, 
   2124, 2302, 2277, 2493)
 * avoid double RowMutation serialization on write path (CASSANDRA-1800)
 * make NetworkTopologyStrategy the default (CASSANDRA-1960)
 * configurable internode encryption (CASSANDRA-1567, 2152)
 * human readable column names in sstable2json output (CASSANDRA-1933)
 * change default JMX port to 7199 (CASSANDRA-2027)
 * backwards compatible internal messaging (CASSANDRA-1015)
 * atomic switch of memtables and sstables (CASSANDRA-2284)
 * add pluggable SeedProvider (CASSANDRA-1669)
 * Fix clustertool to not throw exception when calling get_endpoints (CASSANDRA-2437)
 * upgrade to thrift 0.6 (CASSANDRA-2412) 
 * repair works on a token range instead of full ring (CASSANDRA-2324)
 * purge tombstones from row cache (CASSANDRA-2305)
 * push replication_factor into strategy_options (CASSANDRA-1263)
 * give snapshots the same name on each node (CASSANDRA-1791)
 * remove "nodetool loadbalance" (CASSANDRA-2448)
 * multithreaded compaction (CASSANDRA-2191)
 * compaction throttling (CASSANDRA-2156)
 * add key type information and alias (CASSANDRA-2311, 2396)
 * cli no longer divides read_repair_chance by 100 (CASSANDRA-2458)
 * made CompactionInfo.getTaskType return an enum (CASSANDRA-2482)
 * add a server-wide cap on measured memtable memory usage and aggressively
   flush to keep under that threshold (CASSANDRA-2006)
 * add unified UUIDType (CASSANDRA-2233)
 * add off-heap row cache support (CASSANDRA-1969)


0.7.5
 * improvements/fixes to PIG driver (CASSANDRA-1618, CASSANDRA-2387,
   CASSANDRA-2465, CASSANDRA-2484)
 * validate index names (CASSANDRA-1761)
 * reduce contention on Table.flusherLock (CASSANDRA-1954)
 * try harder to detect failures during streaming, cleaning up temporary
   files more reliably (CASSANDRA-2088)
 * shut down server for OOM on a Thrift thread (CASSANDRA-2269)
 * fix tombstone handling in repair and sstable2json (CASSANDRA-2279)
 * preserve version when streaming data from old sstables (CASSANDRA-2283)
 * don't start repair if a neighboring node is marked as dead (CASSANDRA-2290)
 * purge tombstones from row cache (CASSANDRA-2305)
 * Avoid seeking when sstable2json exports the entire file (CASSANDRA-2318)
 * clear Built flag in system table when dropping an index (CASSANDRA-2320)
 * don't allow arbitrary argument for stress.java (CASSANDRA-2323)
 * validate values for index predicates in get_indexed_slice (CASSANDRA-2328)
 * queue secondary indexes for flush before the parent (CASSANDRA-2330)
 * allow job configuration to set the CL used in Hadoop jobs (CASSANDRA-2331)
 * add memtable_flush_queue_size defaulting to 4 (CASSANDRA-2333)
 * Allow overriding of initial_token, storage_port and rpc_port from system
   properties (CASSANDRA-2343)
 * fix comparator used for non-indexed secondary expressions in index scan
   (CASSANDRA-2347)
 * ensure size calculation and write phase of large-row compaction use
   the same threshold for TTL expiration (CASSANDRA-2349)
 * fix race when iterating CFs during add/drop (CASSANDRA-2350)
 * add ConsistencyLevel command to CLI (CASSANDRA-2354)
 * allow negative numbers in the cli (CASSANDRA-2358)
 * hard code serialVersionUID for tokens class (CASSANDRA-2361)
 * fix potential infinite loop in ByteBufferUtil.inputStream (CASSANDRA-2365)
 * fix encoding bugs in HintedHandoffManager, SystemTable when default
   charset is not UTF8 (CASSANDRA-2367)
 * avoids having removed node reappearing in Gossip (CASSANDRA-2371)
 * fix incorrect truncation of long to int when reading columns via block
   index (CASSANDRA-2376)
 * fix NPE during stream session (CASSANDRA-2377)
 * fix race condition that could leave orphaned data files when dropping CF or
   KS (CASSANDRA-2381)
 * fsync statistics component on write (CASSANDRA-2382)
 * fix duplicate results from CFS.scan (CASSANDRA-2406)
 * add IntegerType to CLI help (CASSANDRA-2414)
 * avoid caching token-only decoratedkeys (CASSANDRA-2416)
 * convert mmap assertion to if/throw so scrub can catch it (CASSANDRA-2417)
 * don't overwrite gc log (CASSANDR-2418)
 * invalidate row cache for streamed row to avoid inconsitencies
   (CASSANDRA-2420)
 * avoid copies in range/index scans (CASSANDRA-2425)
 * make sure we don't wipe data during cleanup if the node has not join
   the ring (CASSANDRA-2428)
 * Try harder to close files after compaction (CASSANDRA-2431)
 * re-set bootstrapped flag after move finishes (CASSANDRA-2435)
 * display validation_class in CLI 'describe keyspace' (CASSANDRA-2442)
 * make cleanup compactions cleanup the row cache (CASSANDRA-2451)
 * add column fields validation to scrub (CASSANDRA-2460)
 * use 64KB flush buffer instead of in_memory_compaction_limit (CASSANDRA-2463)
 * fix backslash substitutions in CLI (CASSANDRA-2492)
 * disable cache saving for system CFS (CASSANDRA-2502)
 * fixes for verifying destination availability under hinted conditions
   so UE can be thrown intead of timing out (CASSANDRA-2514)
 * fix update of validation class in column metadata (CASSANDRA-2512)
 * support LOCAL_QUORUM, EACH_QUORUM CLs outside of NTS (CASSANDRA-2516)
 * preserve version when streaming data from old sstables (CASSANDRA-2283)
 * fix backslash substitutions in CLI (CASSANDRA-2492)
 * count a row deletion as one operation towards memtable threshold 
   (CASSANDRA-2519)
 * support LOCAL_QUORUM, EACH_QUORUM CLs outside of NTS (CASSANDRA-2516)


0.7.4
 * add nodetool join command (CASSANDRA-2160)
 * fix secondary indexes on pre-existing or streamed data (CASSANDRA-2244)
 * initialize endpoint in gossiper earlier (CASSANDRA-2228)
 * add ability to write to Cassandra from Pig (CASSANDRA-1828)
 * add rpc_[min|max]_threads (CASSANDRA-2176)
 * add CL.TWO, CL.THREE (CASSANDRA-2013)
 * avoid exporting an un-requested row in sstable2json, when exporting 
   a key that does not exist (CASSANDRA-2168)
 * add incremental_backups option (CASSANDRA-1872)
 * add configurable row limit to Pig loadfunc (CASSANDRA-2276)
 * validate column values in batches as well as single-Column inserts
   (CASSANDRA-2259)
 * move sample schema from cassandra.yaml to schema-sample.txt,
   a cli scripts (CASSANDRA-2007)
 * avoid writing empty rows when scrubbing tombstoned rows (CASSANDRA-2296)
 * fix assertion error in range and index scans for CL < ALL
   (CASSANDRA-2282)
 * fix commitlog replay when flush position refers to data that didn't
   get synced before server died (CASSANDRA-2285)
 * fix fd leak in sstable2json with non-mmap'd i/o (CASSANDRA-2304)
 * reduce memory use during streaming of multiple sstables (CASSANDRA-2301)
 * purge tombstoned rows from cache after GCGraceSeconds (CASSANDRA-2305)
 * allow zero replicas in a NTS datacenter (CASSANDRA-1924)
 * make range queries respect snitch for local replicas (CASSANDRA-2286)
 * fix HH delivery when column index is larger than 2GB (CASSANDRA-2297)
 * make 2ary indexes use parent CF flush thresholds during initial build
   (CASSANDRA-2294)
 * update memtable_throughput to be a long (CASSANDRA-2158)


0.7.3
 * Keep endpoint state until aVeryLongTime (CASSANDRA-2115)
 * lower-latency read repair (CASSANDRA-2069)
 * add hinted_handoff_throttle_delay_in_ms option (CASSANDRA-2161)
 * fixes for cache save/load (CASSANDRA-2172, -2174)
 * Handle whole-row deletions in CFOutputFormat (CASSANDRA-2014)
 * Make memtable_flush_writers flush in parallel (CASSANDRA-2178)
 * Add compaction_preheat_key_cache option (CASSANDRA-2175)
 * refactor stress.py to have only one copy of the format string 
   used for creating row keys (CASSANDRA-2108)
 * validate index names for \w+ (CASSANDRA-2196)
 * Fix Cassandra cli to respect timeout if schema does not settle 
   (CASSANDRA-2187)
 * fix for compaction and cleanup writing old-format data into new-version 
   sstable (CASSANDRA-2211, -2216)
 * add nodetool scrub (CASSANDRA-2217, -2240)
 * fix sstable2json large-row pagination (CASSANDRA-2188)
 * fix EOFing on requests for the last bytes in a file (CASSANDRA-2213)
 * fix BufferedRandomAccessFile bugs (CASSANDRA-2218, -2241)
 * check for memtable flush_after_mins exceeded every 10s (CASSANDRA-2183)
 * fix cache saving on Windows (CASSANDRA-2207)
 * add validateSchemaAgreement call + synchronization to schema
   modification operations (CASSANDRA-2222)
 * fix for reversed slice queries on large rows (CASSANDRA-2212)
 * fat clients were writing local data (CASSANDRA-2223)
 * set DEFAULT_MEMTABLE_LIFETIME_IN_MINS to 24h
 * improve detection and cleanup of partially-written sstables 
   (CASSANDRA-2206)
 * fix supercolumn de/serialization when subcolumn comparator is different
   from supercolumn's (CASSANDRA-2104)
 * fix starting up on Windows when CASSANDRA_HOME contains whitespace
   (CASSANDRA-2237)
 * add [get|set][row|key]cacheSavePeriod to JMX (CASSANDRA-2100)
 * fix Hadoop ColumnFamilyOutputFormat dropping of mutations
   when batch fills up (CASSANDRA-2255)
 * move file deletions off of scheduledtasks executor (CASSANDRA-2253)


0.7.2
 * copy DecoratedKey.key when inserting into caches to avoid retaining
   a reference to the underlying buffer (CASSANDRA-2102)
 * format subcolumn names with subcomparator (CASSANDRA-2136)
 * fix column bloom filter deserialization (CASSANDRA-2165)


0.7.1
 * refactor MessageDigest creation code. (CASSANDRA-2107)
 * buffer network stack to avoid inefficient small TCP messages while avoiding
   the nagle/delayed ack problem (CASSANDRA-1896)
 * check log4j configuration for changes every 10s (CASSANDRA-1525, 1907)
 * more-efficient cross-DC replication (CASSANDRA-1530, -2051, -2138)
 * avoid polluting page cache with commitlog or sstable writes
   and seq scan operations (CASSANDRA-1470)
 * add RMI authentication options to nodetool (CASSANDRA-1921)
 * make snitches configurable at runtime (CASSANDRA-1374)
 * retry hadoop split requests on connection failure (CASSANDRA-1927)
 * implement describeOwnership for BOP, COPP (CASSANDRA-1928)
 * make read repair behave as expected for ConsistencyLevel > ONE
   (CASSANDRA-982, 2038)
 * distributed test harness (CASSANDRA-1859, 1964)
 * reduce flush lock contention (CASSANDRA-1930)
 * optimize supercolumn deserialization (CASSANDRA-1891)
 * fix CFMetaData.apply to only compare objects of the same class 
   (CASSANDRA-1962)
 * allow specifying specific SSTables to compact from JMX (CASSANDRA-1963)
 * fix race condition in MessagingService.targets (CASSANDRA-1959, 2094, 2081)
 * refuse to open sstables from a future version (CASSANDRA-1935)
 * zero-copy reads (CASSANDRA-1714)
 * fix copy bounds for word Text in wordcount demo (CASSANDRA-1993)
 * fixes for contrib/javautils (CASSANDRA-1979)
 * check more frequently for memtable expiration (CASSANDRA-2000)
 * fix writing SSTable column count statistics (CASSANDRA-1976)
 * fix streaming of multiple CFs during bootstrap (CASSANDRA-1992)
 * explicitly set JVM GC new generation size with -Xmn (CASSANDRA-1968)
 * add short options for CLI flags (CASSANDRA-1565)
 * make keyspace argument to "describe keyspace" in CLI optional
   when authenticated to keyspace already (CASSANDRA-2029)
 * added option to specify -Dcassandra.join_ring=false on startup
   to allow "warm spare" nodes or performing JMX maintenance before
   joining the ring (CASSANDRA-526)
 * log migrations at INFO (CASSANDRA-2028)
 * add CLI verbose option in file mode (CASSANDRA-2030)
 * add single-line "--" comments to CLI (CASSANDRA-2032)
 * message serialization tests (CASSANDRA-1923)
 * switch from ivy to maven-ant-tasks (CASSANDRA-2017)
 * CLI attempts to block for new schema to propagate (CASSANDRA-2044)
 * fix potential overflow in nodetool cfstats (CASSANDRA-2057)
 * add JVM shutdownhook to sync commitlog (CASSANDRA-1919)
 * allow nodes to be up without being part of  normal traffic (CASSANDRA-1951)
 * fix CLI "show keyspaces" with null options on NTS (CASSANDRA-2049)
 * fix possible ByteBuffer race conditions (CASSANDRA-2066)
 * reduce garbage generated by MessagingService to prevent load spikes
   (CASSANDRA-2058)
 * fix math in RandomPartitioner.describeOwnership (CASSANDRA-2071)
 * fix deletion of sstable non-data components (CASSANDRA-2059)
 * avoid blocking gossip while deleting handoff hints (CASSANDRA-2073)
 * ignore messages from newer versions, keep track of nodes in gossip 
   regardless of version (CASSANDRA-1970)
 * cache writing moved to CompactionManager to reduce i/o contention and
   updated to use non-cache-polluting writes (CASSANDRA-2053)
 * page through large rows when exporting to JSON (CASSANDRA-2041)
 * add flush_largest_memtables_at and reduce_cache_sizes_at options
   (CASSANDRA-2142)
 * add cli 'describe cluster' command (CASSANDRA-2127)
 * add cli support for setting username/password at 'connect' command 
   (CASSANDRA-2111)
 * add -D option to Stress.java to allow reading hosts from a file 
   (CASSANDRA-2149)
 * bound hints CF throughput between 32M and 256M (CASSANDRA-2148)
 * continue starting when invalid saved cache entries are encountered
   (CASSANDRA-2076)
 * add max_hint_window_in_ms option (CASSANDRA-1459)


0.7.0-final
 * fix offsets to ByteBuffer.get (CASSANDRA-1939)


0.7.0-rc4
 * fix cli crash after backgrounding (CASSANDRA-1875)
 * count timeouts in storageproxy latencies, and include latency 
   histograms in StorageProxyMBean (CASSANDRA-1893)
 * fix CLI get recognition of supercolumns (CASSANDRA-1899)
 * enable keepalive on intra-cluster sockets (CASSANDRA-1766)
 * count timeouts towards dynamicsnitch latencies (CASSANDRA-1905)
 * Expose index-building status in JMX + cli schema description
   (CASSANDRA-1871)
 * allow [LOCAL|EACH]_QUORUM to be used with non-NetworkTopology 
   replication Strategies
 * increased amount of index locks for faster commitlog replay
 * collect secondary index tombstones immediately (CASSANDRA-1914)
 * revert commitlog changes from #1780 (CASSANDRA-1917)
 * change RandomPartitioner min token to -1 to avoid collision w/
   tokens on actual nodes (CASSANDRA-1901)
 * examine the right nibble when validating TimeUUID (CASSANDRA-1910)
 * include secondary indexes in cleanup (CASSANDRA-1916)
 * CFS.scrubDataDirectories should also cleanup invalid secondary indexes
   (CASSANDRA-1904)
 * ability to disable/enable gossip on nodes to force them down
   (CASSANDRA-1108)


0.7.0-rc3
 * expose getNaturalEndpoints in StorageServiceMBean taking byte[]
   key; RMI cannot serialize ByteBuffer (CASSANDRA-1833)
 * infer org.apache.cassandra.locator for replication strategy classes
   when not otherwise specified
 * validation that generates less garbage (CASSANDRA-1814)
 * add TTL support to CLI (CASSANDRA-1838)
 * cli defaults to bytestype for subcomparator when creating
   column families (CASSANDRA-1835)
 * unregister index MBeans when index is dropped (CASSANDRA-1843)
 * make ByteBufferUtil.clone thread-safe (CASSANDRA-1847)
 * change exception for read requests during bootstrap from 
   InvalidRequest to Unavailable (CASSANDRA-1862)
 * respect row-level tombstones post-flush in range scans
   (CASSANDRA-1837)
 * ReadResponseResolver check digests against each other (CASSANDRA-1830)
 * return InvalidRequest when remove of subcolumn without supercolumn
   is requested (CASSANDRA-1866)
 * flush before repair (CASSANDRA-1748)
 * SSTableExport validates key order (CASSANDRA-1884)
 * large row support for SSTableExport (CASSANDRA-1867)
 * Re-cache hot keys post-compaction without hitting disk (CASSANDRA-1878)
 * manage read repair in coordinator instead of data source, to
   provide latency information to dynamic snitch (CASSANDRA-1873)


0.7.0-rc2
 * fix live-column-count of slice ranges including tombstoned supercolumn 
   with live subcolumn (CASSANDRA-1591)
 * rename o.a.c.internal.AntientropyStage -> AntiEntropyStage,
   o.a.c.request.Request_responseStage -> RequestResponseStage,
   o.a.c.internal.Internal_responseStage -> InternalResponseStage
 * add AbstractType.fromString (CASSANDRA-1767)
 * require index_type to be present when specifying index_name
   on ColumnDef (CASSANDRA-1759)
 * fix add/remove index bugs in CFMetadata (CASSANDRA-1768)
 * rebuild Strategy during system_update_keyspace (CASSANDRA-1762)
 * cli updates prompt to ... in continuation lines (CASSANDRA-1770)
 * support multiple Mutations per key in hadoop ColumnFamilyOutputFormat
   (CASSANDRA-1774)
 * improvements to Debian init script (CASSANDRA-1772)
 * use local classloader to check for version.properties (CASSANDRA-1778)
 * Validate that column names in column_metadata are valid for the
   defined comparator, and decode properly in cli (CASSANDRA-1773)
 * use cross-platform newlines in cli (CASSANDRA-1786)
 * add ExpiringColumn support to sstable import/export (CASSANDRA-1754)
 * add flush for each append to periodic commitlog mode; added
   periodic_without_flush option to disable this (CASSANDRA-1780)
 * close file handle used for post-flush truncate (CASSANDRA-1790)
 * various code cleanup (CASSANDRA-1793, -1794, -1795)
 * fix range queries against wrapped range (CASSANDRA-1781)
 * fix consistencylevel calculations for NetworkTopologyStrategy
   (CASSANDRA-1804)
 * cli support index type enum names (CASSANDRA-1810)
 * improved validation of column_metadata (CASSANDRA-1813)
 * reads at ConsistencyLevel > 1 throw UnavailableException
   immediately if insufficient live nodes exist (CASSANDRA-1803)
 * copy bytebuffers for local writes to avoid retaining the entire
   Thrift frame (CASSANDRA-1801)
 * fix NPE adding index to column w/o prior metadata (CASSANDRA-1764)
 * reduce fat client timeout (CASSANDRA-1730)
 * fix botched merge of CASSANDRA-1316


0.7.0-rc1
 * fix compaction and flush races with schema updates (CASSANDRA-1715)
 * add clustertool, config-converter, sstablekeys, and schematool 
   Windows .bat files (CASSANDRA-1723)
 * reject range queries received during bootstrap (CASSANDRA-1739)
 * fix wrapping-range queries on non-minimum token (CASSANDRA-1700)
 * add nodetool cfhistogram (CASSANDRA-1698)
 * limit repaired ranges to what the nodes have in common (CASSANDRA-1674)
 * index scan treats missing columns as not matching secondary
   expressions (CASSANDRA-1745)
 * Fix misuse of DataOutputBuffer.getData in AntiEntropyService
   (CASSANDRA-1729)
 * detect and warn when obsolete version of JNA is present (CASSANDRA-1760)
 * reduce fat client timeout (CASSANDRA-1730)
 * cleanup smallest CFs first to increase free temp space for larger ones
   (CASSANDRA-1811)
 * Update windows .bat files to work outside of main Cassandra
   directory (CASSANDRA-1713)
 * fix read repair regression from 0.6.7 (CASSANDRA-1727)
 * more-efficient read repair (CASSANDRA-1719)
 * fix hinted handoff replay (CASSANDRA-1656)
 * log type of dropped messages (CASSANDRA-1677)
 * upgrade to SLF4J 1.6.1
 * fix ByteBuffer bug in ExpiringColumn.updateDigest (CASSANDRA-1679)
 * fix IntegerType.getString (CASSANDRA-1681)
 * make -Djava.net.preferIPv4Stack=true the default (CASSANDRA-628)
 * add INTERNAL_RESPONSE verb to differentiate from responses related
   to client requests (CASSANDRA-1685)
 * log tpstats when dropping messages (CASSANDRA-1660)
 * include unreachable nodes in describeSchemaVersions (CASSANDRA-1678)
 * Avoid dropping messages off the client request path (CASSANDRA-1676)
 * fix jna errno reporting (CASSANDRA-1694)
 * add friendlier error for UnknownHostException on startup (CASSANDRA-1697)
 * include jna dependency in RPM package (CASSANDRA-1690)
 * add --skip-keys option to stress.py (CASSANDRA-1696)
 * improve cli handling of non-string keys and column names 
   (CASSANDRA-1701, -1693)
 * r/m extra subcomparator line in cli keyspaces output (CASSANDRA-1712)
 * add read repair chance to cli "show keyspaces"
 * upgrade to ConcurrentLinkedHashMap 1.1 (CASSANDRA-975)
 * fix index scan routing (CASSANDRA-1722)
 * fix tombstoning of supercolumns in range queries (CASSANDRA-1734)
 * clear endpoint cache after updating keyspace metadata (CASSANDRA-1741)
 * fix wrapping-range queries on non-minimum token (CASSANDRA-1700)
 * truncate includes secondary indexes (CASSANDRA-1747)
 * retain reference to PendingFile sstables (CASSANDRA-1749)
 * fix sstableimport regression (CASSANDRA-1753)
 * fix for bootstrap when no non-system tables are defined (CASSANDRA-1732)
 * handle replica unavailability in index scan (CASSANDRA-1755)
 * fix service initialization order deadlock (CASSANDRA-1756)
 * multi-line cli commands (CASSANDRA-1742)
 * fix race between snapshot and compaction (CASSANDRA-1736)
 * add listEndpointsPendingHints, deleteHintsForEndpoint JMX methods 
   (CASSANDRA-1551)


0.7.0-beta3
 * add strategy options to describe_keyspace output (CASSANDRA-1560)
 * log warning when using randomly generated token (CASSANDRA-1552)
 * re-organize JMX into .db, .net, .internal, .request (CASSANDRA-1217)
 * allow nodes to change IPs between restarts (CASSANDRA-1518)
 * remember ring state between restarts by default (CASSANDRA-1518)
 * flush index built flag so we can read it before log replay (CASSANDRA-1541)
 * lock row cache updates to prevent race condition (CASSANDRA-1293)
 * remove assertion causing rare (and harmless) error messages in
   commitlog (CASSANDRA-1330)
 * fix moving nodes with no keyspaces defined (CASSANDRA-1574)
 * fix unbootstrap when no data is present in a transfer range (CASSANDRA-1573)
 * take advantage of AVRO-495 to simplify our avro IDL (CASSANDRA-1436)
 * extend authorization hierarchy to column family (CASSANDRA-1554)
 * deletion support in secondary indexes (CASSANDRA-1571)
 * meaningful error message for invalid replication strategy class 
   (CASSANDRA-1566)
 * allow keyspace creation with RF > N (CASSANDRA-1428)
 * improve cli error handling (CASSANDRA-1580)
 * add cache save/load ability (CASSANDRA-1417, 1606, 1647)
 * add StorageService.getDrainProgress (CASSANDRA-1588)
 * Disallow bootstrap to an in-use token (CASSANDRA-1561)
 * Allow dynamic secondary index creation and destruction (CASSANDRA-1532)
 * log auto-guessed memtable thresholds (CASSANDRA-1595)
 * add ColumnDef support to cli (CASSANDRA-1583)
 * reduce index sample time by 75% (CASSANDRA-1572)
 * add cli support for column, strategy metadata (CASSANDRA-1578, 1612)
 * add cli support for schema modification (CASSANDRA-1584)
 * delete temp files on failed compactions (CASSANDRA-1596)
 * avoid blocking for dead nodes during removetoken (CASSANDRA-1605)
 * remove ConsistencyLevel.ZERO (CASSANDRA-1607)
 * expose in-progress compaction type in jmx (CASSANDRA-1586)
 * removed IClock & related classes from internals (CASSANDRA-1502)
 * fix removing tokens from SystemTable on decommission and removetoken
   (CASSANDRA-1609)
 * include CF metadata in cli 'show keyspaces' (CASSANDRA-1613)
 * switch from Properties to HashMap in PropertyFileSnitch to
   avoid synchronization bottleneck (CASSANDRA-1481)
 * PropertyFileSnitch configuration file renamed to 
   cassandra-topology.properties
 * add cli support for get_range_slices (CASSANDRA-1088, CASSANDRA-1619)
 * Make memtable flush thresholds per-CF instead of global 
   (CASSANDRA-1007, 1637)
 * add cli support for binary data without CfDef hints (CASSANDRA-1603)
 * fix building SSTable statistics post-stream (CASSANDRA-1620)
 * fix potential infinite loop in 2ary index queries (CASSANDRA-1623)
 * allow creating NTS keyspaces with no replicas configured (CASSANDRA-1626)
 * add jmx histogram of sstables accessed per read (CASSANDRA-1624)
 * remove system_rename_column_family and system_rename_keyspace from the
   client API until races can be fixed (CASSANDRA-1630, CASSANDRA-1585)
 * add cli sanity tests (CASSANDRA-1582)
 * update GC settings in cassandra.bat (CASSANDRA-1636)
 * cli support for index queries (CASSANDRA-1635)
 * cli support for updating schema memtable settings (CASSANDRA-1634)
 * cli --file option (CASSANDRA-1616)
 * reduce automatically chosen memtable sizes by 50% (CASSANDRA-1641)
 * move endpoint cache from snitch to strategy (CASSANDRA-1643)
 * fix commitlog recovery deleting the newly-created segment as well as
   the old ones (CASSANDRA-1644)
 * upgrade to Thrift 0.5 (CASSANDRA-1367)
 * renamed CL.DCQUORUM to LOCAL_QUORUM and DCQUORUMSYNC to EACH_QUORUM
 * cli truncate support (CASSANDRA-1653)
 * update GC settings in cassandra.bat (CASSANDRA-1636)
 * avoid logging when a node's ip/token is gossipped back to it (CASSANDRA-1666)


0.7-beta2
 * always use UTF-8 for hint keys (CASSANDRA-1439)
 * remove cassandra.yaml dependency from Hadoop and Pig (CASSADRA-1322)
 * expose CfDef metadata in describe_keyspaces (CASSANDRA-1363)
 * restore use of mmap_index_only option (CASSANDRA-1241)
 * dropping a keyspace with no column families generated an error 
   (CASSANDRA-1378)
 * rename RackAwareStrategy to OldNetworkTopologyStrategy, RackUnawareStrategy 
   to SimpleStrategy, DatacenterShardStrategy to NetworkTopologyStrategy,
   AbstractRackAwareSnitch to AbstractNetworkTopologySnitch (CASSANDRA-1392)
 * merge StorageProxy.mutate, mutateBlocking (CASSANDRA-1396)
 * faster UUIDType, LongType comparisons (CASSANDRA-1386, 1393)
 * fix setting read_repair_chance from CLI addColumnFamily (CASSANDRA-1399)
 * fix updates to indexed columns (CASSANDRA-1373)
 * fix race condition leaving to FileNotFoundException (CASSANDRA-1382)
 * fix sharded lock hash on index write path (CASSANDRA-1402)
 * add support for GT/E, LT/E in subordinate index clauses (CASSANDRA-1401)
 * cfId counter got out of sync when CFs were added (CASSANDRA-1403)
 * less chatty schema updates (CASSANDRA-1389)
 * rename column family mbeans. 'type' will now include either 
   'IndexColumnFamilies' or 'ColumnFamilies' depending on the CFS type.
   (CASSANDRA-1385)
 * disallow invalid keyspace and column family names. This includes name that
   matches a '^\w+' regex. (CASSANDRA-1377)
 * use JNA, if present, to take snapshots (CASSANDRA-1371)
 * truncate hints if starting 0.7 for the first time (CASSANDRA-1414)
 * fix FD leak in single-row slicepredicate queries (CASSANDRA-1416)
 * allow index expressions against columns that are not part of the 
   SlicePredicate (CASSANDRA-1410)
 * config-converter properly handles snitches and framed support 
   (CASSANDRA-1420)
 * remove keyspace argument from multiget_count (CASSANDRA-1422)
 * allow specifying cassandra.yaml location as (local or remote) URL
   (CASSANDRA-1126)
 * fix using DynamicEndpointSnitch with NetworkTopologyStrategy
   (CASSANDRA-1429)
 * Add CfDef.default_validation_class (CASSANDRA-891)
 * fix EstimatedHistogram.max (CASSANDRA-1413)
 * quorum read optimization (CASSANDRA-1622)
 * handle zero-length (or missing) rows during HH paging (CASSANDRA-1432)
 * include secondary indexes during schema migrations (CASSANDRA-1406)
 * fix commitlog header race during schema change (CASSANDRA-1435)
 * fix ColumnFamilyStoreMBeanIterator to use new type name (CASSANDRA-1433)
 * correct filename generated by xml->yaml converter (CASSANDRA-1419)
 * add CMSInitiatingOccupancyFraction=75 and UseCMSInitiatingOccupancyOnly
   to default JVM options
 * decrease jvm heap for cassandra-cli (CASSANDRA-1446)
 * ability to modify keyspaces and column family definitions on a live cluster
   (CASSANDRA-1285)
 * support for Hadoop Streaming [non-jvm map/reduce via stdin/out]
   (CASSANDRA-1368)
 * Move persistent sstable stats from the system table to an sstable component
   (CASSANDRA-1430)
 * remove failed bootstrap attempt from pending ranges when gossip times
   it out after 1h (CASSANDRA-1463)
 * eager-create tcp connections to other cluster members (CASSANDRA-1465)
 * enumerate stages and derive stage from message type instead of 
   transmitting separately (CASSANDRA-1465)
 * apply reversed flag during collation from different data sources
   (CASSANDRA-1450)
 * make failure to remove commitlog segment non-fatal (CASSANDRA-1348)
 * correct ordering of drain operations so CL.recover is no longer 
   necessary (CASSANDRA-1408)
 * removed keyspace from describe_splits method (CASSANDRA-1425)
 * rename check_schema_agreement to describe_schema_versions
   (CASSANDRA-1478)
 * fix QUORUM calculation for RF > 3 (CASSANDRA-1487)
 * remove tombstones during non-major compactions when bloom filter
   verifies that row does not exist in other sstables (CASSANDRA-1074)
 * nodes that coordinated a loadbalance in the past could not be seen by
   newly added nodes (CASSANDRA-1467)
 * exposed endpoint states (gossip details) via jmx (CASSANDRA-1467)
 * ensure that compacted sstables are not included when new readers are
   instantiated (CASSANDRA-1477)
 * by default, calculate heap size and memtable thresholds at runtime (CASSANDRA-1469)
 * fix races dealing with adding/dropping keyspaces and column families in
   rapid succession (CASSANDRA-1477)
 * clean up of Streaming system (CASSANDRA-1503, 1504, 1506)
 * add options to configure Thrift socket keepalive and buffer sizes (CASSANDRA-1426)
 * make contrib CassandraServiceDataCleaner recursive (CASSANDRA-1509)
 * min, max compaction threshold are configurable and persistent 
   per-ColumnFamily (CASSANDRA-1468)
 * fix replaying the last mutation in a commitlog unnecessarily 
   (CASSANDRA-1512)
 * invoke getDefaultUncaughtExceptionHandler from DTPE with the original
   exception rather than the ExecutionException wrapper (CASSANDRA-1226)
 * remove Clock from the Thrift (and Avro) API (CASSANDRA-1501)
 * Close intra-node sockets when connection is broken (CASSANDRA-1528)
 * RPM packaging spec file (CASSANDRA-786)
 * weighted request scheduler (CASSANDRA-1485)
 * treat expired columns as deleted (CASSANDRA-1539)
 * make IndexInterval configurable (CASSANDRA-1488)
 * add describe_snitch to Thrift API (CASSANDRA-1490)
 * MD5 authenticator compares plain text submitted password with MD5'd
   saved property, instead of vice versa (CASSANDRA-1447)
 * JMX MessagingService pending and completed counts (CASSANDRA-1533)
 * fix race condition processing repair responses (CASSANDRA-1511)
 * make repair blocking (CASSANDRA-1511)
 * create EndpointSnitchInfo and MBean to expose rack and DC (CASSANDRA-1491)
 * added option to contrib/word_count to output results back to Cassandra
   (CASSANDRA-1342)
 * rewrite Hadoop ColumnFamilyRecordWriter to pool connections, retry to
   multiple Cassandra nodes, and smooth impact on the Cassandra cluster
   by using smaller batch sizes (CASSANDRA-1434)
 * fix setting gc_grace_seconds via CLI (CASSANDRA-1549)
 * support TTL'd index values (CASSANDRA-1536)
 * make removetoken work like decommission (CASSANDRA-1216)
 * make cli comparator-aware and improve quote rules (CASSANDRA-1523,-1524)
 * make nodetool compact and cleanup blocking (CASSANDRA-1449)
 * add memtable, cache information to GCInspector logs (CASSANDRA-1558)
 * enable/disable HintedHandoff via JMX (CASSANDRA-1550)
 * Ignore stray files in the commit log directory (CASSANDRA-1547)
 * Disallow bootstrap to an in-use token (CASSANDRA-1561)


0.7-beta1
 * sstable versioning (CASSANDRA-389)
 * switched to slf4j logging (CASSANDRA-625)
 * add (optional) expiration time for column (CASSANDRA-699)
 * access levels for authentication/authorization (CASSANDRA-900)
 * add ReadRepairChance to CF definition (CASSANDRA-930)
 * fix heisenbug in system tests, especially common on OS X (CASSANDRA-944)
 * convert to byte[] keys internally and all public APIs (CASSANDRA-767)
 * ability to alter schema definitions on a live cluster (CASSANDRA-44)
 * renamed configuration file to cassandra.xml, and log4j.properties to
   log4j-server.properties, which must now be loaded from
   the classpath (which is how our scripts in bin/ have always done it)
   (CASSANDRA-971)
 * change get_count to require a SlicePredicate. create multi_get_count
   (CASSANDRA-744)
 * re-organized endpointsnitch implementations and added SimpleSnitch
   (CASSANDRA-994)
 * Added preload_row_cache option (CASSANDRA-946)
 * add CRC to commitlog header (CASSANDRA-999)
 * removed deprecated batch_insert and get_range_slice methods (CASSANDRA-1065)
 * add truncate thrift method (CASSANDRA-531)
 * http mini-interface using mx4j (CASSANDRA-1068)
 * optimize away copy of sliced row on memtable read path (CASSANDRA-1046)
 * replace constant-size 2GB mmaped segments and special casing for index 
   entries spanning segment boundaries, with SegmentedFile that computes 
   segments that always contain entire entries/rows (CASSANDRA-1117)
 * avoid reading large rows into memory during compaction (CASSANDRA-16)
 * added hadoop OutputFormat (CASSANDRA-1101)
 * efficient Streaming (no more anticompaction) (CASSANDRA-579)
 * split commitlog header into separate file and add size checksum to
   mutations (CASSANDRA-1179)
 * avoid allocating a new byte[] for each mutation on replay (CASSANDRA-1219)
 * revise HH schema to be per-endpoint (CASSANDRA-1142)
 * add joining/leaving status to nodetool ring (CASSANDRA-1115)
 * allow multiple repair sessions per node (CASSANDRA-1190)
 * optimize away MessagingService for local range queries (CASSANDRA-1261)
 * make framed transport the default so malformed requests can't OOM the 
   server (CASSANDRA-475)
 * significantly faster reads from row cache (CASSANDRA-1267)
 * take advantage of row cache during range queries (CASSANDRA-1302)
 * make GCGraceSeconds a per-ColumnFamily value (CASSANDRA-1276)
 * keep persistent row size and column count statistics (CASSANDRA-1155)
 * add IntegerType (CASSANDRA-1282)
 * page within a single row during hinted handoff (CASSANDRA-1327)
 * push DatacenterShardStrategy configuration into keyspace definition,
   eliminating datacenter.properties. (CASSANDRA-1066)
 * optimize forward slices starting with '' and single-index-block name 
   queries by skipping the column index (CASSANDRA-1338)
 * streaming refactor (CASSANDRA-1189)
 * faster comparison for UUID types (CASSANDRA-1043)
 * secondary index support (CASSANDRA-749 and subtasks)
 * make compaction buckets deterministic (CASSANDRA-1265)


0.6.6
 * Allow using DynamicEndpointSnitch with RackAwareStrategy (CASSANDRA-1429)
 * remove the remaining vestiges of the unfinished DatacenterShardStrategy 
   (replaced by NetworkTopologyStrategy in 0.7)
   

0.6.5
 * fix key ordering in range query results with RandomPartitioner
   and ConsistencyLevel > ONE (CASSANDRA-1145)
 * fix for range query starting with the wrong token range (CASSANDRA-1042)
 * page within a single row during hinted handoff (CASSANDRA-1327)
 * fix compilation on non-sun JDKs (CASSANDRA-1061)
 * remove String.trim() call on row keys in batch mutations (CASSANDRA-1235)
 * Log summary of dropped messages instead of spamming log (CASSANDRA-1284)
 * add dynamic endpoint snitch (CASSANDRA-981)
 * fix streaming for keyspaces with hyphens in their name (CASSANDRA-1377)
 * fix errors in hard-coded bloom filter optKPerBucket by computing it
   algorithmically (CASSANDRA-1220
 * remove message deserialization stage, and uncap read/write stages
   so slow reads/writes don't block gossip processing (CASSANDRA-1358)
 * add jmx port configuration to Debian package (CASSANDRA-1202)
 * use mlockall via JNA, if present, to prevent Linux from swapping
   out parts of the JVM (CASSANDRA-1214)


0.6.4
 * avoid queuing multiple hint deliveries for the same endpoint
   (CASSANDRA-1229)
 * better performance for and stricter checking of UTF8 column names
   (CASSANDRA-1232)
 * extend option to lower compaction priority to hinted handoff
   as well (CASSANDRA-1260)
 * log errors in gossip instead of re-throwing (CASSANDRA-1289)
 * avoid aborting commitlog replay prematurely if a flushed-but-
   not-removed commitlog segment is encountered (CASSANDRA-1297)
 * fix duplicate rows being read during mapreduce (CASSANDRA-1142)
 * failure detection wasn't closing command sockets (CASSANDRA-1221)
 * cassandra-cli.bat works on windows (CASSANDRA-1236)
 * pre-emptively drop requests that cannot be processed within RPCTimeout
   (CASSANDRA-685)
 * add ack to Binary write verb and update CassandraBulkLoader
   to wait for acks for each row (CASSANDRA-1093)
 * added describe_partitioner Thrift method (CASSANDRA-1047)
 * Hadoop jobs no longer require the Cassandra storage-conf.xml
   (CASSANDRA-1280, CASSANDRA-1047)
 * log thread pool stats when GC is excessive (CASSANDRA-1275)
 * remove gossip message size limit (CASSANDRA-1138)
 * parallelize local and remote reads during multiget, and respect snitch 
   when determining whether to do local read for CL.ONE (CASSANDRA-1317)
 * fix read repair to use requested consistency level on digest mismatch,
   rather than assuming QUORUM (CASSANDRA-1316)
 * process digest mismatch re-reads in parallel (CASSANDRA-1323)
 * switch hints CF comparator to BytesType (CASSANDRA-1274)


0.6.3
 * retry to make streaming connections up to 8 times. (CASSANDRA-1019)
 * reject describe_ring() calls on invalid keyspaces (CASSANDRA-1111)
 * fix cache size calculation for size of 100% (CASSANDRA-1129)
 * fix cache capacity only being recalculated once (CASSANDRA-1129)
 * remove hourly scan of all hints on the off chance that the gossiper
   missed a status change; instead, expose deliverHintsToEndpoint to JMX
   so it can be done manually, if necessary (CASSANDRA-1141)
 * don't reject reads at CL.ALL (CASSANDRA-1152)
 * reject deletions to supercolumns in CFs containing only standard
   columns (CASSANDRA-1139)
 * avoid preserving login information after client disconnects
   (CASSANDRA-1057)
 * prefer sun jdk to openjdk in debian init script (CASSANDRA-1174)
 * detect partioner config changes between restarts and fail fast 
   (CASSANDRA-1146)
 * use generation time to resolve node token reassignment disagreements
   (CASSANDRA-1118)
 * restructure the startup ordering of Gossiper and MessageService to avoid
   timing anomalies (CASSANDRA-1160)
 * detect incomplete commit log hearders (CASSANDRA-1119)
 * force anti-entropy service to stream files on the stream stage to avoid
   sending streams out of order (CASSANDRA-1169)
 * remove inactive stream managers after AES streams files (CASSANDRA-1169)
 * allow removing entire row through batch_mutate Deletion (CASSANDRA-1027)
 * add JMX metrics for row-level bloom filter false positives (CASSANDRA-1212)
 * added a redhat init script to contrib (CASSANDRA-1201)
 * use midpoint when bootstrapping a new machine into range with not
   much data yet instead of random token (CASSANDRA-1112)
 * kill server on OOM in executor stage as well as Thrift (CASSANDRA-1226)
 * remove opportunistic repairs, when two machines with overlapping replica
   responsibilities happen to finish major compactions of the same CF near
   the same time.  repairs are now fully manual (CASSANDRA-1190)
 * add ability to lower compaction priority (default is no change from 0.6.2)
   (CASSANDRA-1181)


0.6.2
 * fix contrib/word_count build. (CASSANDRA-992)
 * split CommitLogExecutorService into BatchCommitLogExecutorService and 
   PeriodicCommitLogExecutorService (CASSANDRA-1014)
 * add latency histograms to CFSMBean (CASSANDRA-1024)
 * make resolving timestamp ties deterministic by using value bytes
   as a tiebreaker (CASSANDRA-1039)
 * Add option to turn off Hinted Handoff (CASSANDRA-894)
 * fix windows startup (CASSANDRA-948)
 * make concurrent_reads, concurrent_writes configurable at runtime via JMX
   (CASSANDRA-1060)
 * disable GCInspector on non-Sun JVMs (CASSANDRA-1061)
 * fix tombstone handling in sstable rows with no other data (CASSANDRA-1063)
 * fix size of row in spanned index entries (CASSANDRA-1056)
 * install json2sstable, sstable2json, and sstablekeys to Debian package
 * StreamingService.StreamDestinations wouldn't empty itself after streaming
   finished (CASSANDRA-1076)
 * added Collections.shuffle(splits) before returning the splits in 
   ColumnFamilyInputFormat (CASSANDRA-1096)
 * do not recalculate cache capacity post-compaction if it's been manually 
   modified (CASSANDRA-1079)
 * better defaults for flush sorter + writer executor queue sizes
   (CASSANDRA-1100)
 * windows scripts for SSTableImport/Export (CASSANDRA-1051)
 * windows script for nodetool (CASSANDRA-1113)
 * expose PhiConvictThreshold (CASSANDRA-1053)
 * make repair of RF==1 a no-op (CASSANDRA-1090)
 * improve default JVM GC options (CASSANDRA-1014)
 * fix SlicePredicate serialization inside Hadoop jobs (CASSANDRA-1049)
 * close Thrift sockets in Hadoop ColumnFamilyRecordReader (CASSANDRA-1081)


0.6.1
 * fix NPE in sstable2json when no excluded keys are given (CASSANDRA-934)
 * keep the replica set constant throughout the read repair process
   (CASSANDRA-937)
 * allow querying getAllRanges with empty token list (CASSANDRA-933)
 * fix command line arguments inversion in clustertool (CASSANDRA-942)
 * fix race condition that could trigger a false-positive assertion
   during post-flush discard of old commitlog segments (CASSANDRA-936)
 * fix neighbor calculation for anti-entropy repair (CASSANDRA-924)
 * perform repair even for small entropy differences (CASSANDRA-924)
 * Use hostnames in CFInputFormat to allow Hadoop's naive string-based
   locality comparisons to work (CASSANDRA-955)
 * cache read-only BufferedRandomAccessFile length to avoid
   3 system calls per invocation (CASSANDRA-950)
 * nodes with IPv6 (and no IPv4) addresses could not join cluster
   (CASSANDRA-969)
 * Retrieve the correct number of undeleted columns, if any, from
   a supercolumn in a row that had been deleted previously (CASSANDRA-920)
 * fix index scans that cross the 2GB mmap boundaries for both mmap
   and standard i/o modes (CASSANDRA-866)
 * expose drain via nodetool (CASSANDRA-978)


0.6.0-RC1
 * JMX drain to flush memtables and run through commit log (CASSANDRA-880)
 * Bootstrapping can skip ranges under the right conditions (CASSANDRA-902)
 * fix merging row versions in range_slice for CL > ONE (CASSANDRA-884)
 * default write ConsistencyLeven chaned from ZERO to ONE
 * fix for index entries spanning mmap buffer boundaries (CASSANDRA-857)
 * use lexical comparison if time part of TimeUUIDs are the same 
   (CASSANDRA-907)
 * bound read, mutation, and response stages to fix possible OOM
   during log replay (CASSANDRA-885)
 * Use microseconds-since-epoch (UTC) in cli, instead of milliseconds
 * Treat batch_mutate Deletion with null supercolumn as "apply this predicate 
   to top level supercolumns" (CASSANDRA-834)
 * Streaming destination nodes do not update their JMX status (CASSANDRA-916)
 * Fix internal RPC timeout calculation (CASSANDRA-911)
 * Added Pig loadfunc to contrib/pig (CASSANDRA-910)


0.6.0-beta3
 * fix compaction bucketing bug (CASSANDRA-814)
 * update windows batch file (CASSANDRA-824)
 * deprecate KeysCachedFraction configuration directive in favor
   of KeysCached; move to unified-per-CF key cache (CASSANDRA-801)
 * add invalidateRowCache to ColumnFamilyStoreMBean (CASSANDRA-761)
 * send Handoff hints to natural locations to reduce load on
   remaining nodes in a failure scenario (CASSANDRA-822)
 * Add RowWarningThresholdInMB configuration option to warn before very 
   large rows get big enough to threaten node stability, and -x option to
   be able to remove them with sstable2json if the warning is unheeded
   until it's too late (CASSANDRA-843)
 * Add logging of GC activity (CASSANDRA-813)
 * fix ConcurrentModificationException in commitlog discard (CASSANDRA-853)
 * Fix hardcoded row count in Hadoop RecordReader (CASSANDRA-837)
 * Add a jmx status to the streaming service and change several DEBUG
   messages to INFO (CASSANDRA-845)
 * fix classpath in cassandra-cli.bat for Windows (CASSANDRA-858)
 * allow re-specifying host, port to cassandra-cli if invalid ones
   are first tried (CASSANDRA-867)
 * fix race condition handling rpc timeout in the coordinator
   (CASSANDRA-864)
 * Remove CalloutLocation and StagingFileDirectory from storage-conf files 
   since those settings are no longer used (CASSANDRA-878)
 * Parse a long from RowWarningThresholdInMB instead of an int (CASSANDRA-882)
 * Remove obsolete ControlPort code from DatabaseDescriptor (CASSANDRA-886)
 * move skipBytes side effect out of assert (CASSANDRA-899)
 * add "double getLoad" to StorageServiceMBean (CASSANDRA-898)
 * track row stats per CF at compaction time (CASSANDRA-870)
 * disallow CommitLogDirectory matching a DataFileDirectory (CASSANDRA-888)
 * default key cache size is 200k entries, changed from 10% (CASSANDRA-863)
 * add -Dcassandra-foreground=yes to cassandra.bat
 * exit if cluster name is changed unexpectedly (CASSANDRA-769)


0.6.0-beta1/beta2
 * add batch_mutate thrift command, deprecating batch_insert (CASSANDRA-336)
 * remove get_key_range Thrift API, deprecated in 0.5 (CASSANDRA-710)
 * add optional login() Thrift call for authentication (CASSANDRA-547)
 * support fat clients using gossiper and StorageProxy to perform
   replication in-process [jvm-only] (CASSANDRA-535)
 * support mmapped I/O for reads, on by default on 64bit JVMs 
   (CASSANDRA-408, CASSANDRA-669)
 * improve insert concurrency, particularly during Hinted Handoff
   (CASSANDRA-658)
 * faster network code (CASSANDRA-675)
 * stress.py moved to contrib (CASSANDRA-635)
 * row caching [must be explicitly enabled per-CF in config] (CASSANDRA-678)
 * present a useful measure of compaction progress in JMX (CASSANDRA-599)
 * add bin/sstablekeys (CASSNADRA-679)
 * add ConsistencyLevel.ANY (CASSANDRA-687)
 * make removetoken remove nodes from gossip entirely (CASSANDRA-644)
 * add ability to set cache sizes at runtime (CASSANDRA-708)
 * report latency and cache hit rate statistics with lifetime totals
   instead of average over the last minute (CASSANDRA-702)
 * support get_range_slice for RandomPartitioner (CASSANDRA-745)
 * per-keyspace replication factory and replication strategy (CASSANDRA-620)
 * track latency in microseconds (CASSANDRA-733)
 * add describe_ Thrift methods, deprecating get_string_property and 
   get_string_list_property
 * jmx interface for tracking operation mode and streams in general.
   (CASSANDRA-709)
 * keep memtables in sorted order to improve range query performance
   (CASSANDRA-799)
 * use while loop instead of recursion when trimming sstables compaction list 
   to avoid blowing stack in pathological cases (CASSANDRA-804)
 * basic Hadoop map/reduce support (CASSANDRA-342)


0.5.1
 * ensure all files for an sstable are streamed to the same directory.
   (CASSANDRA-716)
 * more accurate load estimate for bootstrapping (CASSANDRA-762)
 * tolerate dead or unavailable bootstrap target on write (CASSANDRA-731)
 * allow larger numbers of keys (> 140M) in a sstable bloom filter
   (CASSANDRA-790)
 * include jvm argument improvements from CASSANDRA-504 in debian package
 * change streaming chunk size to 32MB to accomodate Windows XP limitations
   (was 64MB) (CASSANDRA-795)
 * fix get_range_slice returning results in the wrong order (CASSANDRA-781)
 

0.5.0 final
 * avoid attempting to delete temporary bootstrap files twice (CASSANDRA-681)
 * fix bogus NaN in nodeprobe cfstats output (CASSANDRA-646)
 * provide a policy for dealing with single thread executors w/ a full queue
   (CASSANDRA-694)
 * optimize inner read in MessagingService, vastly improving multiple-node
   performance (CASSANDRA-675)
 * wait for table flush before streaming data back to a bootstrapping node.
   (CASSANDRA-696)
 * keep track of bootstrapping sources by table so that bootstrapping doesn't 
   give the indication of finishing early (CASSANDRA-673)


0.5.0 RC3
 * commit the correct version of the patch for CASSANDRA-663


0.5.0 RC2 (unreleased)
 * fix bugs in converting get_range_slice results to Thrift 
   (CASSANDRA-647, CASSANDRA-649)
 * expose java.util.concurrent.TimeoutException in StorageProxy methods
   (CASSANDRA-600)
 * TcpConnectionManager was holding on to disconnected connections, 
   giving the false indication they were being used. (CASSANDRA-651)
 * Remove duplicated write. (CASSANDRA-662)
 * Abort bootstrap if IP is already in the token ring (CASSANDRA-663)
 * increase default commitlog sync period, and wait for last sync to 
   finish before submitting another (CASSANDRA-668)


0.5.0 RC1
 * Fix potential NPE in get_range_slice (CASSANDRA-623)
 * add CRC32 to commitlog entries (CASSANDRA-605)
 * fix data streaming on windows (CASSANDRA-630)
 * GC compacted sstables after cleanup and compaction (CASSANDRA-621)
 * Speed up anti-entropy validation (CASSANDRA-629)
 * Fix anti-entropy assertion error (CASSANDRA-639)
 * Fix pending range conflicts when bootstapping or moving
   multiple nodes at once (CASSANDRA-603)
 * Handle obsolete gossip related to node movement in the case where
   one or more nodes is down when the movement occurs (CASSANDRA-572)
 * Include dead nodes in gossip to avoid a variety of problems
   and fix HH to removed nodes (CASSANDRA-634)
 * return an InvalidRequestException for mal-formed SlicePredicates
   (CASSANDRA-643)
 * fix bug determining closest neighbor for use in multiple datacenters
   (CASSANDRA-648)
 * Vast improvements in anticompaction speed (CASSANDRA-607)
 * Speed up log replay and writes by avoiding redundant serializations
   (CASSANDRA-652)


0.5.0 beta 2
 * Bootstrap improvements (several tickets)
 * add nodeprobe repair anti-entropy feature (CASSANDRA-193, CASSANDRA-520)
 * fix possibility of partition when many nodes restart at once
   in clusters with multiple seeds (CASSANDRA-150)
 * fix NPE in get_range_slice when no data is found (CASSANDRA-578)
 * fix potential NPE in hinted handoff (CASSANDRA-585)
 * fix cleanup of local "system" keyspace (CASSANDRA-576)
 * improve computation of cluster load balance (CASSANDRA-554)
 * added super column read/write, column count, and column/row delete to
   cassandra-cli (CASSANDRA-567, CASSANDRA-594)
 * fix returning live subcolumns of deleted supercolumns (CASSANDRA-583)
 * respect JAVA_HOME in bin/ scripts (several tickets)
 * add StorageService.initClient for fat clients on the JVM (CASSANDRA-535)
   (see contrib/client_only for an example of use)
 * make consistency_level functional in get_range_slice (CASSANDRA-568)
 * optimize key deserialization for RandomPartitioner (CASSANDRA-581)
 * avoid GCing tombstones except on major compaction (CASSANDRA-604)
 * increase failure conviction threshold, resulting in less nodes
   incorrectly (and temporarily) marked as down (CASSANDRA-610)
 * respect memtable thresholds during log replay (CASSANDRA-609)
 * support ConsistencyLevel.ALL on read (CASSANDRA-584)
 * add nodeprobe removetoken command (CASSANDRA-564)


0.5.0 beta
 * Allow multiple simultaneous flushes, improving flush throughput 
   on multicore systems (CASSANDRA-401)
 * Split up locks to improve write and read throughput on multicore systems
   (CASSANDRA-444, CASSANDRA-414)
 * More efficient use of memory during compaction (CASSANDRA-436)
 * autobootstrap option: when enabled, all non-seed nodes will attempt
   to bootstrap when started, until bootstrap successfully
   completes. -b option is removed.  (CASSANDRA-438)
 * Unless a token is manually specified in the configuration xml,
   a bootstraping node will use a token that gives it half the
   keys from the most-heavily-loaded node in the cluster,
   instead of generating a random token. 
   (CASSANDRA-385, CASSANDRA-517)
 * Miscellaneous bootstrap fixes (several tickets)
 * Ability to change a node's token even after it has data on it
   (CASSANDRA-541)
 * Ability to decommission a live node from the ring (CASSANDRA-435)
 * Semi-automatic loadbalancing via nodeprobe (CASSANDRA-192)
 * Add ability to set compaction thresholds at runtime via
   JMX / nodeprobe.  (CASSANDRA-465)
 * Add "comment" field to ColumnFamily definition. (CASSANDRA-481)
 * Additional JMX metrics (CASSANDRA-482)
 * JSON based export and import tools (several tickets)
 * Hinted Handoff fixes (several tickets)
 * Add key cache to improve read performance (CASSANDRA-423)
 * Simplified construction of custom ReplicationStrategy classes
   (CASSANDRA-497)
 * Graphical application (Swing) for ring integrity verification and 
   visualization was added to contrib (CASSANDRA-252)
 * Add DCQUORUM, DCQUORUMSYNC consistency levels and corresponding
   ReplicationStrategy / EndpointSnitch classes.  Experimental.
   (CASSANDRA-492)
 * Web client interface added to contrib (CASSANDRA-457)
 * More-efficient flush for Random, CollatedOPP partitioners 
   for normal writes (CASSANDRA-446) and bulk load (CASSANDRA-420)
 * Add MemtableFlushAfterMinutes, a global replacement for the old 
   per-CF FlushPeriodInMinutes setting (CASSANDRA-463)
 * optimizations to slice reading (CASSANDRA-350) and supercolumn
   queries (CASSANDRA-510)
 * force binding to given listenaddress for nodes with multiple
   interfaces (CASSANDRA-546)
 * stress.py benchmarking tool improvements (several tickets)
 * optimized replica placement code (CASSANDRA-525)
 * faster log replay on restart (CASSANDRA-539, CASSANDRA-540)
 * optimized local-node writes (CASSANDRA-558)
 * added get_range_slice, deprecating get_key_range (CASSANDRA-344)
 * expose TimedOutException to thrift (CASSANDRA-563)
 

0.4.2
 * Add validation disallowing null keys (CASSANDRA-486)
 * Fix race conditions in TCPConnectionManager (CASSANDRA-487)
 * Fix using non-utf8-aware comparison as a sanity check.
   (CASSANDRA-493)
 * Improve default garbage collector options (CASSANDRA-504)
 * Add "nodeprobe flush" (CASSANDRA-505)
 * remove NotFoundException from get_slice throws list (CASSANDRA-518)
 * fix get (not get_slice) of entire supercolumn (CASSANDRA-508)
 * fix null token during bootstrap (CASSANDRA-501)


0.4.1
 * Fix FlushPeriod columnfamily configuration regression
   (CASSANDRA-455)
 * Fix long column name support (CASSANDRA-460)
 * Fix for serializing a row that only contains tombstones
   (CASSANDRA-458)
 * Fix for discarding unneeded commitlog segments (CASSANDRA-459)
 * Add SnapshotBeforeCompaction configuration option (CASSANDRA-426)
 * Fix compaction abort under insufficient disk space (CASSANDRA-473)
 * Fix reading subcolumn slice from tombstoned CF (CASSANDRA-484)
 * Fix race condition in RVH causing occasional NPE (CASSANDRA-478)


0.4.0
 * fix get_key_range problems when a node is down (CASSANDRA-440)
   and add UnavailableException to more Thrift methods
 * Add example EndPointSnitch contrib code (several tickets)


0.4.0 RC2
 * fix SSTable generation clash during compaction (CASSANDRA-418)
 * reject method calls with null parameters (CASSANDRA-308)
 * properly order ranges in nodeprobe output (CASSANDRA-421)
 * fix logging of certain errors on executor threads (CASSANDRA-425)


0.4.0 RC1
 * Bootstrap feature is live; use -b on startup (several tickets)
 * Added multiget api (CASSANDRA-70)
 * fix Deadlock with SelectorManager.doProcess and TcpConnection.write
   (CASSANDRA-392)
 * remove key cache b/c of concurrency bugs in third-party
   CLHM library (CASSANDRA-405)
 * update non-major compaction logic to use two threshold values
   (CASSANDRA-407)
 * add periodic / batch commitlog sync modes (several tickets)
 * inline BatchMutation into batch_insert params (CASSANDRA-403)
 * allow setting the logging level at runtime via mbean (CASSANDRA-402)
 * change default comparator to BytesType (CASSANDRA-400)
 * add forwards-compatible ConsistencyLevel parameter to get_key_range
   (CASSANDRA-322)
 * r/m special case of blocking for local destination when writing with 
   ConsistencyLevel.ZERO (CASSANDRA-399)
 * Fixes to make BinaryMemtable [bulk load interface] useful (CASSANDRA-337);
   see contrib/bmt_example for an example of using it.
 * More JMX properties added (several tickets)
 * Thrift changes (several tickets)
    - Merged _super get methods with the normal ones; return values
      are now of ColumnOrSuperColumn.
    - Similarly, merged batch_insert_super into batch_insert.



0.4.0 beta
 * On-disk data format has changed to allow billions of keys/rows per
   node instead of only millions
 * Multi-keyspace support
 * Scan all sstables for all queries to avoid situations where
   different types of operation on the same ColumnFamily could
   disagree on what data was present
 * Snapshot support via JMX
 * Thrift API has changed a _lot_:
    - removed time-sorted CFs; instead, user-defined comparators
      may be defined on the column names, which are now byte arrays.
      Default comparators are provided for UTF8, Bytes, Ascii, Long (i64),
      and UUID types.
    - removed colon-delimited strings in thrift api in favor of explicit
      structs such as ColumnPath, ColumnParent, etc.  Also normalized
      thrift struct and argument naming.
    - Added columnFamily argument to get_key_range.
    - Change signature of get_slice to accept starting and ending
      columns as well as an offset.  (This allows use of indexes.)
      Added "ascending" flag to allow reasonably-efficient reverse
      scans as well.  Removed get_slice_by_range as redundant.
    - get_key_range operates on one CF at a time
    - changed `block` boolean on insert methods to ConsistencyLevel enum,
      with options of NONE, ONE, QUORUM, and ALL.
    - added similar consistency_level parameter to read methods
    - column-name-set slice with no names given now returns zero columns
      instead of all of them.  ("all" can run your server out of memory.
      use a range-based slice with a high max column count instead.)
 * Removed the web interface. Node information can now be obtained by 
   using the newly introduced nodeprobe utility.
 * More JMX stats
 * Remove magic values from internals (e.g. special key to indicate
   when to flush memtables)
 * Rename configuration "table" to "keyspace"
 * Moved to crash-only design; no more shutdown (just kill the process)
 * Lots of bug fixes

Full list of issues resolved in 0.4 is at https://issues.apache.org/jira/secure/IssueNavigator.jspa?reset=true&&pid=12310865&fixfor=12313862&resolution=1&sorter/field=issuekey&sorter/order=DESC


0.3.0 RC3
 * Fix potential deadlock under load in TCPConnection.
   (CASSANDRA-220)


0.3.0 RC2
 * Fix possible data loss when server is stopped after replaying
   log but before new inserts force memtable flush.
   (CASSANDRA-204)
 * Added BUGS file


0.3.0 RC1
 * Range queries on keys, including user-defined key collation
 * Remove support
 * Workarounds for a weird bug in JDK select/register that seems
   particularly common on VM environments. Cassandra should deploy
   fine on EC2 now
 * Much improved infrastructure: the beginnings of a decent test suite
   ("ant test" for unit tests; "nosetests" for system tests), code
   coverage reporting, etc.
 * Expanded node status reporting via JMX
 * Improved error reporting/logging on both server and client
 * Reduced memory footprint in default configuration
 * Combined blocking and non-blocking versions of insert APIs
 * Added FlushPeriodInMinutes configuration parameter to force
   flushing of infrequently-updated ColumnFamilies<|MERGE_RESOLUTION|>--- conflicted
+++ resolved
@@ -57,12 +57,9 @@
  * cqlsh: DESCRIBE support for frozen UDTs, tuples (CASSANDRA-7863)
  * Avoid exposing internal classes over JMX (CASSANDRA-7879)
  * Add null check for keys when freezing collection (CASSANDRA-7869)
-<<<<<<< HEAD
-=======
  * Improve stress workload realism (CASSANDRA-7519)
 
 2.1.0-rc7
->>>>>>> 0580fb2b
  * Add frozen keyword and require UDT to be frozen (CASSANDRA-7857)
  * Track added sstable size correctly (CASSANDRA-7239)
  * (cqlsh) Fix case insensitivity (CASSANDRA-7834)
