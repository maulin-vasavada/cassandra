--- conflicted
+++ resolved
@@ -1,13 +1,7 @@
-<<<<<<< HEAD
 3.2
  * Add transparent data encryption core classes (CASSANDRA-9945)
-=======
-3.0.0-rc1
+Merged from 3.0:
  * Support for both encrypted and unencrypted native transport connections (CASSANDRA-9590)
->>>>>>> a7895cfb
-
-
-3.0.0-beta2
  * Fix columns returned by AbstractBtreePartitions (CASSANDRA-10220)
  * Fix backward compatibility issue due to AbstractBounds serialization bug (CASSANDRA-9857)
  * Fix startup error when upgrading nodes (CASSANDRA-10136)
