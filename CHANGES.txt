<<<<<<< HEAD
3.11.14
Merged from 3.0:
=======
3.0.28
 * Fix issue where frozen maps may not be serialized in the correct order (CASSANDRA-17623)
>>>>>>> ffc4c89c
 * Suppress CVE-2022-24823 (CASSANDRA-17633)
 * fsync TOC and digest files (CASSANDRA-10709)


3.11.13
 * Upgrade jackson-databind to 2.13.2.2 (CASSANDRA-17556)
 * Upgrade slf4j to 1.7.25 (CASSANDRA-17474)
 * Upgrade jackson to 2.13.2 (CASSANDRA-17492)
 * emit warning on keyspace creation when replication factor is bigger than the number of nodes (CASSANDRA-16747)
 * Fix snapshot true size calculation (CASSANDRA-17267)
 * Validate existence of DCs when repairing (CASSANDRA-17407)
 * dropping of a materialized view creates a snapshot with dropped- prefix (CASSANDRA-17415)
Merged from 3.0:
 * Fix URISyntaxException in nodetool with updated Java (CASSANDRA-17581)
 * Schema mutations may not be completed on drain (CASSANDRA-17524)
 * Fix data corruption in AbstractCompositeType due to static boolean byte buffers (CASSANDRA-14752)
 * Add procps dependency to RPM/Debian packages (CASSANDRA-17516)
 * Suppress CVE-2021-44521 (CASSANDRA-17492)
 * ConnectionLimitHandler may leaks connection count if remote connection drops (CASSANDRA-17252)
 * Require ant >= 1.10 (CASSANDRA-17428)
 * Disallow CONTAINS for UPDATE and DELETE (CASSANDRA-15266)
 * filter out NULL_VERSION entries from peers table in ConfiguredLimit (CASSANDRA-16518)
 * Suppress inapplicable CVEs (CASSANDRA-17368)
 * Fix flaky test - test_cqlsh_completion.TestCqlshCompletion (CASSANDRA-17338)
 * Fixed TestCqlshOutput failing tests (CASSANDRA-17386)
 * Lazy transaction log replica creation allows incorrect replica content divergence during anticompaction (CASSANDRA-17273)
 * LeveledCompactionStrategy disk space check improvements (CASSANDRA-17272)


3.11.12
 * Extend operator control over the UDF threading model for CVE-2021-44521 (CASSANDRA-17352)
 * Upgrade snakeyaml to 1.26 in 3.11 (CASSANDRA=17028)
 * Add key validation to ssstablescrub (CASSANDRA-16969)
 * Update Jackson from 2.9.10 to 2.12.5 (CASSANDRA-16851)
 * Include SASI components to snapshots (CASSANDRA-15134)
 * Make assassinate more resilient to missing tokens (CASSANDRA-16847)
 * Exclude Jackson 1.x transitive dependency of hadoop* provided dependencies (CASSANDRA-16854)
 * Validate SASI tokenizer options before adding index to schema (CASSANDRA-15135)
 * Fixup scrub output when no data post-scrub and clear up old use of row, which really means partition (CASSANDRA-16835)
 * Fix ant-junit dependency issue (CASSANDRA-16827)
 * Reduce thread contention in CommitLogSegment and HintsBuffer (CASSANDRA-16072)
 * Avoid sending CDC column if not enabled (CASSANDRA-16770)
Merged from 3.0:
 * Fix conversion from megabits to bytes in streaming rate limiter (CASSANDRA-17243)
 * Upgrade logback to 1.2.9 (CASSANDRA-17204)
 * Avoid race in AbstractReplicationStrategy endpoint caching (CASSANDRA-16673)
 * Fix abort when window resizing during cqlsh COPY (CASSANDRA-15230)
 * Fix slow keycache load which blocks startup for tables with many sstables (CASSANDRA-14898)
 * Fix rare NPE caused by batchlog replay / node decomission races (CASSANDRA-17049)
 * Allow users to view permissions of the roles they created (CASSANDRA-16902)
 * Fix failure handling in inter-node communication (CASSANDRA-16334)
 * Log more information when a node runs out of commitlog space (CASSANDRA-11323)
 * Don't take snapshots when truncating system tables (CASSANDRA-16839)
 * Make -Dtest.methods consistently optional in all Ant test targets (CASSANDRA-17014)
 * Immediately apply stream throughput, considering negative values as unthrottled (CASSANDRA-16959)
 * Do not release new SSTables in offline transactions (CASSANDRA-16975)
 * ArrayIndexOutOfBoundsException in FunctionResource#fromName (CASSANDRA-16977, CASSANDRA-16995)
 * CVE-2015-0886 Security vulnerability in jbcrypt is addressed (CASSANDRA-9384)
 * Avoid useless SSTable reads during single partition queries (CASSANDRA-16944)
 * Debian init respects CASSANDRA_HEAPDUMP_DIR (CASSANDRA-13843)
 * Catch UnsatisfiedLinkError in WindowsTimer (CASSANDRA-16085)
 * Avoid removing batch when it's not created during view replication (CASSANDRA-16175)
 * Make the addition of regular column to COMPACT tables throw an InvalidRequestException (CASSANDRA-14564)
 * Fix materialized view schema backup as table (CASSANDRA-12734)
 * Avoid signaling DigestResolver until the minimum number of responses are guaranteed to be visible (CASSANDRA-16883)
 * Fix secondary indexes on primary key columns skipping some writes (CASSANDRA-16868)
 * Fix incorrect error message in LegacyLayout (CASSANDRA-15136)
 * Use JMX to validate nodetool --jobs parameter (CASSANDRA-16104)
 * Handle properly UnsatisfiedLinkError in NativeLibrary#getProcessID() (CASSANDRA-16578)
 * Remove mutation data from error log message (CASSANDRA-16817)
 * Race in CompactionExecutorTest (CASSANDRA-17239)
Merged from 2.2:
 * Add python2 location to RPMs (CASSANDRA-16822)


3.11.11
 * Make cqlsh use the same set of reserved keywords than the server uses (CASSANDRA-15663)
 * Optimize bytes skipping when reading SSTable files (CASSANDRA-14415)
 * Enable tombstone compactions when unchecked_tombstone_compaction is set in TWCS (CASSANDRA-14496)
 * Read only the required SSTables for single partition queries (CASSANDRA-16737)
 * Fix LeveledCompactionStrategy compacts last level throw an ArrayIndexOutOfBoundsException (CASSANDRA-15669)
 * Maps $CASSANDRA_LOG_DIR to cassandra.logdir java property when executing nodetool (CASSANDRA-16199)
 * Nodetool garbagecollect should retain SSTableLevel for LCS (CASSANDRA-16634)
 * Ignore stale acks received in the shadow round (CASSANDRA-16588)
 * Add autocomplete and error messages for provide_overlapping_tombstones (CASSANDRA-16350)
 * Add StorageServiceMBean.getKeyspaceReplicationInfo(keyspaceName) (CASSANDRA-16447)
 * Make sure sstables with moved starts are removed correctly in LeveledGenerations (CASSANDRA-16552)
 * Upgrade jackson-databind to 2.9.10.8 (CASSANDRA-16462)
Merged from 3.0:
 * Binary releases no longer bundle the apidocs (javadoc) (CASSANDRA-16557)
 * Migrate dependency handling from maven-ant-tasks to resolver-ant-tasks, removing lib/ directory from version control (CASSANDRA-16557)
 * Don't allow seeds to replace without using unsafe (CASSANDRA-14463)
 * Calculate time remaining correctly for all compaction types in compactionstats (CASSANDRA-14701)
 * Receipt of gossip shutdown notification updates TokenMetadata (CASSANDRA-16796)
 * Count bloom filter misses correctly (CASSANDRA-12922)
 * Reject token() in MV WHERE clause (CASSANDRA-13464)
 * Ensure java executable is on the path (CASSANDRA-14325)
 * Make speculative retry parameter case-insensitive for backward compatibility with 2.1 (CASSANDRA-16467)
 * Push digest mismatch exceptions to trace (CASSANDRA-14900)
 * Handle correctly the exceptions thrown by custom QueryHandler constructors (CASSANDRA-16703)
 * Adding columns via ALTER TABLE can generate corrupt sstables (CASSANDRA-16735)
 * Add flag to disable ALTER...DROP COMPACT STORAGE statements (CASSANDRA-16733)
 * Clean transaction log leftovers at the beginning of sstablelevelreset and sstableofflinerelevel (CASSANDRA-12519)
 * CQL shell should prefer newer TLS version by default (CASSANDRA-16695)
 * Ensure that existing empty rows are properly returned (CASSANDRA-16671)
 * Invalidate prepared statements on DROP COMPACT (CASSANDRA-16712)
 * Failure to execute queries should emit a KPI other than read timeout/unavailable so it can be alerted/tracked (CASSANDRA-16581)
 * Don't wait on schema versions from replacement target when replacing a node (CASSANDRA-16692)
 * StandaloneVerifier does not fail when unable to verify SSTables, it only fails if Corruption is thrown (CASSANDRA-16683)
 * Fix bloom filter false ratio calculation by including true negatives (CASSANDRA-15834)
 * Prevent loss of commit log data when moving sstables between nodes (CASSANDRA-16619)
 * Fix materialized view builders inserting truncated data (CASSANDRA-16567)
 * Don't wait for schema migrations from removed nodes (CASSANDRA-16577)
 * Scheduled (delayed) schema pull tasks should not run after MIGRATION stage shutdown during decommission (CASSANDRA-16495)
 * Ignore trailing zeros in hint files (CASSANDRA-16523)
 * Refuse DROP COMPACT STORAGE if some 2.x sstables are in use (CASSANDRA-15897)
 * Fix ColumnFilter::toString not returning a valid CQL fragment (CASSANDRA-16483)
 * Fix ColumnFilter behaviour to prevent digest mitmatches during upgrades (CASSANDRA-16415)
 * Avoid pushing schema mutations when setting up distributed system keyspaces locally (CASSANDRA-16387)
Merged from 2.2:
 * Remove ant targets list-jvm-dtests and ant list-jvm-upgrade-dtests (CASSANDRA-16519)
 * Fix centos packaging for arm64, >=4.0 rpm's now require python3 (CASSANDRA-16477)
 * Make TokenMetadata's ring version increments atomic (CASSANDRA-16286)

3.11.10
 * Fix digest computation for queries with fetched but non queried columns (CASSANDRA-15962)
 * Reduce amount of allocations during batch statement execution (CASSANDRA-16201)
 * Update jflex-1.6.0.jar to match upstream (CASSANDRA-16393)
 * Fix DecimalDeserializer#toString OOM (CASSANDRA-14925)
 * Rate limit validation compactions using compaction_throughput_mb_per_sec (CASSANDRA-16161)
 * SASI's `max_compaction_flush_memory_in_mb` settings over 100GB revert to default of 1GB (CASSANDRA-16071)
Merged from 3.0:
 * Prevent unbounded number of pending flushing tasks (CASSANDRA-16261)
 * Improve empty hint file handling during startup (CASSANDRA-16162)
 * Allow empty string in collections with COPY FROM in cqlsh (CASSANDRA-16372)
 * Fix skipping on pre-3.0 created compact storage sstables due to missing primary key liveness (CASSANDRA-16226)
 * Extend the exclusion of replica filtering protection to other indices instead of just SASI (CASSANDRA-16311)
 * Synchronize transaction logs for JBOD (CASSANDRA-16225)
 * Fix the counting of cells per partition (CASSANDRA-16259)
 * Fix serial read/non-applying CAS linearizability (CASSANDRA-12126)
 * Avoid potential NPE in JVMStabilityInspector (CASSANDRA-16294)
 * Improved check of num_tokens against the length of initial_token (CASSANDRA-14477)
 * Fix a race condition on ColumnFamilyStore and TableMetrics (CASSANDRA-16228)
 * Remove the SEPExecutor blocking behavior (CASSANDRA-16186)
 * Fix invalid cell value skipping when reading from disk (CASSANDRA-16223)
 * Prevent invoking enable/disable gossip when not in NORMAL (CASSANDRA-16146)
 * Wait for schema agreement when bootstrapping (CASSANDRA-15158)
Merged from 2.2:
 * Fix the histogram merge of the table metrics (CASSANDRA-16259)

3.11.9
 * Synchronize Keyspace instance store/clear (CASSANDRA-16210)
 * Fix ColumnFilter to avoid querying cells of unselected complex columns (CASSANDRA-15977)
 * Fix memory leak in CompressedChunkReader (CASSANDRA-15880)
 * Don't attempt value skipping with mixed version cluster (CASSANDRA-15833)
 * Avoid failing compactions with very large partitions (CASSANDRA-15164)
 * Make sure LCS handles duplicate sstable added/removed notifications correctly (CASSANDRA-14103)
Merged from 3.0:
 * Fix OOM when terminating repair session (CASSANDRA-15902)
 * Avoid marking shutting down nodes as up after receiving gossip shutdown message (CASSANDRA-16094)
 * Check SSTables for latest version before dropping compact storage (CASSANDRA-16063)
 * Handle unexpected columns due to schema races (CASSANDRA-15899)
 * Add flag to ignore unreplicated keyspaces during repair (CASSANDRA-15160)
Merged from 2.2:
 * Package tools/bin scripts as executable (CASSANDRA-16151)
 * Fixed a NullPointerException when calling nodetool enablethrift (CASSANDRA-16127)

3.11.8
 * Correctly interpret SASI's `max_compaction_flush_memory_in_mb` setting in megabytes not bytes (CASSANDRA-16071)
 * Fix short read protection for GROUP BY queries (CASSANDRA-15459)
 * Frozen RawTuple is not annotated with frozen in the toString method (CASSANDRA-15857)
Merged from 3.0:
 * Use IF NOT EXISTS for index and UDT create statements in snapshot schema files (CASSANDRA-13935)
 * Fix gossip shutdown order (CASSANDRA-15816)
 * Remove broken 'defrag-on-read' optimization (CASSANDRA-15432)
 * Check for endpoint collision with hibernating nodes (CASSANDRA-14599)
 * Operational improvements and hardening for replica filtering protection (CASSANDRA-15907)
 * stop_paranoid disk failure policy is ignored on CorruptSSTableException after node is up (CASSANDRA-15191)
 * Forbid altering UDTs used in partition keys (CASSANDRA-15933)
 * Fix empty/null json string representation (CASSANDRA-15896)
 * 3.x fails to start if commit log has range tombstones from a column which is also deleted (CASSANDRA-15970)
 * Handle difference in timestamp precision between java8 and java11 in LogFIle.java (CASSANDRA-16050)
Merged from 2.2:
 * Fix CQL parsing of collections when the column type is reversed (CASSANDRA-15814)
Merged from 2.1:
 * Only allow strings to be passed to JMX authentication (CASSANDRA-16077)

3.11.7
 * Fix cqlsh output when fetching all rows in batch mode (CASSANDRA-15905)
 * Upgrade Jackson to 2.9.10 (CASSANDRA-15867)
 * Fix CQL formatting of read command restrictions for slow query log (CASSANDRA-15503)
 * Allow sstableloader to use SSL on the native port (CASSANDRA-14904)
Merged from 3.0:
 * Backport CASSANDRA-12189: escape string literals (CASSANDRA-15948)
 * Avoid hinted handoff per-host throttle being arounded to 0 in large cluster (CASSANDRA-15859)
 * Avoid emitting empty range tombstones from RangeTombstoneList (CASSANDRA-15924)
 * Avoid thread starvation, and improve compare-and-swap performance, in the slab allocators (CASSANDRA-15922)
 * Add token to tombstone warning and error messages (CASSANDRA-15890)
 * Fixed range read concurrency factor computation and capped as 10 times tpc cores (CASSANDRA-15752)
 * Catch exception on bootstrap resume and init native transport (CASSANDRA-15863)
 * Fix replica-side filtering returning stale data with CL > ONE (CASSANDRA-8272, CASSANDRA-8273)
 * Fix duplicated row on 2.x upgrades when multi-rows range tombstones interact with collection ones (CASSANDRA-15805)
 * Rely on snapshotted session infos on StreamResultFuture.maybeComplete to avoid race conditions (CASSANDRA-15667)
 * EmptyType doesn't override writeValue so could attempt to write bytes when expected not to (CASSANDRA-15790)
 * Fix index queries on partition key columns when some partitions contains only static data (CASSANDRA-13666)
 * Avoid creating duplicate rows during major upgrades (CASSANDRA-15789)
 * liveDiskSpaceUsed and totalDiskSpaceUsed get corrupted if IndexSummaryRedistribution gets interrupted (CASSANDRA-15674)
 * Fix Debian init start/stop (CASSANDRA-15770)
 * Fix infinite loop on index query paging in tables with clustering (CASSANDRA-14242)
 * Fix chunk index overflow due to large sstable with small chunk length (CASSANDRA-15595)
 * Allow selecting static column only when querying static index (CASSANDRA-14242)
 * cqlsh return non-zero status when STDIN CQL fails (CASSANDRA-15623)
 * Don't skip sstables in slice queries based only on local min/max/deletion timestamp (CASSANDRA-15690)
 * Memtable memory allocations may deadlock (CASSANDRA-15367)
 * Run evictFromMembership in GossipStage (CASSANDRA-15592)
Merged from 2.2:
 * Fix nomenclature of allow and deny lists (CASSANDRA-15862)
 * Remove generated files from source artifact (CASSANDRA-15849)
 * Remove duplicated tools binaries from tarballs (CASSANDRA-15768)
 * Duplicate results with DISTINCT queries in mixed mode (CASSANDRA-15501)
 * Disable JMX rebinding (CASSANDRA-15653)
Merged from 2.1:
 * Fix writing of snapshot manifest when the table has table-backed secondary indexes (CASSANDRA-10968)
 * Fix parse error in cqlsh COPY FROM and formatting for map of blobs (CASSANDRA-15679)
 * Fix Commit log replays when static column clustering keys are collections (CASSANDRA-14365)
 * Fix Red Hat init script on newer systemd versions (CASSANDRA-15273)
 * Allow EXTRA_CLASSPATH to work on tar/source installations (CASSANDRA-15567)


3.11.6
 * Fix bad UDT sstable metadata serialization headers written by C* 3.0 on upgrade and in sstablescrub (CASSANDRA-15035)
 * Fix nodetool compactionstats showing extra pending task for TWCS - patch implemented (CASSANDRA-15409)
 * Fix SELECT JSON formatting for the "duration" type (CASSANDRA-15075)
 * Fix LegacyLayout to have same behavior as 2.x when handling unknown column names (CASSANDRA-15081)
 * Update nodetool help stop output (CASSANDRA-15401)
Merged from 3.0:
 * Run in-jvm upgrade dtests in circleci (CASSANDRA-15506)
 * Include updates to static column in mutation size calculations (CASSANDRA-15293)
 * Fix point-in-time recoevery ignoring timestamp of updates to static columns (CASSANDRA-15292)
 * GC logs are also put under $CASSANDRA_LOG_DIR (CASSANDRA-14306)
 * Fix sstabledump's position key value when partitions have multiple rows (CASSANDRA-14721)
 * Avoid over-scanning data directories in LogFile.verify() (CASSANDRA-15364)
 * Bump generations and document changes to system_distributed and system_traces in 3.0, 3.11
   (CASSANDRA-15441)
 * Fix system_traces creation timestamp; optimise system keyspace upgrades (CASSANDRA-15398)
 * Fix various data directory prefix matching issues (CASSANDRA-13974)
 * Minimize clustering values in metadata collector (CASSANDRA-15400)
 * Avoid over-trimming of results in mixed mode clusters (CASSANDRA-15405)
 * validate value sizes in LegacyLayout (CASSANDRA-15373)
 * Ensure that tracing doesn't break connections in 3.x/4.0 mixed mode by default (CASSANDRA-15385)
 * Make sure index summary redistribution does not start when compactions are paused (CASSANDRA-15265)
 * Ensure legacy rows have primary key livenessinfo when they contain illegal cells (CASSANDRA-15365)
 * Fix race condition when setting bootstrap flags (CASSANDRA-14878)
 * Fix NativeLibrary.tryOpenDirectory callers for Windows (CASSANDRA-15426)
Merged from 2.2:
 * Fix SELECT JSON output for empty blobs (CASSANDRA-15435)
 * In-JVM DTest: Set correct internode message version for upgrade test (CASSANDRA-15371)
 * In-JVM DTest: Support NodeTool in dtest (CASSANDRA-15429)
 * Fix NativeLibrary.tryOpenDirectory callers for Windows (CASSANDRA-15426)


3.11.5
 * Fix SASI non-literal string comparisons (range operators) (CASSANDRA-15169)
 * Make sure user defined compaction transactions are always closed (CASSANDRA-15123)
 * Fix cassandra-env.sh to use $CASSANDRA_CONF to find cassandra-jaas.config (CASSANDRA-14305)
 * Fixed nodetool cfstats printing index name twice (CASSANDRA-14903)
 * Add flag to disable SASI indexes, and warnings on creation (CASSANDRA-14866)
Merged from 3.0:
 * Add ability to cap max negotiable protocol version (CASSANDRA-15193)
 * Gossip tokens on startup if available (CASSANDRA-15335)
 * Fix resource leak in CompressedSequentialWriter (CASSANDRA-15340)
 * Fix bad merge that reverted CASSANDRA-14993 (CASSANDRA-15289)
 * Fix LegacyLayout RangeTombstoneList IndexOutOfBoundsException when upgrading and RangeTombstone bounds are asymmetric (CASSANDRA-15172)
 * Fix NPE when using allocate_tokens_for_keyspace on new DC/rack (CASSANDRA-14952)
 * Filter sstables earlier when running cleanup (CASSANDRA-15100)
 * Use mean row count instead of mean column count for index selectivity calculation (CASSANDRA-15259)
 * Avoid updating unchanged gossip states (CASSANDRA-15097)
 * Prevent recreation of previously dropped columns with a different kind (CASSANDRA-14948)
 * Prevent client requests from blocking on executor task queue (CASSANDRA-15013)
 * Toughen up column drop/recreate type validations (CASSANDRA-15204)
 * LegacyLayout should handle paging states that cross a collection column (CASSANDRA-15201)
 * Prevent RuntimeException when username or password is empty/null (CASSANDRA-15198)
 * Multiget thrift query returns null records after digest mismatch (CASSANDRA-14812)
 * Skipping illegal legacy cells can break reverse iteration of indexed partitions (CASSANDRA-15178)
 * Handle paging states serialized with a different version than the session's (CASSANDRA-15176)
 * Throw IOE instead of asserting on unsupporter peer versions (CASSANDRA-15066)
 * Update token metadata when handling MOVING/REMOVING_TOKEN events (CASSANDRA-15120)
 * Add ability to customize cassandra log directory using $CASSANDRA_LOG_DIR (CASSANDRA-15090)
 * Skip cells with illegal column names when reading legacy sstables (CASSANDRA-15086)
 * Fix assorted gossip races and add related runtime checks (CASSANDRA-15059)
 * Fix mixed mode partition range scans with limit (CASSANDRA-15072)
 * cassandra-stress works with frozen collections: list and set (CASSANDRA-14907)
 * Fix handling FS errors on writing and reading flat files - LogTransaction and hints (CASSANDRA-15053)
 * Avoid double closing the iterator to avoid overcounting the number of requests (CASSANDRA-15058)
 * Improve `nodetool status -r` speed (CASSANDRA-14847)
 * Improve merkle tree size and time on heap (CASSANDRA-14096)
 * Add missing commands to nodetool_completion (CASSANDRA-14916)
 * Anti-compaction temporarily corrupts sstable state for readers (CASSANDRA-15004)
Merged from 2.2:
 * Catch non-IOException in FileUtils.close to make sure that all resources are closed (CASSANDRA-15225)
 * Handle exceptions during authentication/authorization (CASSANDRA-15041)
 * Support cross version messaging in in-jvm upgrade dtests (CASSANDRA-15078)
 * Fix index summary redistribution cancellation (CASSANDRA-15045)
 * Refactor Circle CI configuration (CASSANDRA-14806)
 * Fixing invalid CQL in security documentation (CASSANDRA-15020)
 * Multi-version in-JVM dtests (CASSANDRA-14937)
 * Allow instance class loaders to be garbage collected for inJVM dtest (CASSANDRA-15170)
 * Add support for network topology and query tracing for inJVM dtest (CASSANDRA-15319)


3.11.4
 * Make stop-server.bat wait for Cassandra to terminate (CASSANDRA-14829)
 * Correct sstable sorting for garbagecollect and levelled compaction (CASSANDRA-14870)
Merged from 3.0:
 * Severe concurrency issues in STCS,DTCS,TWCS,TMD.Topology,TypeParser
 * Add a script to make running the cqlsh tests in cassandra repo easier (CASSANDRA-14951)
 * If SizeEstimatesRecorder misses a 'onDropTable' notification, the size_estimates table will never be cleared for that table. (CASSANDRA-14905)
 * Counters fail to increment in 2.1/2.2 to 3.X mixed version clusters (CASSANDRA-14958)
 * Streaming needs to synchronise access to LifecycleTransaction (CASSANDRA-14554)
 * Fix cassandra-stress write hang with default options (CASSANDRA-14616)
 * Differentiate between slices and RTs when decoding legacy bounds (CASSANDRA-14919)
 * Netty epoll IOExceptions caused by unclean client disconnects being logged at INFO (CASSANDRA-14909)
 * Unfiltered.isEmpty conflicts with Row extends AbstractCollection.isEmpty (CASSANDRA-14588)
 * RangeTombstoneList doesn't properly clean up mergeable or superseded rts in some cases (CASSANDRA-14894)
 * Fix handling of collection tombstones for dropped columns from legacy sstables (CASSANDRA-14912)
 * Throw exception if Columns serialized subset encode more columns than possible (CASSANDRA-14591)
 * Drop/add column name with different Kind can result in corruption (CASSANDRA-14843)
 * Fix missing rows when reading 2.1 SSTables with static columns in 3.0 (CASSANDRA-14873)
 * Move TWCS message 'No compaction necessary for bucket size' to Trace level (CASSANDRA-14884)
 * Sstable min/max metadata can cause data loss (CASSANDRA-14861)
 * Dropped columns can cause reverse sstable iteration to return prematurely (CASSANDRA-14838)
 * Legacy sstables with  multi block range tombstones create invalid bound sequences (CASSANDRA-14823)
 * Expand range tombstone validation checks to multiple interim request stages (CASSANDRA-14824)
 * Reverse order reads can return incomplete results (CASSANDRA-14803)
 * Avoid calling iter.next() in a loop when notifying indexers about range tombstones (CASSANDRA-14794)
 * Fix purging semi-expired RT boundaries in reversed iterators (CASSANDRA-14672)
 * DESC order reads can fail to return the last Unfiltered in the partition (CASSANDRA-14766)
 * Fix corrupted collection deletions for dropped columns in 3.0 <-> 2.{1,2} messages (CASSANDRA-14568)
 * Fix corrupted static collection deletions in 3.0 <-> 2.{1,2} messages (CASSANDRA-14568)
 * Handle failures in parallelAllSSTableOperation (cleanup/upgradesstables/etc) (CASSANDRA-14657)
 * Improve TokenMetaData cache populating performance avoid long locking (CASSANDRA-14660)
 * Backport: Flush netty client messages immediately (not by default) (CASSANDRA-13651)
 * Fix static column order for SELECT * wildcard queries (CASSANDRA-14638)
 * sstableloader should use discovered broadcast address to connect intra-cluster (CASSANDRA-14522)
 * Fix reading columns with non-UTF names from schema (CASSANDRA-14468)
Merged from 2.2:
 * CircleCI docker image should bake in more dependencies (CASSANDRA-14985)
 * Don't enable client transports when bootstrap is pending (CASSANDRA-14525)
 * MigrationManager attempts to pull schema from different major version nodes (CASSANDRA-14928)
 * Fix incorrect cqlsh results when selecting same columns multiple times (CASSANDRA-13262)
 * Returns null instead of NaN or Infinity in JSON strings (CASSANDRA-14377)
Merged from 2.1:
 * Paged Range Slice queries with DISTINCT can drop rows from results (CASSANDRA-14956)
 * Update release checksum algorithms to SHA-256, SHA-512 (CASSANDRA-14970)


3.11.3
 * Validate supported column type with SASI analyzer (CASSANDRA-13669)
 * Remove BTree.Builder Recycler to reduce memory usage (CASSANDRA-13929)
 * Reduce nodetool GC thread count (CASSANDRA-14475)
 * Fix New SASI view creation during Index Redistribution (CASSANDRA-14055)
 * Remove string formatting lines from BufferPool hot path (CASSANDRA-14416)
 * Update metrics to 3.1.5 (CASSANDRA-12924)
 * Detect OpenJDK jvm type and architecture (CASSANDRA-12793)
 * Don't use guava collections in the non-system keyspace jmx attributes (CASSANDRA-12271)
 * Allow existing nodes to use all peers in shadow round (CASSANDRA-13851)
 * Fix cqlsh to read connection.ssl cqlshrc option again (CASSANDRA-14299)
 * Downgrade log level to trace for CommitLogSegmentManager (CASSANDRA-14370)
 * CQL fromJson(null) throws NullPointerException (CASSANDRA-13891)
 * Serialize empty buffer as empty string for json output format (CASSANDRA-14245)
 * Allow logging implementation to be interchanged for embedded testing (CASSANDRA-13396)
 * SASI tokenizer for simple delimiter based entries (CASSANDRA-14247)
 * Fix Loss of digits when doing CAST from varint/bigint to decimal (CASSANDRA-14170)
 * RateBasedBackPressure unnecessarily invokes a lock on the Guava RateLimiter (CASSANDRA-14163)
 * Fix wildcard GROUP BY queries (CASSANDRA-14209)
Merged from 3.0:
 * Fix corrupted static collection deletions in 3.0 -> 2.{1,2} messages (CASSANDRA-14568)
 * Fix potential IndexOutOfBoundsException with counters (CASSANDRA-14167)
 * Always close RT markers returned by ReadCommand#executeLocally() (CASSANDRA-14515)
 * Reverse order queries with range tombstones can cause data loss (CASSANDRA-14513)
 * Fix regression of lagging commitlog flush log message (CASSANDRA-14451)
 * Add Missing dependencies in pom-all (CASSANDRA-14422)
 * Cleanup StartupClusterConnectivityChecker and PING Verb (CASSANDRA-14447)
 * Fix deprecated repair error notifications from 3.x clusters to legacy JMX clients (CASSANDRA-13121)
 * Cassandra not starting when using enhanced startup scripts in windows (CASSANDRA-14418)
 * Fix progress stats and units in compactionstats (CASSANDRA-12244)
 * Better handle missing partition columns in system_schema.columns (CASSANDRA-14379)
 * Delay hints store excise by write timeout to avoid race with decommission (CASSANDRA-13740)
 * Deprecate background repair and probablistic read_repair_chance table options
   (CASSANDRA-13910)
 * Add missed CQL keywords to documentation (CASSANDRA-14359)
 * Fix unbounded validation compactions on repair / revert CASSANDRA-13797 (CASSANDRA-14332)
 * Avoid deadlock when running nodetool refresh before node is fully up (CASSANDRA-14310)
 * Handle all exceptions when opening sstables (CASSANDRA-14202)
 * Handle incompletely written hint descriptors during startup (CASSANDRA-14080)
 * Handle repeat open bound from SRP in read repair (CASSANDRA-14330)
 * Respect max hint window when hinting for LWT (CASSANDRA-14215)
 * Adding missing WriteType enum values to v3, v4, and v5 spec (CASSANDRA-13697)
 * Don't regenerate bloomfilter and summaries on startup (CASSANDRA-11163)
 * Fix NPE when performing comparison against a null frozen in LWT (CASSANDRA-14087)
 * Log when SSTables are deleted (CASSANDRA-14302)
 * Fix batch commitlog sync regression (CASSANDRA-14292)
 * Write to pending endpoint when view replica is also base replica (CASSANDRA-14251)
 * Chain commit log marker potential performance regression in batch commit mode (CASSANDRA-14194)
 * Fully utilise specified compaction threads (CASSANDRA-14210)
 * Pre-create deletion log records to finish compactions quicker (CASSANDRA-12763)
Merged from 2.2:
 * Fix bug that prevented compaction of SSTables after full repairs (CASSANDRA-14423)
 * Incorrect counting of pending messages in OutboundTcpConnection (CASSANDRA-11551)
 * Fix compaction failure caused by reading un-flushed data (CASSANDRA-12743)
 * Use Bounds instead of Range for sstables in anticompaction (CASSANDRA-14411)
 * Fix JSON queries with IN restrictions and ORDER BY clause (CASSANDRA-14286)
 * Backport circleci yaml (CASSANDRA-14240)
Merged from 2.1:
 * Check checksum before decompressing data (CASSANDRA-14284)
 * CVE-2017-5929 Security vulnerability in Logback warning in NEWS.txt (CASSANDRA-14183)


3.11.2
 * Fix ReadCommandTest (CASSANDRA-14234)
 * Remove trailing period from latency reports at keyspace level (CASSANDRA-14233)
 * Backport CASSANDRA-13080: Use new token allocation for non bootstrap case as well (CASSANDRA-14212)
 * Remove dependencies on JVM internal classes from JMXServerUtils (CASSANDRA-14173)
 * Add DEFAULT, UNSET, MBEAN and MBEANS to `ReservedKeywords` (CASSANDRA-14205)
 * Add Unittest for schema migration fix (CASSANDRA-14140)
 * Print correct snitch info from nodetool describecluster (CASSANDRA-13528)
 * Close socket on error during connect on OutboundTcpConnection (CASSANDRA-9630)
 * Enable CDC unittest (CASSANDRA-14141)
 * Acquire read lock before accessing CompactionStrategyManager fields (CASSANDRA-14139)
 * Split CommitLogStressTest to avoid timeout (CASSANDRA-14143)
 * Avoid invalidating disk boundaries unnecessarily (CASSANDRA-14083)
 * Avoid exposing compaction strategy index externally (CASSANDRA-14082)
 * Prevent continuous schema exchange between 3.0 and 3.11 nodes (CASSANDRA-14109)
 * Fix imbalanced disks when replacing node with same address with JBOD (CASSANDRA-14084)
 * Reload compaction strategies when disk boundaries are invalidated (CASSANDRA-13948)
 * Remove OpenJDK log warning (CASSANDRA-13916)
 * Prevent compaction strategies from looping indefinitely (CASSANDRA-14079)
 * Cache disk boundaries (CASSANDRA-13215)
 * Add asm jar to build.xml for maven builds (CASSANDRA-11193)
 * Round buffer size to powers of 2 for the chunk cache (CASSANDRA-13897)
 * Update jackson JSON jars (CASSANDRA-13949)
 * Avoid locks when checking LCS fanout and if we should defrag (CASSANDRA-13930)
 * Correctly count range tombstones in traces and tombstone thresholds (CASSANDRA-8527)
Merged from 3.0:
 * Add MinGW uname check to start scripts (CASSANDRA-12840)
 * Use the correct digest file and reload sstable metadata in nodetool verify (CASSANDRA-14217)
 * Handle failure when mutating repaired status in Verifier (CASSANDRA-13933)
 * Set encoding for javadoc generation (CASSANDRA-14154)
 * Fix index target computation for dense composite tables with dropped compact storage (CASSANDRA-14104)
 * Improve commit log chain marker updating (CASSANDRA-14108)
 * Extra range tombstone bound creates double rows (CASSANDRA-14008)
 * Fix SStable ordering by max timestamp in SinglePartitionReadCommand (CASSANDRA-14010)
 * Accept role names containing forward-slash (CASSANDRA-14088)
 * Optimize CRC check chance probability calculations (CASSANDRA-14094)
 * Fix cleanup on keyspace with no replicas (CASSANDRA-13526)
 * Fix updating base table rows with TTL not removing view entries (CASSANDRA-14071)
 * Reduce garbage created by DynamicSnitch (CASSANDRA-14091)
 * More frequent commitlog chained markers (CASSANDRA-13987)
 * Fix serialized size of DataLimits (CASSANDRA-14057)
 * Add flag to allow dropping oversized read repair mutations (CASSANDRA-13975)
 * Fix SSTableLoader logger message (CASSANDRA-14003)
 * Fix repair race that caused gossip to block (CASSANDRA-13849)
 * Tracing interferes with digest requests when using RandomPartitioner (CASSANDRA-13964)
 * Add flag to disable materialized views, and warnings on creation (CASSANDRA-13959)
 * Don't let user drop or generally break tables in system_distributed (CASSANDRA-13813)
 * Provide a JMX call to sync schema with local storage (CASSANDRA-13954)
 * Mishandling of cells for removed/dropped columns when reading legacy files (CASSANDRA-13939)
 * Deserialise sstable metadata in nodetool verify (CASSANDRA-13922)
Merged from 2.2:
 * Fix the inspectJvmOptions startup check (CASSANDRA-14112)
 * Fix race that prevents submitting compaction for a table when executor is full (CASSANDRA-13801)
 * Rely on the JVM to handle OutOfMemoryErrors (CASSANDRA-13006)
 * Grab refs during scrub/index redistribution/cleanup (CASSANDRA-13873)
Merged from 2.1:
 * Protect against overflow of local expiration time (CASSANDRA-14092)
 * RPM package spec: fix permissions for installed jars and config files (CASSANDRA-14181)
 * More PEP8 compiance for cqlsh (CASSANDRA-14021)


3.11.1
 * Fix the computation of cdc_total_space_in_mb for exabyte filesystems (CASSANDRA-13808)
 * AbstractTokenTreeBuilder#serializedSize returns wrong value when there is a single leaf and overflow collisions (CASSANDRA-13869)
 * Add a compaction option to TWCS to ignore sstables overlapping checks (CASSANDRA-13418)
 * BTree.Builder memory leak (CASSANDRA-13754)
 * Revert CASSANDRA-10368 of supporting non-pk column filtering due to correctness (CASSANDRA-13798)
 * Add a skip read validation flag to cassandra-stress (CASSANDRA-13772)
 * Fix cassandra-stress hang issues when an error during cluster connection happens (CASSANDRA-12938)
 * Better bootstrap failure message when blocked by (potential) range movement (CASSANDRA-13744)
 * "ignore" option is ignored in sstableloader (CASSANDRA-13721)
 * Deadlock in AbstractCommitLogSegmentManager (CASSANDRA-13652)
 * Duplicate the buffer before passing it to analyser in SASI operation (CASSANDRA-13512)
 * Properly evict pstmts from prepared statements cache (CASSANDRA-13641)
Merged from 3.0:
 * Improve TRUNCATE performance (CASSANDRA-13909)
 * Implement short read protection on partition boundaries (CASSANDRA-13595)
 * Fix ISE thrown by UPI.Serializer.hasNext() for some SELECT queries (CASSANDRA-13911)
 * Filter header only commit logs before recovery (CASSANDRA-13918)
 * AssertionError prepending to a list (CASSANDRA-13149)
 * Fix support for SuperColumn tables (CASSANDRA-12373)
 * Handle limit correctly on tables with strict liveness (CASSANDRA-13883)
 * Fix missing original update in TriggerExecutor (CASSANDRA-13894)
 * Remove non-rpc-ready nodes from counter leader candidates (CASSANDRA-13043)
 * Improve short read protection performance (CASSANDRA-13794)
 * Fix sstable reader to support range-tombstone-marker for multi-slices (CASSANDRA-13787)
 * Fix short read protection for tables with no clustering columns (CASSANDRA-13880)
 * Make isBuilt volatile in PartitionUpdate (CASSANDRA-13619)
 * Prevent integer overflow of timestamps in CellTest and RowsTest (CASSANDRA-13866)
 * Fix counter application order in short read protection (CASSANDRA-12872)
 * Don't block RepairJob execution on validation futures (CASSANDRA-13797)
 * Wait for all management tasks to complete before shutting down CLSM (CASSANDRA-13123)
 * INSERT statement fails when Tuple type is used as clustering column with default DESC order (CASSANDRA-13717)
 * Fix pending view mutations handling and cleanup batchlog when there are local and remote paired mutations (CASSANDRA-13069)
 * Improve config validation and documentation on overflow and NPE (CASSANDRA-13622)
 * Range deletes in a CAS batch are ignored (CASSANDRA-13655)
 * Avoid assertion error when IndexSummary > 2G (CASSANDRA-12014)
 * Change repair midpoint logging for tiny ranges (CASSANDRA-13603)
 * Better handle corrupt final commitlog segment (CASSANDRA-11995)
 * StreamingHistogram is not thread safe (CASSANDRA-13756)
 * Fix MV timestamp issues (CASSANDRA-11500)
 * Better tolerate improperly formatted bcrypt hashes (CASSANDRA-13626)
 * Fix race condition in read command serialization (CASSANDRA-13363)
 * Fix AssertionError in short read protection (CASSANDRA-13747)
 * Don't skip corrupted sstables on startup (CASSANDRA-13620)
 * Fix the merging of cells with different user type versions (CASSANDRA-13776)
 * Copy session properties on cqlsh.py do_login (CASSANDRA-13640)
 * Potential AssertionError during ReadRepair of range tombstone and partition deletions (CASSANDRA-13719)
 * Don't let stress write warmup data if n=0 (CASSANDRA-13773)
 * Gossip thread slows down when using batch commit log (CASSANDRA-12966)
 * Randomize batchlog endpoint selection with only 1 or 2 racks (CASSANDRA-12884)
 * Fix digest calculation for counter cells (CASSANDRA-13750)
 * Fix ColumnDefinition.cellValueType() for non-frozen collection and change SSTabledump to use type.toJSONString() (CASSANDRA-13573)
 * Skip materialized view addition if the base table doesn't exist (CASSANDRA-13737)
 * Drop table should remove corresponding entries in dropped_columns table (CASSANDRA-13730)
 * Log warn message until legacy auth tables have been migrated (CASSANDRA-13371)
 * Fix incorrect [2.1 <- 3.0] serialization of counter cells created in 2.0 (CASSANDRA-13691)
 * Fix invalid writetime for null cells (CASSANDRA-13711)
 * Fix ALTER TABLE statement to atomically propagate changes to the table and its MVs (CASSANDRA-12952)
 * Fixed ambiguous output of nodetool tablestats command (CASSANDRA-13722)
 * Fix Digest mismatch Exception if hints file has UnknownColumnFamily (CASSANDRA-13696)
 * Purge tombstones created by expired cells (CASSANDRA-13643)
 * Make concat work with iterators that have different subsets of columns (CASSANDRA-13482)
 * Set test.runners based on cores and memory size (CASSANDRA-13078)
 * Allow different NUMACTL_ARGS to be passed in (CASSANDRA-13557)
 * Allow native function calls in CQLSSTableWriter (CASSANDRA-12606)
 * Fix secondary index queries on COMPACT tables (CASSANDRA-13627)
 * Nodetool listsnapshots output is missing a newline, if there are no snapshots (CASSANDRA-13568)
 * sstabledump reports incorrect usage for argument order (CASSANDRA-13532)
Merged from 2.2:
 * Safely handle empty buffers when outputting to JSON (CASSANDRA-13868)
 * Copy session properties on cqlsh.py do_login (CASSANDRA-13847)
 * Fix load over calculated issue in IndexSummaryRedistribution (CASSANDRA-13738)
 * Fix compaction and flush exception not captured (CASSANDRA-13833)
 * Uncaught exceptions in Netty pipeline (CASSANDRA-13649)
 * Prevent integer overflow on exabyte filesystems (CASSANDRA-13067)
 * Fix queries with LIMIT and filtering on clustering columns (CASSANDRA-11223)
 * Fix potential NPE when resume bootstrap fails (CASSANDRA-13272)
 * Fix toJSONString for the UDT, tuple and collection types (CASSANDRA-13592)
 * Fix nested Tuples/UDTs validation (CASSANDRA-13646)
Merged from 2.1:
 * Clone HeartBeatState when building gossip messages. Make its generation/version volatile (CASSANDRA-13700)


3.11.0
 * Allow native function calls in CQLSSTableWriter (CASSANDRA-12606)
 * Replace string comparison with regex/number checks in MessagingService test (CASSANDRA-13216)
 * Fix formatting of duration columns in CQLSH (CASSANDRA-13549)
 * Fix the problem with duplicated rows when using paging with SASI (CASSANDRA-13302)
 * Allow CONTAINS statements filtering on the partition key and it’s parts (CASSANDRA-13275)
 * Fall back to even ranges calculation in clusters with vnodes when tokens are distributed unevenly (CASSANDRA-13229)
 * Fix duration type validation to prevent overflow (CASSANDRA-13218)
 * Forbid unsupported creation of SASI indexes over partition key columns (CASSANDRA-13228)
 * Reject multiple values for a key in CQL grammar. (CASSANDRA-13369)
 * UDA fails without input rows (CASSANDRA-13399)
 * Fix compaction-stress by using daemonInitialization (CASSANDRA-13188)
 * V5 protocol flags decoding broken (CASSANDRA-13443)
 * Use write lock not read lock for removing sstables from compaction strategies. (CASSANDRA-13422)
 * Use corePoolSize equal to maxPoolSize in JMXEnabledThreadPoolExecutors (CASSANDRA-13329)
 * Avoid rebuilding SASI indexes containing no values (CASSANDRA-12962)
 * Add charset to Analyser input stream (CASSANDRA-13151)
 * Fix testLimitSSTables flake caused by concurrent flush (CASSANDRA-12820)
 * cdc column addition strikes again (CASSANDRA-13382)
 * Fix static column indexes (CASSANDRA-13277)
 * DataOutputBuffer.asNewBuffer broken (CASSANDRA-13298)
 * unittest CipherFactoryTest failed on MacOS (CASSANDRA-13370)
 * Forbid SELECT restrictions and CREATE INDEX over non-frozen UDT columns (CASSANDRA-13247)
 * Default logging we ship will incorrectly print "?:?" for "%F:%L" pattern (CASSANDRA-13317)
 * Possible AssertionError in UnfilteredRowIteratorWithLowerBound (CASSANDRA-13366)
 * Support unaligned memory access for AArch64 (CASSANDRA-13326)
 * Improve SASI range iterator efficiency on intersection with an empty range (CASSANDRA-12915).
 * Fix equality comparisons of columns using the duration type (CASSANDRA-13174)
 * Obfuscate password in stress-graphs (CASSANDRA-12233)
 * Move to FastThreadLocalThread and FastThreadLocal (CASSANDRA-13034)
 * nodetool stopdaemon errors out (CASSANDRA-13030)
 * Tables in system_distributed should not use gcgs of 0 (CASSANDRA-12954)
 * Fix primary index calculation for SASI (CASSANDRA-12910)
 * More fixes to the TokenAllocator (CASSANDRA-12990)
 * NoReplicationTokenAllocator should work with zero replication factor (CASSANDRA-12983)
 * Address message coalescing regression (CASSANDRA-12676)
 * Delete illegal character from StandardTokenizerImpl.jflex (CASSANDRA-13417)
 * Fix cqlsh automatic protocol downgrade regression (CASSANDRA-13307)
 * Tracing payload not passed from QueryMessage to tracing session (CASSANDRA-12835)
Merged from 3.0:
 * Ensure int overflow doesn't occur when calculating large partition warning size (CASSANDRA-13172)
 * Ensure consistent view of partition columns between coordinator and replica in ColumnFilter (CASSANDRA-13004)
 * Failed unregistering mbean during drop keyspace (CASSANDRA-13346)
 * nodetool scrub/cleanup/upgradesstables exit code is wrong (CASSANDRA-13542)
 * Fix the reported number of sstable data files accessed per read (CASSANDRA-13120)
 * Fix schema digest mismatch during rolling upgrades from versions before 3.0.12 (CASSANDRA-13559)
 * Upgrade JNA version to 4.4.0 (CASSANDRA-13072)
 * Interned ColumnIdentifiers should use minimal ByteBuffers (CASSANDRA-13533)
 * ReverseIndexedReader may drop rows during 2.1 to 3.0 upgrade (CASSANDRA-13525)
 * Fix repair process violating start/end token limits for small ranges (CASSANDRA-13052)
 * Add storage port options to sstableloader (CASSANDRA-13518)
 * Properly handle quoted index names in cqlsh DESCRIBE output (CASSANDRA-12847)
 * Avoid reading static row twice from old format sstables (CASSANDRA-13236)
 * Fix NPE in StorageService.excise() (CASSANDRA-13163)
 * Expire OutboundTcpConnection messages by a single Thread (CASSANDRA-13265)
 * Fail repair if insufficient responses received (CASSANDRA-13397)
 * Fix SSTableLoader fail when the loaded table contains dropped columns (CASSANDRA-13276)
 * Avoid name clashes in CassandraIndexTest (CASSANDRA-13427)
 * Handling partially written hint files (CASSANDRA-12728)
 * Interrupt replaying hints on decommission (CASSANDRA-13308)
 * Handling partially written hint files (CASSANDRA-12728)
 * Fix NPE issue in StorageService (CASSANDRA-13060)
 * Make reading of range tombstones more reliable (CASSANDRA-12811)
 * Fix startup problems due to schema tables not completely flushed (CASSANDRA-12213)
 * Fix view builder bug that can filter out data on restart (CASSANDRA-13405)
 * Fix 2i page size calculation when there are no regular columns (CASSANDRA-13400)
 * Fix the conversion of 2.X expired rows without regular column data (CASSANDRA-13395)
 * Fix hint delivery when using ext+internal IPs with prefer_local enabled (CASSANDRA-13020)
 * Fix possible NPE on upgrade to 3.0/3.X in case of IO errors (CASSANDRA-13389)
 * Legacy deserializer can create empty range tombstones (CASSANDRA-13341)
 * Legacy caching options can prevent 3.0 upgrade (CASSANDRA-13384)
 * Use the Kernel32 library to retrieve the PID on Windows and fix startup checks (CASSANDRA-13333)
 * Fix code to not exchange schema across major versions (CASSANDRA-13274)
 * Dropping column results in "corrupt" SSTable (CASSANDRA-13337)
 * Bugs handling range tombstones in the sstable iterators (CASSANDRA-13340)
 * Fix CONTAINS filtering for null collections (CASSANDRA-13246)
 * Applying: Use a unique metric reservoir per test run when using Cassandra-wide metrics residing in MBeans (CASSANDRA-13216)
 * Propagate row deletions in 2i tables on upgrade (CASSANDRA-13320)
 * Slice.isEmpty() returns false for some empty slices (CASSANDRA-13305)
 * Add formatted row output to assertEmpty in CQL Tester (CASSANDRA-13238)
 * Prevent data loss on upgrade 2.1 - 3.0 by adding component separator to LogRecord absolute path (CASSANDRA-13294)
 * Improve testing on macOS by eliminating sigar logging (CASSANDRA-13233)
 * Cqlsh copy-from should error out when csv contains invalid data for collections (CASSANDRA-13071)
 * Fix "multiple versions of ant detected..." when running ant test (CASSANDRA-13232)
 * Coalescing strategy sleeps too much (CASSANDRA-13090)
 * Faster StreamingHistogram (CASSANDRA-13038)
 * Legacy deserializer can create unexpected boundary range tombstones (CASSANDRA-13237)
 * Remove unnecessary assertion from AntiCompactionTest (CASSANDRA-13070)
 * Fix cqlsh COPY for dates before 1900 (CASSANDRA-13185)
 * Use keyspace replication settings on system.size_estimates table (CASSANDRA-9639)
 * Add vm.max_map_count StartupCheck (CASSANDRA-13008)
 * Hint related logging should include the IP address of the destination in addition to
   host ID (CASSANDRA-13205)
 * Reloading logback.xml does not work (CASSANDRA-13173)
 * Lightweight transactions temporarily fail after upgrade from 2.1 to 3.0 (CASSANDRA-13109)
 * Duplicate rows after upgrading from 2.1.16 to 3.0.10/3.9 (CASSANDRA-13125)
 * Fix UPDATE queries with empty IN restrictions (CASSANDRA-13152)
 * Fix handling of partition with partition-level deletion plus
   live rows in sstabledump (CASSANDRA-13177)
 * Provide user workaround when system_schema.columns does not contain entries
   for a table that's in system_schema.tables (CASSANDRA-13180)
 * Nodetool upgradesstables/scrub/compact ignores system tables (CASSANDRA-13410)
 * Fix schema version calculation for rolling upgrades (CASSANDRA-13441)
Merged from 2.2:
 * Nodes started with join_ring=False should be able to serve requests when authentication is enabled (CASSANDRA-11381)
 * cqlsh COPY FROM: increment error count only for failures, not for attempts (CASSANDRA-13209)
 * Avoid starting gossiper in RemoveTest (CASSANDRA-13407)
 * Fix weightedSize() for row-cache reported by JMX and NodeTool (CASSANDRA-13393)
 * Fix JVM metric names (CASSANDRA-13103)
 * Honor truststore-password parameter in cassandra-stress (CASSANDRA-12773)
 * Discard in-flight shadow round responses (CASSANDRA-12653)
 * Don't anti-compact repaired data to avoid inconsistencies (CASSANDRA-13153)
 * Wrong logger name in AnticompactionTask (CASSANDRA-13343)
 * Commitlog replay may fail if last mutation is within 4 bytes of end of segment (CASSANDRA-13282)
 * Fix queries updating multiple time the same list (CASSANDRA-13130)
 * Fix GRANT/REVOKE when keyspace isn't specified (CASSANDRA-13053)
 * Fix flaky LongLeveledCompactionStrategyTest (CASSANDRA-12202)
 * Fix failing COPY TO STDOUT (CASSANDRA-12497)
 * Fix ColumnCounter::countAll behaviour for reverse queries (CASSANDRA-13222)
 * Exceptions encountered calling getSeeds() breaks OTC thread (CASSANDRA-13018)
 * Fix negative mean latency metric (CASSANDRA-12876)
 * Use only one file pointer when creating commitlog segments (CASSANDRA-12539)
Merged from 2.1:
 * Fix 2ndary index queries on partition keys for tables with static columns (CASSANDRA-13147)
 * Fix ParseError unhashable type list in cqlsh copy from (CASSANDRA-13364)
 * Remove unused repositories (CASSANDRA-13278)
 * Log stacktrace of uncaught exceptions (CASSANDRA-13108)
 * Use portable stderr for java error in startup (CASSANDRA-13211)
 * Fix Thread Leak in OutboundTcpConnection (CASSANDRA-13204)
 * Coalescing strategy can enter infinite loop (CASSANDRA-13159)


3.10
 * Fix secondary index queries regression (CASSANDRA-13013)
 * Add duration type to the protocol V5 (CASSANDRA-12850)
 * Fix duration type validation (CASSANDRA-13143)
 * Fix flaky GcCompactionTest (CASSANDRA-12664)
 * Fix TestHintedHandoff.hintedhandoff_decom_test (CASSANDRA-13058)
 * Fixed query monitoring for range queries (CASSANDRA-13050)
 * Remove outboundBindAny configuration property (CASSANDRA-12673)
 * Use correct bounds for all-data range when filtering (CASSANDRA-12666)
 * Remove timing window in test case (CASSANDRA-12875)
 * Resolve unit testing without JCE security libraries installed (CASSANDRA-12945)
 * Fix inconsistencies in cassandra-stress load balancing policy (CASSANDRA-12919)
 * Fix validation of non-frozen UDT cells (CASSANDRA-12916)
 * Don't shut down socket input/output on StreamSession (CASSANDRA-12903)
 * Fix Murmur3PartitionerTest (CASSANDRA-12858)
 * Move cqlsh syntax rules into separate module and allow easier customization (CASSANDRA-12897)
 * Fix CommitLogSegmentManagerTest (CASSANDRA-12283)
 * Fix cassandra-stress truncate option (CASSANDRA-12695)
 * Fix crossNode value when receiving messages (CASSANDRA-12791)
 * Don't load MX4J beans twice (CASSANDRA-12869)
 * Extend native protocol request flags, add versions to SUPPORTED, and introduce ProtocolVersion enum (CASSANDRA-12838)
 * Set JOINING mode when running pre-join tasks (CASSANDRA-12836)
 * remove net.mintern.primitive library due to license issue (CASSANDRA-12845)
 * Properly format IPv6 addresses when logging JMX service URL (CASSANDRA-12454)
 * Optimize the vnode allocation for single replica per DC (CASSANDRA-12777)
 * Use non-token restrictions for bounds when token restrictions are overridden (CASSANDRA-12419)
 * Fix CQLSH auto completion for PER PARTITION LIMIT (CASSANDRA-12803)
 * Use different build directories for Eclipse and Ant (CASSANDRA-12466)
 * Avoid potential AttributeError in cqlsh due to no table metadata (CASSANDRA-12815)
 * Fix RandomReplicationAwareTokenAllocatorTest.testExistingCluster (CASSANDRA-12812)
 * Upgrade commons-codec to 1.9 (CASSANDRA-12790)
 * Make the fanout size for LeveledCompactionStrategy to be configurable (CASSANDRA-11550)
 * Add duration data type (CASSANDRA-11873)
 * Fix timeout in ReplicationAwareTokenAllocatorTest (CASSANDRA-12784)
 * Improve sum aggregate functions (CASSANDRA-12417)
 * Make cassandra.yaml docs for batch_size_*_threshold_in_kb reflect changes in CASSANDRA-10876 (CASSANDRA-12761)
 * cqlsh fails to format collections when using aliases (CASSANDRA-11534)
 * Check for hash conflicts in prepared statements (CASSANDRA-12733)
 * Exit query parsing upon first error (CASSANDRA-12598)
 * Fix cassandra-stress to use single seed in UUID generation (CASSANDRA-12729)
 * CQLSSTableWriter does not allow Update statement (CASSANDRA-12450)
 * Config class uses boxed types but DD exposes primitive types (CASSANDRA-12199)
 * Add pre- and post-shutdown hooks to Storage Service (CASSANDRA-12461)
 * Add hint delivery metrics (CASSANDRA-12693)
 * Remove IndexInfo cache from FileIndexInfoRetriever (CASSANDRA-12731)
 * ColumnIndex does not reuse buffer (CASSANDRA-12502)
 * cdc column addition still breaks schema migration tasks (CASSANDRA-12697)
 * Upgrade metrics-reporter dependencies (CASSANDRA-12089)
 * Tune compaction thread count via nodetool (CASSANDRA-12248)
 * Add +=/-= shortcut syntax for update queries (CASSANDRA-12232)
 * Include repair session IDs in repair start message (CASSANDRA-12532)
 * Add a blocking task to Index, run before joining the ring (CASSANDRA-12039)
 * Fix NPE when using CQLSSTableWriter (CASSANDRA-12667)
 * Support optional backpressure strategies at the coordinator (CASSANDRA-9318)
 * Make randompartitioner work with new vnode allocation (CASSANDRA-12647)
 * Fix cassandra-stress graphing (CASSANDRA-12237)
 * Allow filtering on partition key columns for queries without secondary indexes (CASSANDRA-11031)
 * Fix Cassandra Stress reporting thread model and precision (CASSANDRA-12585)
 * Add JMH benchmarks.jar (CASSANDRA-12586)
 * Cleanup uses of AlterTableStatementColumn (CASSANDRA-12567)
 * Add keep-alive to streaming (CASSANDRA-11841)
 * Tracing payload is passed through newSession(..) (CASSANDRA-11706)
 * avoid deleting non existing sstable files and improve related log messages (CASSANDRA-12261)
 * json/yaml output format for nodetool compactionhistory (CASSANDRA-12486)
 * Retry all internode messages once after a connection is
   closed and reopened (CASSANDRA-12192)
 * Add support to rebuild from targeted replica (CASSANDRA-9875)
 * Add sequence distribution type to cassandra stress (CASSANDRA-12490)
 * "SELECT * FROM foo LIMIT ;" does not error out (CASSANDRA-12154)
 * Define executeLocally() at the ReadQuery Level (CASSANDRA-12474)
 * Extend read/write failure messages with a map of replica addresses
   to error codes in the v5 native protocol (CASSANDRA-12311)
 * Fix rebuild of SASI indexes with existing index files (CASSANDRA-12374)
 * Let DatabaseDescriptor not implicitly startup services (CASSANDRA-9054, 12550)
 * Fix clustering indexes in presence of static columns in SASI (CASSANDRA-12378)
 * Fix queries on columns with reversed type on SASI indexes (CASSANDRA-12223)
 * Added slow query log (CASSANDRA-12403)
 * Count full coordinated request against timeout (CASSANDRA-12256)
 * Allow TTL with null value on insert and update (CASSANDRA-12216)
 * Make decommission operation resumable (CASSANDRA-12008)
 * Add support to one-way targeted repair (CASSANDRA-9876)
 * Remove clientutil jar (CASSANDRA-11635)
 * Fix compaction throughput throttle (CASSANDRA-12366, CASSANDRA-12717)
 * Delay releasing Memtable memory on flush until PostFlush has finished running (CASSANDRA-12358)
 * Cassandra stress should dump all setting on startup (CASSANDRA-11914)
 * Make it possible to compact a given token range (CASSANDRA-10643)
 * Allow updating DynamicEndpointSnitch properties via JMX (CASSANDRA-12179)
 * Collect metrics on queries by consistency level (CASSANDRA-7384)
 * Add support for GROUP BY to SELECT statement (CASSANDRA-10707)
 * Deprecate memtable_cleanup_threshold and update default for memtable_flush_writers (CASSANDRA-12228)
 * Upgrade to OHC 0.4.4 (CASSANDRA-12133)
 * Add version command to cassandra-stress (CASSANDRA-12258)
 * Create compaction-stress tool (CASSANDRA-11844)
 * Garbage-collecting compaction operation and schema option (CASSANDRA-7019)
 * Add beta protocol flag for v5 native protocol (CASSANDRA-12142)
 * Support filtering on non-PRIMARY KEY columns in the CREATE
   MATERIALIZED VIEW statement's WHERE clause (CASSANDRA-10368)
 * Unify STDOUT and SYSTEMLOG logback format (CASSANDRA-12004)
 * COPY FROM should raise error for non-existing input files (CASSANDRA-12174)
 * Faster write path (CASSANDRA-12269)
 * Option to leave omitted columns in INSERT JSON unset (CASSANDRA-11424)
 * Support json/yaml output in nodetool tpstats (CASSANDRA-12035)
 * Expose metrics for successful/failed authentication attempts (CASSANDRA-10635)
 * Prepend snapshot name with "truncated" or "dropped" when a snapshot
   is taken before truncating or dropping a table (CASSANDRA-12178)
 * Optimize RestrictionSet (CASSANDRA-12153)
 * cqlsh does not automatically downgrade CQL version (CASSANDRA-12150)
 * Omit (de)serialization of state variable in UDAs (CASSANDRA-9613)
 * Create a system table to expose prepared statements (CASSANDRA-8831)
 * Reuse DataOutputBuffer from ColumnIndex (CASSANDRA-11970)
 * Remove DatabaseDescriptor dependency from SegmentedFile (CASSANDRA-11580)
 * Add supplied username to authentication error messages (CASSANDRA-12076)
 * Remove pre-startup check for open JMX port (CASSANDRA-12074)
 * Remove compaction Severity from DynamicEndpointSnitch (CASSANDRA-11738)
 * Restore resumable hints delivery (CASSANDRA-11960)
 * Properly report LWT contention (CASSANDRA-12626)
Merged from 3.0:
 * Dump threads when unit tests time out (CASSANDRA-13117)
 * Better error when modifying function permissions without explicit keyspace (CASSANDRA-12925)
 * Indexer is not correctly invoked when building indexes over sstables (CASSANDRA-13075)
 * Read repair is not blocking repair to finish in foreground repair (CASSANDRA-13115)
 * Stress daemon help is incorrect(CASSANDRA-12563)
 * Remove ALTER TYPE support (CASSANDRA-12443)
 * Fix assertion for certain legacy range tombstone pattern (CASSANDRA-12203)
 * Replace empty strings with null values if they cannot be converted (CASSANDRA-12794)
 * Fix deserialization of 2.x DeletedCells (CASSANDRA-12620)
 * Add parent repair session id to anticompaction log message (CASSANDRA-12186)
 * Improve contention handling on failure to acquire MV lock for streaming and hints (CASSANDRA-12905)
 * Fix DELETE and UPDATE queries with empty IN restrictions (CASSANDRA-12829)
 * Mark MVs as built after successful bootstrap (CASSANDRA-12984)
 * Estimated TS drop-time histogram updated with Cell.NO_DELETION_TIME (CASSANDRA-13040)
 * Nodetool compactionstats fails with NullPointerException (CASSANDRA-13021)
 * Thread local pools never cleaned up (CASSANDRA-13033)
 * Set RPC_READY to false when draining or if a node is marked as shutdown (CASSANDRA-12781)
 * CQL often queries static columns unnecessarily (CASSANDRA-12768)
 * Make sure sstables only get committed when it's safe to discard commit log records (CASSANDRA-12956)
 * Reject default_time_to_live option when creating or altering MVs (CASSANDRA-12868)
 * Nodetool should use a more sane max heap size (CASSANDRA-12739)
 * LocalToken ensures token values are cloned on heap (CASSANDRA-12651)
 * AnticompactionRequestSerializer serializedSize is incorrect (CASSANDRA-12934)
 * Prevent reloading of logback.xml from UDF sandbox (CASSANDRA-12535)
 * Reenable HeapPool (CASSANDRA-12900)
 * Disallow offheap_buffers memtable allocation (CASSANDRA-11039)
 * Fix CommitLogSegmentManagerTest (CASSANDRA-12283)
 * Pass root cause to CorruptBlockException when uncompression failed (CASSANDRA-12889)
 * Batch with multiple conditional updates for the same partition causes AssertionError (CASSANDRA-12867)
 * Make AbstractReplicationStrategy extendable from outside its package (CASSANDRA-12788)
 * Don't tell users to turn off consistent rangemovements during rebuild. (CASSANDRA-12296)
 * Fix CommitLogTest.testDeleteIfNotDirty (CASSANDRA-12854)
 * Avoid deadlock due to MV lock contention (CASSANDRA-12689)
 * Fix for KeyCacheCqlTest flakiness (CASSANDRA-12801)
 * Include SSTable filename in compacting large row message (CASSANDRA-12384)
 * Fix potential socket leak (CASSANDRA-12329, CASSANDRA-12330)
 * Fix ViewTest.testCompaction (CASSANDRA-12789)
 * Improve avg aggregate functions (CASSANDRA-12417)
 * Preserve quoted reserved keyword column names in MV creation (CASSANDRA-11803)
 * nodetool stopdaemon errors out (CASSANDRA-12646)
 * Split materialized view mutations on build to prevent OOM (CASSANDRA-12268)
 * mx4j does not work in 3.0.8 (CASSANDRA-12274)
 * Abort cqlsh copy-from in case of no answer after prolonged period of time (CASSANDRA-12740)
 * Avoid sstable corrupt exception due to dropped static column (CASSANDRA-12582)
 * Make stress use client mode to avoid checking commit log size on startup (CASSANDRA-12478)
 * Fix exceptions with new vnode allocation (CASSANDRA-12715)
 * Unify drain and shutdown processes (CASSANDRA-12509)
 * Fix NPE in ComponentOfSlice.isEQ() (CASSANDRA-12706)
 * Fix failure in LogTransactionTest (CASSANDRA-12632)
 * Fix potentially incomplete non-frozen UDT values when querying with the
   full primary key specified (CASSANDRA-12605)
 * Make sure repaired tombstones are dropped when only_purge_repaired_tombstones is enabled (CASSANDRA-12703)
 * Skip writing MV mutations to commitlog on mutation.applyUnsafe() (CASSANDRA-11670)
 * Establish consistent distinction between non-existing partition and NULL value for LWTs on static columns (CASSANDRA-12060)
 * Extend ColumnIdentifier.internedInstances key to include the type that generated the byte buffer (CASSANDRA-12516)
 * Handle composite prefixes with final EOC=0 as in 2.x and refactor LegacyLayout.decodeBound (CASSANDRA-12423)
 * select_distinct_with_deletions_test failing on non-vnode environments (CASSANDRA-11126)
 * Stack Overflow returned to queries while upgrading (CASSANDRA-12527)
 * Fix legacy regex for temporary files from 2.2 (CASSANDRA-12565)
 * Add option to state current gc_grace_seconds to tools/bin/sstablemetadata (CASSANDRA-12208)
 * Fix file system race condition that may cause LogAwareFileLister to fail to classify files (CASSANDRA-11889)
 * Fix file handle leaks due to simultaneous compaction/repair and
   listing snapshots, calculating snapshot sizes, or making schema
   changes (CASSANDRA-11594)
 * Fix nodetool repair exits with 0 for some errors (CASSANDRA-12508)
 * Do not shut down BatchlogManager twice during drain (CASSANDRA-12504)
 * Disk failure policy should not be invoked on out of space (CASSANDRA-12385)
 * Calculate last compacted key on startup (CASSANDRA-6216)
 * Add schema to snapshot manifest, add USING TIMESTAMP clause to ALTER TABLE statements (CASSANDRA-7190)
 * If CF has no clustering columns, any row cache is full partition cache (CASSANDRA-12499)
 * Correct log message for statistics of offheap memtable flush (CASSANDRA-12776)
 * Explicitly set locale for string validation (CASSANDRA-12541,CASSANDRA-12542,CASSANDRA-12543,CASSANDRA-12545)
Merged from 2.2:
 * Fix speculative retry bugs (CASSANDRA-13009)
 * Fix handling of nulls and unsets in IN conditions (CASSANDRA-12981)
 * Fix race causing infinite loop if Thrift server is stopped before it starts listening (CASSANDRA-12856)
 * CompactionTasks now correctly drops sstables out of compaction when not enough disk space is available (CASSANDRA-12979)
 * Remove support for non-JavaScript UDFs (CASSANDRA-12883)
 * Fix DynamicEndpointSnitch noop in multi-datacenter situations (CASSANDRA-13074)
 * cqlsh copy-from: encode column names to avoid primary key parsing errors (CASSANDRA-12909)
 * Temporarily fix bug that creates commit log when running offline tools (CASSANDRA-8616)
 * Reduce granuality of OpOrder.Group during index build (CASSANDRA-12796)
 * Test bind parameters and unset parameters in InsertUpdateIfConditionTest (CASSANDRA-12980)
 * Use saved tokens when setting local tokens on StorageService.joinRing (CASSANDRA-12935)
 * cqlsh: fix DESC TYPES errors (CASSANDRA-12914)
 * Fix leak on skipped SSTables in sstableupgrade (CASSANDRA-12899)
 * Avoid blocking gossip during pending range calculation (CASSANDRA-12281)
 * Fix purgeability of tombstones with max timestamp (CASSANDRA-12792)
 * Fail repair if participant dies during sync or anticompaction (CASSANDRA-12901)
 * cqlsh COPY: unprotected pk values before converting them if not using prepared statements (CASSANDRA-12863)
 * Fix Util.spinAssertEquals (CASSANDRA-12283)
 * Fix potential NPE for compactionstats (CASSANDRA-12462)
 * Prepare legacy authenticate statement if credentials table initialised after node startup (CASSANDRA-12813)
 * Change cassandra.wait_for_tracing_events_timeout_secs default to 0 (CASSANDRA-12754)
 * Clean up permissions when a UDA is dropped (CASSANDRA-12720)
 * Limit colUpdateTimeDelta histogram updates to reasonable deltas (CASSANDRA-11117)
 * Fix leak errors and execution rejected exceptions when draining (CASSANDRA-12457)
 * Fix merkle tree depth calculation (CASSANDRA-12580)
 * Make Collections deserialization more robust (CASSANDRA-12618)
 * Better handle invalid system roles table (CASSANDRA-12700)
 * Fix exceptions when enabling gossip on nodes that haven't joined the ring (CASSANDRA-12253)
 * Fix authentication problem when invoking cqlsh copy from a SOURCE command (CASSANDRA-12642)
 * Decrement pending range calculator jobs counter in finally block
 * cqlshlib tests: increase default execute timeout (CASSANDRA-12481)
 * Forward writes to replacement node when replace_address != broadcast_address (CASSANDRA-8523)
 * Fail repair on non-existing table (CASSANDRA-12279)
 * Enable repair -pr and -local together (fix regression of CASSANDRA-7450) (CASSANDRA-12522)
 * Split consistent range movement flag correction (CASSANDRA-12786)
Merged from 2.1:
 * Upgrade netty version to fix memory leak with client encryption (CASSANDRA-13114)
 * cqlsh copy-from: sort user type fields in csv (CASSANDRA-12959)
 * Don't skip sstables based on maxLocalDeletionTime (CASSANDRA-12765)


3.8, 3.9
 * Fix value skipping with counter columns (CASSANDRA-11726)
 * Fix nodetool tablestats miss SSTable count (CASSANDRA-12205)
 * Fixed flacky SSTablesIteratedTest (CASSANDRA-12282)
 * Fixed flacky SSTableRewriterTest: check file counts before calling validateCFS (CASSANDRA-12348)
 * cqlsh: Fix handling of $$-escaped strings (CASSANDRA-12189)
 * Fix SSL JMX requiring truststore containing server cert (CASSANDRA-12109)
 * RTE from new CDC column breaks in flight queries (CASSANDRA-12236)
 * Fix hdr logging for single operation workloads (CASSANDRA-12145)
 * Fix SASI PREFIX search in CONTAINS mode with partial terms (CASSANDRA-12073)
 * Increase size of flushExecutor thread pool (CASSANDRA-12071)
 * Partial revert of CASSANDRA-11971, cannot recycle buffer in SP.sendMessagesToNonlocalDC (CASSANDRA-11950)
 * Upgrade netty to 4.0.39 (CASSANDRA-12032, CASSANDRA-12034)
 * Improve details in compaction log message (CASSANDRA-12080)
 * Allow unset values in CQLSSTableWriter (CASSANDRA-11911)
 * Chunk cache to request compressor-compatible buffers if pool space is exhausted (CASSANDRA-11993)
 * Remove DatabaseDescriptor dependencies from SequentialWriter (CASSANDRA-11579)
 * Move skip_stop_words filter before stemming (CASSANDRA-12078)
 * Support seek() in EncryptedFileSegmentInputStream (CASSANDRA-11957)
 * SSTable tools mishandling LocalPartitioner (CASSANDRA-12002)
 * When SEPWorker assigned work, set thread name to match pool (CASSANDRA-11966)
 * Add cross-DC latency metrics (CASSANDRA-11569)
 * Allow terms in selection clause (CASSANDRA-10783)
 * Add bind variables to trace (CASSANDRA-11719)
 * Switch counter shards' clock to timestamps (CASSANDRA-9811)
 * Introduce HdrHistogram and response/service/wait separation to stress tool (CASSANDRA-11853)
 * entry-weighers in QueryProcessor should respect partitionKeyBindIndexes field (CASSANDRA-11718)
 * Support older ant versions (CASSANDRA-11807)
 * Estimate compressed on disk size when deciding if sstable size limit reached (CASSANDRA-11623)
 * cassandra-stress profiles should support case sensitive schemas (CASSANDRA-11546)
 * Remove DatabaseDescriptor dependency from FileUtils (CASSANDRA-11578)
 * Faster streaming (CASSANDRA-9766)
 * Add prepared query parameter to trace for "Execute CQL3 prepared query" session (CASSANDRA-11425)
 * Add repaired percentage metric (CASSANDRA-11503)
 * Add Change-Data-Capture (CASSANDRA-8844)
Merged from 3.0:
 * Fix paging for 2.x to 3.x upgrades (CASSANDRA-11195)
 * Fix clean interval not sent to commit log for empty memtable flush (CASSANDRA-12436)
 * Fix potential resource leak in RMIServerSocketFactoryImpl (CASSANDRA-12331)
 * Make sure compaction stats are updated when compaction is interrupted (CASSANDRA-12100)
 * Change commitlog and sstables to track dirty and clean intervals (CASSANDRA-11828)
 * NullPointerException during compaction on table with static columns (CASSANDRA-12336)
 * Fixed ConcurrentModificationException when reading metrics in GraphiteReporter (CASSANDRA-11823)
 * Fix upgrade of super columns on thrift (CASSANDRA-12335)
 * Fixed flacky BlacklistingCompactionsTest, switched to fixed size types and increased corruption size (CASSANDRA-12359)
 * Rerun ReplicationAwareTokenAllocatorTest on failure to avoid flakiness (CASSANDRA-12277)
 * Exception when computing read-repair for range tombstones (CASSANDRA-12263)
 * Lost counter writes in compact table and static columns (CASSANDRA-12219)
 * AssertionError with MVs on updating a row that isn't indexed due to a null value (CASSANDRA-12247)
 * Disable RR and speculative retry with EACH_QUORUM reads (CASSANDRA-11980)
 * Add option to override compaction space check (CASSANDRA-12180)
 * Faster startup by only scanning each directory for temporary files once (CASSANDRA-12114)
 * Respond with v1/v2 protocol header when responding to driver that attempts
   to connect with too low of a protocol version (CASSANDRA-11464)
 * NullPointerExpception when reading/compacting table (CASSANDRA-11988)
 * Fix problem with undeleteable rows on upgrade to new sstable format (CASSANDRA-12144)
 * Fix potential bad messaging service message for paged range reads
   within mixed-version 3.x clusters (CASSANDRA-12249)
 * Fix paging logic for deleted partitions with static columns (CASSANDRA-12107)
 * Wait until the message is being send to decide which serializer must be used (CASSANDRA-11393)
 * Fix migration of static thrift column names with non-text comparators (CASSANDRA-12147)
 * Fix upgrading sparse tables that are incorrectly marked as dense (CASSANDRA-11315)
 * Fix reverse queries ignoring range tombstones (CASSANDRA-11733)
 * Avoid potential race when rebuilding CFMetaData (CASSANDRA-12098)
 * Avoid missing sstables when getting the canonical sstables (CASSANDRA-11996)
 * Always select the live sstables when getting sstables in bounds (CASSANDRA-11944)
 * Fix column ordering of results with static columns for Thrift requests in
   a mixed 2.x/3.x cluster, also fix potential non-resolved duplication of
   those static columns in query results (CASSANDRA-12123)
 * Avoid digest mismatch with empty but static rows (CASSANDRA-12090)
 * Fix EOF exception when altering column type (CASSANDRA-11820)
 * Fix potential race in schema during new table creation (CASSANDRA-12083)
 * cqlsh: fix error handling in rare COPY FROM failure scenario (CASSANDRA-12070)
 * Disable autocompaction during drain (CASSANDRA-11878)
 * Add a metrics timer to MemtablePool and use it to track time spent blocked on memory in MemtableAllocator (CASSANDRA-11327)
 * Fix upgrading schema with super columns with non-text subcomparators (CASSANDRA-12023)
 * Add TimeWindowCompactionStrategy (CASSANDRA-9666)
 * Fix JsonTransformer output of partition with deletion info (CASSANDRA-12418)
 * Fix NPE in SSTableLoader when specifying partial directory path (CASSANDRA-12609)
Merged from 2.2:
 * Add local address entry in PropertyFileSnitch (CASSANDRA-11332)
 * cqlsh copy: fix missing counter values (CASSANDRA-12476)
 * Move migration tasks to non-periodic queue, assure flush executor shutdown after non-periodic executor (CASSANDRA-12251)
 * cqlsh copy: fixed possible race in initializing feeding thread (CASSANDRA-11701)
 * Only set broadcast_rpc_address on Ec2MultiRegionSnitch if it's not set (CASSANDRA-11357)
 * Update StorageProxy range metrics for timeouts, failures and unavailables (CASSANDRA-9507)
 * Add Sigar to classes included in clientutil.jar (CASSANDRA-11635)
 * Add decay to histograms and timers used for metrics (CASSANDRA-11752)
 * Fix hanging stream session (CASSANDRA-10992)
 * Fix INSERT JSON, fromJson() support of smallint, tinyint types (CASSANDRA-12371)
 * Restore JVM metric export for metric reporters (CASSANDRA-12312)
 * Release sstables of failed stream sessions only when outgoing transfers are finished (CASSANDRA-11345)
 * Wait for tracing events before returning response and query at same consistency level client side (CASSANDRA-11465)
 * cqlsh copyutil should get host metadata by connected address (CASSANDRA-11979)
 * Fixed cqlshlib.test.remove_test_db (CASSANDRA-12214)
 * Synchronize ThriftServer::stop() (CASSANDRA-12105)
 * Use dedicated thread for JMX notifications (CASSANDRA-12146)
 * Improve streaming synchronization and fault tolerance (CASSANDRA-11414)
 * MemoryUtil.getShort() should return an unsigned short also for architectures not supporting unaligned memory accesses (CASSANDRA-11973)
Merged from 2.1:
 * Fix queries with empty ByteBuffer values in clustering column restrictions (CASSANDRA-12127)
 * Disable passing control to post-flush after flush failure to prevent data loss (CASSANDRA-11828)
 * Allow STCS-in-L0 compactions to reduce scope with LCS (CASSANDRA-12040)
 * cannot use cql since upgrading python to 2.7.11+ (CASSANDRA-11850)
 * Fix filtering on clustering columns when 2i is used (CASSANDRA-11907)


3.0.8
 * Fix potential race in schema during new table creation (CASSANDRA-12083)
 * cqlsh: fix error handling in rare COPY FROM failure scenario (CASSANDRA-12070)
 * Disable autocompaction during drain (CASSANDRA-11878)
 * Add a metrics timer to MemtablePool and use it to track time spent blocked on memory in MemtableAllocator (CASSANDRA-11327)
 * Fix upgrading schema with super columns with non-text subcomparators (CASSANDRA-12023)
 * Add TimeWindowCompactionStrategy (CASSANDRA-9666)
Merged from 2.2:
 * Allow nodetool info to run with readonly JMX access (CASSANDRA-11755)
 * Validate bloom_filter_fp_chance against lowest supported
   value when the table is created (CASSANDRA-11920)
 * Don't send erroneous NEW_NODE notifications on restart (CASSANDRA-11038)
 * StorageService shutdown hook should use a volatile variable (CASSANDRA-11984)
Merged from 2.1:
 * Add system property to set the max number of native transport requests in queue (CASSANDRA-11363)
 * Fix queries with empty ByteBuffer values in clustering column restrictions (CASSANDRA-12127)
 * Disable passing control to post-flush after flush failure to prevent data loss (CASSANDRA-11828)
 * Allow STCS-in-L0 compactions to reduce scope with LCS (CASSANDRA-12040)
 * cannot use cql since upgrading python to 2.7.11+ (CASSANDRA-11850)
 * Fix filtering on clustering columns when 2i is used (CASSANDRA-11907)
 * Avoid stalling paxos when the paxos state expires (CASSANDRA-12043)
 * Remove finished incoming streaming connections from MessagingService (CASSANDRA-11854)
 * Don't try to get sstables for non-repairing column families (CASSANDRA-12077)
 * Avoid marking too many sstables as repaired (CASSANDRA-11696)
 * Prevent select statements with clustering key > 64k (CASSANDRA-11882)
 * Fix clock skew corrupting other nodes with paxos (CASSANDRA-11991)
 * Remove distinction between non-existing static columns and existing but null in LWTs (CASSANDRA-9842)
 * Cache local ranges when calculating repair neighbors (CASSANDRA-11934)
 * Allow LWT operation on static column with only partition keys (CASSANDRA-10532)
 * Create interval tree over canonical sstables to avoid missing sstables during streaming (CASSANDRA-11886)
 * cqlsh COPY FROM: shutdown parent cluster after forking, to avoid corrupting SSL connections (CASSANDRA-11749)


3.7
 * Support multiple folders for user defined compaction tasks (CASSANDRA-11765)
 * Fix race in CompactionStrategyManager's pause/resume (CASSANDRA-11922)
Merged from 3.0:
 * Fix legacy serialization of Thrift-generated non-compound range tombstones
   when communicating with 2.x nodes (CASSANDRA-11930)
 * Fix Directories instantiations where CFS.initialDirectories should be used (CASSANDRA-11849)
 * Avoid referencing DatabaseDescriptor in AbstractType (CASSANDRA-11912)
 * Don't use static dataDirectories field in Directories instances (CASSANDRA-11647)
 * Fix sstables not being protected from removal during index build (CASSANDRA-11905)
 * cqlsh: Suppress stack trace from Read/WriteFailures (CASSANDRA-11032)
 * Remove unneeded code to repair index summaries that have
   been improperly down-sampled (CASSANDRA-11127)
 * Avoid WriteTimeoutExceptions during commit log replay due to materialized
   view lock contention (CASSANDRA-11891)
 * Prevent OOM failures on SSTable corruption, improve tests for corruption detection (CASSANDRA-9530)
 * Use CFS.initialDirectories when clearing snapshots (CASSANDRA-11705)
 * Allow compaction strategies to disable early open (CASSANDRA-11754)
 * Refactor Materialized View code (CASSANDRA-11475)
 * Update Java Driver (CASSANDRA-11615)
Merged from 2.2:
 * Persist local metadata earlier in startup sequence (CASSANDRA-11742)
 * cqlsh: fix tab completion for case-sensitive identifiers (CASSANDRA-11664)
 * Avoid showing estimated key as -1 in tablestats (CASSANDRA-11587)
 * Fix possible race condition in CommitLog.recover (CASSANDRA-11743)
 * Enable client encryption in sstableloader with cli options (CASSANDRA-11708)
 * Possible memory leak in NIODataInputStream (CASSANDRA-11867)
 * Add seconds to cqlsh tracing session duration (CASSANDRA-11753)
 * Fix commit log replay after out-of-order flush completion (CASSANDRA-9669)
 * Prohibit Reversed Counter type as part of the PK (CASSANDRA-9395)
 * cqlsh: correctly handle non-ascii chars in error messages (CASSANDRA-11626)
Merged from 2.1:
 * Run CommitLog tests with different compression settings (CASSANDRA-9039)
 * cqlsh: apply current keyspace to source command (CASSANDRA-11152)
 * Clear out parent repair session if repair coordinator dies (CASSANDRA-11824)
 * Set default streaming_socket_timeout_in_ms to 24 hours (CASSANDRA-11840)
 * Do not consider local node a valid source during replace (CASSANDRA-11848)
 * Add message dropped tasks to nodetool netstats (CASSANDRA-11855)
 * Avoid holding SSTableReaders for duration of incremental repair (CASSANDRA-11739)


3.6
 * Correctly migrate schema for frozen UDTs during 2.x -> 3.x upgrades
   (does not affect any released versions) (CASSANDRA-11613)
 * Allow server startup if JMX is configured directly (CASSANDRA-11725)
 * Prevent direct memory OOM on buffer pool allocations (CASSANDRA-11710)
 * Enhanced Compaction Logging (CASSANDRA-10805)
 * Make prepared statement cache size configurable (CASSANDRA-11555)
 * Integrated JMX authentication and authorization (CASSANDRA-10091)
 * Add units to stress ouput (CASSANDRA-11352)
 * Fix PER PARTITION LIMIT for single and multi partitions queries (CASSANDRA-11603)
 * Add uncompressed chunk cache for RandomAccessReader (CASSANDRA-5863)
 * Clarify ClusteringPrefix hierarchy (CASSANDRA-11213)
 * Always perform collision check before joining ring (CASSANDRA-10134)
 * SSTableWriter output discrepancy (CASSANDRA-11646)
 * Fix potential timeout in NativeTransportService.testConcurrentDestroys (CASSANDRA-10756)
 * Support large partitions on the 3.0 sstable format (CASSANDRA-11206,11763)
 * Add support to rebuild from specific range (CASSANDRA-10406)
 * Optimize the overlapping lookup by calculating all the
   bounds in advance (CASSANDRA-11571)
 * Support json/yaml output in nodetool tablestats (CASSANDRA-5977)
 * (stress) Add datacenter option to -node options (CASSANDRA-11591)
 * Fix handling of empty slices (CASSANDRA-11513)
 * Make number of cores used by cqlsh COPY visible to testing code (CASSANDRA-11437)
 * Allow filtering on clustering columns for queries without secondary indexes (CASSANDRA-11310)
 * Refactor Restriction hierarchy (CASSANDRA-11354)
 * Eliminate allocations in R/W path (CASSANDRA-11421)
 * Update Netty to 4.0.36 (CASSANDRA-11567)
 * Fix PER PARTITION LIMIT for queries requiring post-query ordering (CASSANDRA-11556)
 * Allow instantiation of UDTs and tuples in UDFs (CASSANDRA-10818)
 * Support UDT in CQLSSTableWriter (CASSANDRA-10624)
 * Support for non-frozen user-defined types, updating
   individual fields of user-defined types (CASSANDRA-7423)
 * Make LZ4 compression level configurable (CASSANDRA-11051)
 * Allow per-partition LIMIT clause in CQL (CASSANDRA-7017)
 * Make custom filtering more extensible with UserExpression (CASSANDRA-11295)
 * Improve field-checking and error reporting in cassandra.yaml (CASSANDRA-10649)
 * Print CAS stats in nodetool proxyhistograms (CASSANDRA-11507)
 * More user friendly error when providing an invalid token to nodetool (CASSANDRA-9348)
 * Add static column support to SASI index (CASSANDRA-11183)
 * Support EQ/PREFIX queries in SASI CONTAINS mode without tokenization (CASSANDRA-11434)
 * Support LIKE operator in prepared statements (CASSANDRA-11456)
 * Add a command to see if a Materialized View has finished building (CASSANDRA-9967)
 * Log endpoint and port associated with streaming operation (CASSANDRA-8777)
 * Print sensible units for all log messages (CASSANDRA-9692)
 * Upgrade Netty to version 4.0.34 (CASSANDRA-11096)
 * Break the CQL grammar into separate Parser and Lexer (CASSANDRA-11372)
 * Compress only inter-dc traffic by default (CASSANDRA-8888)
 * Add metrics to track write amplification (CASSANDRA-11420)
 * cassandra-stress: cannot handle "value-less" tables (CASSANDRA-7739)
 * Add/drop multiple columns in one ALTER TABLE statement (CASSANDRA-10411)
 * Add require_endpoint_verification opt for internode encryption (CASSANDRA-9220)
 * Add auto import java.util for UDF code block (CASSANDRA-11392)
 * Add --hex-format option to nodetool getsstables (CASSANDRA-11337)
 * sstablemetadata should print sstable min/max token (CASSANDRA-7159)
 * Do not wrap CassandraException in TriggerExecutor (CASSANDRA-9421)
 * COPY TO should have higher double precision (CASSANDRA-11255)
 * Stress should exit with non-zero status after failure (CASSANDRA-10340)
 * Add client to cqlsh SHOW_SESSION (CASSANDRA-8958)
 * Fix nodetool tablestats keyspace level metrics (CASSANDRA-11226)
 * Store repair options in parent_repair_history (CASSANDRA-11244)
 * Print current leveling in sstableofflinerelevel (CASSANDRA-9588)
 * Change repair message for keyspaces with RF 1 (CASSANDRA-11203)
 * Remove hard-coded SSL cipher suites and protocols (CASSANDRA-10508)
 * Improve concurrency in CompactionStrategyManager (CASSANDRA-10099)
 * (cqlsh) interpret CQL type for formatting blobs (CASSANDRA-11274)
 * Refuse to start and print txn log information in case of disk
   corruption (CASSANDRA-10112)
 * Resolve some eclipse-warnings (CASSANDRA-11086)
 * (cqlsh) Show static columns in a different color (CASSANDRA-11059)
 * Allow to remove TTLs on table with default_time_to_live (CASSANDRA-11207)
Merged from 3.0:
 * Disallow creating view with a static column (CASSANDRA-11602)
 * Reduce the amount of object allocations caused by the getFunctions methods (CASSANDRA-11593)
 * Potential error replaying commitlog with smallint/tinyint/date/time types (CASSANDRA-11618)
 * Fix queries with filtering on counter columns (CASSANDRA-11629)
 * Improve tombstone printing in sstabledump (CASSANDRA-11655)
 * Fix paging for range queries where all clustering columns are specified (CASSANDRA-11669)
 * Don't require HEAP_NEW_SIZE to be set when using G1 (CASSANDRA-11600)
 * Fix sstabledump not showing cells after tombstone marker (CASSANDRA-11654)
 * Ignore all LocalStrategy keyspaces for streaming and other related
   operations (CASSANDRA-11627)
 * Ensure columnfilter covers indexed columns for thrift 2i queries (CASSANDRA-11523)
 * Only open one sstable scanner per sstable (CASSANDRA-11412)
 * Option to specify ProtocolVersion in cassandra-stress (CASSANDRA-11410)
 * ArithmeticException in avgFunctionForDecimal (CASSANDRA-11485)
 * LogAwareFileLister should only use OLD sstable files in current folder to determine disk consistency (CASSANDRA-11470)
 * Notify indexers of expired rows during compaction (CASSANDRA-11329)
 * Properly respond with ProtocolError when a v1/v2 native protocol
   header is received (CASSANDRA-11464)
 * Validate that num_tokens and initial_token are consistent with one another (CASSANDRA-10120)
Merged from 2.2:
 * Exit JVM if JMX server fails to startup (CASSANDRA-11540)
 * Produce a heap dump when exiting on OOM (CASSANDRA-9861)
 * Restore ability to filter on clustering columns when using a 2i (CASSANDRA-11510)
 * JSON datetime formatting needs timezone (CASSANDRA-11137)
 * Fix is_dense recalculation for Thrift-updated tables (CASSANDRA-11502)
 * Remove unnescessary file existence check during anticompaction (CASSANDRA-11660)
 * Add missing files to debian packages (CASSANDRA-11642)
 * Avoid calling Iterables::concat in loops during ModificationStatement::getFunctions (CASSANDRA-11621)
 * cqlsh: COPY FROM should use regular inserts for single statement batches and
   report errors correctly if workers processes crash on initialization (CASSANDRA-11474)
 * Always close cluster with connection in CqlRecordWriter (CASSANDRA-11553)
 * Allow only DISTINCT queries with partition keys restrictions (CASSANDRA-11339)
 * CqlConfigHelper no longer requires both a keystore and truststore to work (CASSANDRA-11532)
 * Make deprecated repair methods backward-compatible with previous notification service (CASSANDRA-11430)
 * IncomingStreamingConnection version check message wrong (CASSANDRA-11462)
Merged from 2.1:
 * Support mlockall on IBM POWER arch (CASSANDRA-11576)
 * Add option to disable use of severity in DynamicEndpointSnitch (CASSANDRA-11737)
 * cqlsh COPY FROM fails for null values with non-prepared statements (CASSANDRA-11631)
 * Make cython optional in pylib/setup.py (CASSANDRA-11630)
 * Change order of directory searching for cassandra.in.sh to favor local one (CASSANDRA-11628)
 * cqlsh COPY FROM fails with []{} chars in UDT/tuple fields/values (CASSANDRA-11633)
 * clqsh: COPY FROM throws TypeError with Cython extensions enabled (CASSANDRA-11574)
 * cqlsh: COPY FROM ignores NULL values in conversion (CASSANDRA-11549)
 * Validate levels when building LeveledScanner to avoid overlaps with orphaned sstables (CASSANDRA-9935)


3.5
 * StaticTokenTreeBuilder should respect posibility of duplicate tokens (CASSANDRA-11525)
 * Correctly fix potential assertion error during compaction (CASSANDRA-11353)
 * Avoid index segment stitching in RAM which lead to OOM on big SSTable files (CASSANDRA-11383)
 * Fix clustering and row filters for LIKE queries on clustering columns (CASSANDRA-11397)
Merged from 3.0:
 * Fix rare NPE on schema upgrade from 2.x to 3.x (CASSANDRA-10943)
 * Improve backoff policy for cqlsh COPY FROM (CASSANDRA-11320)
 * Improve IF NOT EXISTS check in CREATE INDEX (CASSANDRA-11131)
 * Upgrade ohc to 0.4.3
 * Enable SO_REUSEADDR for JMX RMI server sockets (CASSANDRA-11093)
 * Allocate merkletrees with the correct size (CASSANDRA-11390)
 * Support streaming pre-3.0 sstables (CASSANDRA-10990)
 * Add backpressure to compressed or encrypted commit log (CASSANDRA-10971)
 * SSTableExport supports secondary index tables (CASSANDRA-11330)
 * Fix sstabledump to include missing info in debug output (CASSANDRA-11321)
 * Establish and implement canonical bulk reading workload(s) (CASSANDRA-10331)
 * Fix paging for IN queries on tables without clustering columns (CASSANDRA-11208)
 * Remove recursive call from CompositesSearcher (CASSANDRA-11304)
 * Fix filtering on non-primary key columns for queries without index (CASSANDRA-6377)
 * Fix sstableloader fail when using materialized view (CASSANDRA-11275)
Merged from 2.2:
 * DatabaseDescriptor should log stacktrace in case of Eception during seed provider creation (CASSANDRA-11312)
 * Use canonical path for directory in SSTable descriptor (CASSANDRA-10587)
 * Add cassandra-stress keystore option (CASSANDRA-9325)
 * Dont mark sstables as repairing with sub range repairs (CASSANDRA-11451)
 * Notify when sstables change after cancelling compaction (CASSANDRA-11373)
 * cqlsh: COPY FROM should check that explicit column names are valid (CASSANDRA-11333)
 * Add -Dcassandra.start_gossip startup option (CASSANDRA-10809)
 * Fix UTF8Validator.validate() for modified UTF-8 (CASSANDRA-10748)
 * Clarify that now() function is calculated on the coordinator node in CQL documentation (CASSANDRA-10900)
 * Fix bloom filter sizing with LCS (CASSANDRA-11344)
 * (cqlsh) Fix error when result is 0 rows with EXPAND ON (CASSANDRA-11092)
 * Add missing newline at end of bin/cqlsh (CASSANDRA-11325)
 * Unresolved hostname leads to replace being ignored (CASSANDRA-11210)
 * Only log yaml config once, at startup (CASSANDRA-11217)
 * Reference leak with parallel repairs on the same table (CASSANDRA-11215)
Merged from 2.1:
 * Add a -j parameter to scrub/cleanup/upgradesstables to state how
   many threads to use (CASSANDRA-11179)
 * COPY FROM on large datasets: fix progress report and debug performance (CASSANDRA-11053)
 * InvalidateKeys should have a weak ref to key cache (CASSANDRA-11176)


3.4
 * (cqlsh) add cqlshrc option to always connect using ssl (CASSANDRA-10458)
 * Cleanup a few resource warnings (CASSANDRA-11085)
 * Allow custom tracing implementations (CASSANDRA-10392)
 * Extract LoaderOptions to be able to be used from outside (CASSANDRA-10637)
 * fix OnDiskIndexTest to properly treat empty ranges (CASSANDRA-11205)
 * fix TrackerTest to handle new notifications (CASSANDRA-11178)
 * add SASI validation for partitioner and complex columns (CASSANDRA-11169)
 * Add caching of encrypted credentials in PasswordAuthenticator (CASSANDRA-7715)
 * fix SASI memtable switching on flush (CASSANDRA-11159)
 * Remove duplicate offline compaction tracking (CASSANDRA-11148)
 * fix EQ semantics of analyzed SASI indexes (CASSANDRA-11130)
 * Support long name output for nodetool commands (CASSANDRA-7950)
 * Encrypted hints (CASSANDRA-11040)
 * SASI index options validation (CASSANDRA-11136)
 * Optimize disk seek using min/max column name meta data when the LIMIT clause is used
   (CASSANDRA-8180)
 * Add LIKE support to CQL3 (CASSANDRA-11067)
 * Generic Java UDF types (CASSANDRA-10819)
 * cqlsh: Include sub-second precision in timestamps by default (CASSANDRA-10428)
 * Set javac encoding to utf-8 (CASSANDRA-11077)
 * Integrate SASI index into Cassandra (CASSANDRA-10661)
 * Add --skip-flush option to nodetool snapshot
 * Skip values for non-queried columns (CASSANDRA-10657)
 * Add support for secondary indexes on static columns (CASSANDRA-8103)
 * CommitLogUpgradeTestMaker creates broken commit logs (CASSANDRA-11051)
 * Add metric for number of dropped mutations (CASSANDRA-10866)
 * Simplify row cache invalidation code (CASSANDRA-10396)
 * Support user-defined compaction through nodetool (CASSANDRA-10660)
 * Stripe view locks by key and table ID to reduce contention (CASSANDRA-10981)
 * Add nodetool gettimeout and settimeout commands (CASSANDRA-10953)
 * Add 3.0 metadata to sstablemetadata output (CASSANDRA-10838)
Merged from 3.0:
 * MV should only query complex columns included in the view (CASSANDRA-11069)
 * Failed aggregate creation breaks server permanently (CASSANDRA-11064)
 * Add sstabledump tool (CASSANDRA-7464)
 * Introduce backpressure for hints (CASSANDRA-10972)
 * Fix ClusteringPrefix not being able to read tombstone range boundaries (CASSANDRA-11158)
 * Prevent logging in sandboxed state (CASSANDRA-11033)
 * Disallow drop/alter operations of UDTs used by UDAs (CASSANDRA-10721)
 * Add query time validation method on Index (CASSANDRA-11043)
 * Avoid potential AssertionError in mixed version cluster (CASSANDRA-11128)
 * Properly handle hinted handoff after topology changes (CASSANDRA-5902)
 * AssertionError when listing sstable files on inconsistent disk state (CASSANDRA-11156)
 * Fix wrong rack counting and invalid conditions check for TokenAllocation
   (CASSANDRA-11139)
 * Avoid creating empty hint files (CASSANDRA-11090)
 * Fix leak detection strong reference loop using weak reference (CASSANDRA-11120)
 * Configurie BatchlogManager to stop delayed tasks on shutdown (CASSANDRA-11062)
 * Hadoop integration is incompatible with Cassandra Driver 3.0.0 (CASSANDRA-11001)
 * Add dropped_columns to the list of schema table so it gets handled
   properly (CASSANDRA-11050)
 * Fix NPE when using forceRepairRangeAsync without DC (CASSANDRA-11239)
Merged from 2.2:
 * Preserve order for preferred SSL cipher suites (CASSANDRA-11164)
 * Range.compareTo() violates the contract of Comparable (CASSANDRA-11216)
 * Avoid NPE when serializing ErrorMessage with null message (CASSANDRA-11167)
 * Replacing an aggregate with a new version doesn't reset INITCOND (CASSANDRA-10840)
 * (cqlsh) cqlsh cannot be called through symlink (CASSANDRA-11037)
 * fix ohc and java-driver pom dependencies in build.xml (CASSANDRA-10793)
 * Protect from keyspace dropped during repair (CASSANDRA-11065)
 * Handle adding fields to a UDT in SELECT JSON and toJson() (CASSANDRA-11146)
 * Better error message for cleanup (CASSANDRA-10991)
 * cqlsh pg-style-strings broken if line ends with ';' (CASSANDRA-11123)
 * Always persist upsampled index summaries (CASSANDRA-10512)
 * (cqlsh) Fix inconsistent auto-complete (CASSANDRA-10733)
 * Make SELECT JSON and toJson() threadsafe (CASSANDRA-11048)
 * Fix SELECT on tuple relations for mixed ASC/DESC clustering order (CASSANDRA-7281)
 * Use cloned TokenMetadata in size estimates to avoid race against membership check
   (CASSANDRA-10736)
 * (cqlsh) Support utf-8/cp65001 encoding on Windows (CASSANDRA-11030)
 * Fix paging on DISTINCT queries repeats result when first row in partition changes
   (CASSANDRA-10010)
 * (cqlsh) Support timezone conversion using pytz (CASSANDRA-10397)
 * cqlsh: change default encoding to UTF-8 (CASSANDRA-11124)
Merged from 2.1:
 * Checking if an unlogged batch is local is inefficient (CASSANDRA-11529)
 * Fix out-of-space error treatment in memtable flushing (CASSANDRA-11448).
 * Don't do defragmentation if reading from repaired sstables (CASSANDRA-10342)
 * Fix streaming_socket_timeout_in_ms not enforced (CASSANDRA-11286)
 * Avoid dropping message too quickly due to missing unit conversion (CASSANDRA-11302)
 * Don't remove FailureDetector history on removeEndpoint (CASSANDRA-10371)
 * Only notify if repair status changed (CASSANDRA-11172)
 * Use logback setting for 'cassandra -v' command (CASSANDRA-10767)
 * Fix sstableloader to unthrottle streaming by default (CASSANDRA-9714)
 * Fix incorrect warning in 'nodetool status' (CASSANDRA-10176)
 * Properly release sstable ref when doing offline scrub (CASSANDRA-10697)
 * Improve nodetool status performance for large cluster (CASSANDRA-7238)
 * Gossiper#isEnabled is not thread safe (CASSANDRA-11116)
 * Avoid major compaction mixing repaired and unrepaired sstables in DTCS (CASSANDRA-11113)
 * Make it clear what DTCS timestamp_resolution is used for (CASSANDRA-11041)
 * (cqlsh) Display milliseconds when datetime overflows (CASSANDRA-10625)


3.3
 * Avoid infinite loop if owned range is smaller than number of
   data dirs (CASSANDRA-11034)
 * Avoid bootstrap hanging when existing nodes have no data to stream (CASSANDRA-11010)
Merged from 3.0:
 * Remove double initialization of newly added tables (CASSANDRA-11027)
 * Filter keys searcher results by target range (CASSANDRA-11104)
 * Fix deserialization of legacy read commands (CASSANDRA-11087)
 * Fix incorrect computation of deletion time in sstable metadata (CASSANDRA-11102)
 * Avoid memory leak when collecting sstable metadata (CASSANDRA-11026)
 * Mutations do not block for completion under view lock contention (CASSANDRA-10779)
 * Invalidate legacy schema tables when unloading them (CASSANDRA-11071)
 * (cqlsh) handle INSERT and UPDATE statements with LWT conditions correctly
   (CASSANDRA-11003)
 * Fix DISTINCT queries in mixed version clusters (CASSANDRA-10762)
 * Migrate build status for indexes along with legacy schema (CASSANDRA-11046)
 * Ensure SSTables for legacy KEYS indexes can be read (CASSANDRA-11045)
 * Added support for IBM zSystems architecture (CASSANDRA-11054)
 * Update CQL documentation (CASSANDRA-10899)
 * Check the column name, not cell name, for dropped columns when reading
   legacy sstables (CASSANDRA-11018)
 * Don't attempt to index clustering values of static rows (CASSANDRA-11021)
 * Remove checksum files after replaying hints (CASSANDRA-10947)
 * Support passing base table metadata to custom 2i validation (CASSANDRA-10924)
 * Ensure stale index entries are purged during reads (CASSANDRA-11013)
 * (cqlsh) Also apply --connect-timeout to control connection
   timeout (CASSANDRA-10959)
 * Fix AssertionError when removing from list using UPDATE (CASSANDRA-10954)
 * Fix UnsupportedOperationException when reading old sstable with range
   tombstone (CASSANDRA-10743)
 * MV should use the maximum timestamp of the primary key (CASSANDRA-10910)
 * Fix potential assertion error during compaction (CASSANDRA-10944)
Merged from 2.2:
 * maxPurgeableTimestamp needs to check memtables too (CASSANDRA-9949)
 * Apply change to compaction throughput in real time (CASSANDRA-10025)
 * (cqlsh) encode input correctly when saving history
 * Fix potential NPE on ORDER BY queries with IN (CASSANDRA-10955)
 * Start L0 STCS-compactions even if there is a L0 -> L1 compaction
   going (CASSANDRA-10979)
 * Make UUID LSB unique per process (CASSANDRA-7925)
 * Avoid NPE when performing sstable tasks (scrub etc.) (CASSANDRA-10980)
 * Make sure client gets tombstone overwhelmed warning (CASSANDRA-9465)
 * Fix error streaming section more than 2GB (CASSANDRA-10961)
 * Histogram buckets exposed in jmx are sorted incorrectly (CASSANDRA-10975)
 * Enable GC logging by default (CASSANDRA-10140)
 * Optimize pending range computation (CASSANDRA-9258)
 * Skip commit log and saved cache directories in SSTable version startup check (CASSANDRA-10902)
 * drop/alter user should be case sensitive (CASSANDRA-10817)
Merged from 2.1:
 * test_bulk_round_trip_blogposts is failing occasionally (CASSANDRA-10938)
 * Fix isJoined return true only after becoming cluster member (CASANDRA-11007)
 * Fix bad gossip generation seen in long-running clusters (CASSANDRA-10969)
 * Avoid NPE when incremental repair fails (CASSANDRA-10909)
 * Unmark sstables compacting once they are done in cleanup/scrub/upgradesstables (CASSANDRA-10829)
 * Allow simultaneous bootstrapping with strict consistency when no vnodes are used (CASSANDRA-11005)
 * Log a message when major compaction does not result in a single file (CASSANDRA-10847)
 * (cqlsh) fix cqlsh_copy_tests when vnodes are disabled (CASSANDRA-10997)
 * (cqlsh) Add request timeout option to cqlsh (CASSANDRA-10686)
 * Avoid AssertionError while submitting hint with LWT (CASSANDRA-10477)
 * If CompactionMetadata is not in stats file, use index summary instead (CASSANDRA-10676)
 * Retry sending gossip syn multiple times during shadow round (CASSANDRA-8072)
 * Fix pending range calculation during moves (CASSANDRA-10887)
 * Sane default (200Mbps) for inter-DC streaming througput (CASSANDRA-8708)



3.2
 * Make sure tokens don't exist in several data directories (CASSANDRA-6696)
 * Add requireAuthorization method to IAuthorizer (CASSANDRA-10852)
 * Move static JVM options to conf/jvm.options file (CASSANDRA-10494)
 * Fix CassandraVersion to accept x.y version string (CASSANDRA-10931)
 * Add forceUserDefinedCleanup to allow more flexible cleanup (CASSANDRA-10708)
 * (cqlsh) allow setting TTL with COPY (CASSANDRA-9494)
 * Fix counting of received sstables in streaming (CASSANDRA-10949)
 * Implement hints compression (CASSANDRA-9428)
 * Fix potential assertion error when reading static columns (CASSANDRA-10903)
 * Fix EstimatedHistogram creation in nodetool tablehistograms (CASSANDRA-10859)
 * Establish bootstrap stream sessions sequentially (CASSANDRA-6992)
 * Sort compactionhistory output by timestamp (CASSANDRA-10464)
 * More efficient BTree removal (CASSANDRA-9991)
 * Make tablehistograms accept the same syntax as tablestats (CASSANDRA-10149)
 * Group pending compactions based on table (CASSANDRA-10718)
 * Add compressor name in sstablemetadata output (CASSANDRA-9879)
 * Fix type casting for counter columns (CASSANDRA-10824)
 * Prevent running Cassandra as root (CASSANDRA-8142)
 * bound maximum in-flight commit log replay mutation bytes to 64 megabytes (CASSANDRA-8639)
 * Normalize all scripts (CASSANDRA-10679)
 * Make compression ratio much more accurate (CASSANDRA-10225)
 * Optimize building of Clustering object when only one is created (CASSANDRA-10409)
 * Make index building pluggable (CASSANDRA-10681)
 * Add sstable flush observer (CASSANDRA-10678)
 * Improve NTS endpoints calculation (CASSANDRA-10200)
 * Improve performance of the folderSize function (CASSANDRA-10677)
 * Add support for type casting in selection clause (CASSANDRA-10310)
 * Added graphing option to cassandra-stress (CASSANDRA-7918)
 * Abort in-progress queries that time out (CASSANDRA-7392)
 * Add transparent data encryption core classes (CASSANDRA-9945)
Merged from 3.0:
 * Better handling of SSL connection errors inter-node (CASSANDRA-10816)
 * Avoid NoSuchElementException when executing empty batch (CASSANDRA-10711)
 * Avoid building PartitionUpdate in toString (CASSANDRA-10897)
 * Reduce heap spent when receiving many SSTables (CASSANDRA-10797)
 * Add back support for 3rd party auth providers to bulk loader (CASSANDRA-10873)
 * Eliminate the dependency on jgrapht for UDT resolution (CASSANDRA-10653)
 * (Hadoop) Close Clusters and Sessions in Hadoop Input/Output classes (CASSANDRA-10837)
 * Fix sstableloader not working with upper case keyspace name (CASSANDRA-10806)
Merged from 2.2:
 * jemalloc detection fails due to quoting issues in regexv (CASSANDRA-10946)
 * (cqlsh) show correct column names for empty result sets (CASSANDRA-9813)
 * Add new types to Stress (CASSANDRA-9556)
 * Add property to allow listening on broadcast interface (CASSANDRA-9748)
Merged from 2.1:
 * Match cassandra-loader options in COPY FROM (CASSANDRA-9303)
 * Fix binding to any address in CqlBulkRecordWriter (CASSANDRA-9309)
 * cqlsh fails to decode utf-8 characters for text typed columns (CASSANDRA-10875)
 * Log error when stream session fails (CASSANDRA-9294)
 * Fix bugs in commit log archiving startup behavior (CASSANDRA-10593)
 * (cqlsh) further optimise COPY FROM (CASSANDRA-9302)
 * Allow CREATE TABLE WITH ID (CASSANDRA-9179)
 * Make Stress compiles within eclipse (CASSANDRA-10807)
 * Cassandra Daemon should print JVM arguments (CASSANDRA-10764)
 * Allow cancellation of index summary redistribution (CASSANDRA-8805)


3.1.1
Merged from 3.0:
  * Fix upgrade data loss due to range tombstone deleting more data than then should
    (CASSANDRA-10822)


3.1
Merged from 3.0:
 * Avoid MV race during node decommission (CASSANDRA-10674)
 * Disable reloading of GossipingPropertyFileSnitch (CASSANDRA-9474)
 * Handle single-column deletions correction in materialized views
   when the column is part of the view primary key (CASSANDRA-10796)
 * Fix issue with datadir migration on upgrade (CASSANDRA-10788)
 * Fix bug with range tombstones on reverse queries and test coverage for
   AbstractBTreePartition (CASSANDRA-10059)
 * Remove 64k limit on collection elements (CASSANDRA-10374)
 * Remove unclear Indexer.indexes() method (CASSANDRA-10690)
 * Fix NPE on stream read error (CASSANDRA-10771)
 * Normalize cqlsh DESC output (CASSANDRA-10431)
 * Rejects partition range deletions when columns are specified (CASSANDRA-10739)
 * Fix error when saving cached key for old format sstable (CASSANDRA-10778)
 * Invalidate prepared statements on DROP INDEX (CASSANDRA-10758)
 * Fix SELECT statement with IN restrictions on partition key,
   ORDER BY and LIMIT (CASSANDRA-10729)
 * Improve stress performance over 1k threads (CASSANDRA-7217)
 * Wait for migration responses to complete before bootstrapping (CASSANDRA-10731)
 * Unable to create a function with argument of type Inet (CASSANDRA-10741)
 * Fix backward incompatibiliy in CqlInputFormat (CASSANDRA-10717)
 * Correctly preserve deletion info on updated rows when notifying indexers
   of single-row deletions (CASSANDRA-10694)
 * Notify indexers of partition delete during cleanup (CASSANDRA-10685)
 * Keep the file open in trySkipCache (CASSANDRA-10669)
 * Updated trigger example (CASSANDRA-10257)
Merged from 2.2:
 * Verify tables in pseudo-system keyspaces at startup (CASSANDRA-10761)
 * Fix IllegalArgumentException in DataOutputBuffer.reallocate for large buffers (CASSANDRA-10592)
 * Show CQL help in cqlsh in web browser (CASSANDRA-7225)
 * Serialize on disk the proper SSTable compression ratio (CASSANDRA-10775)
 * Reject index queries while the index is building (CASSANDRA-8505)
 * CQL.textile syntax incorrectly includes optional keyspace for aggregate SFUNC and FINALFUNC (CASSANDRA-10747)
 * Fix JSON update with prepared statements (CASSANDRA-10631)
 * Don't do anticompaction after subrange repair (CASSANDRA-10422)
 * Fix SimpleDateType type compatibility (CASSANDRA-10027)
 * (Hadoop) fix splits calculation (CASSANDRA-10640)
 * (Hadoop) ensure that Cluster instances are always closed (CASSANDRA-10058)
Merged from 2.1:
 * Fix Stress profile parsing on Windows (CASSANDRA-10808)
 * Fix incremental repair hang when replica is down (CASSANDRA-10288)
 * Optimize the way we check if a token is repaired in anticompaction (CASSANDRA-10768)
 * Add proper error handling to stream receiver (CASSANDRA-10774)
 * Warn or fail when changing cluster topology live (CASSANDRA-10243)
 * Status command in debian/ubuntu init script doesn't work (CASSANDRA-10213)
 * Some DROP ... IF EXISTS incorrectly result in exceptions on non-existing KS (CASSANDRA-10658)
 * DeletionTime.compareTo wrong in rare cases (CASSANDRA-10749)
 * Force encoding when computing statement ids (CASSANDRA-10755)
 * Properly reject counters as map keys (CASSANDRA-10760)
 * Fix the sstable-needs-cleanup check (CASSANDRA-10740)
 * (cqlsh) Print column names before COPY operation (CASSANDRA-8935)
 * Fix CompressedInputStream for proper cleanup (CASSANDRA-10012)
 * (cqlsh) Support counters in COPY commands (CASSANDRA-9043)
 * Try next replica if not possible to connect to primary replica on
   ColumnFamilyRecordReader (CASSANDRA-2388)
 * Limit window size in DTCS (CASSANDRA-10280)
 * sstableloader does not use MAX_HEAP_SIZE env parameter (CASSANDRA-10188)
 * (cqlsh) Improve COPY TO performance and error handling (CASSANDRA-9304)
 * Create compression chunk for sending file only (CASSANDRA-10680)
 * Forbid compact clustering column type changes in ALTER TABLE (CASSANDRA-8879)
 * Reject incremental repair with subrange repair (CASSANDRA-10422)
 * Add a nodetool command to refresh size_estimates (CASSANDRA-9579)
 * Invalidate cache after stream receive task is completed (CASSANDRA-10341)
 * Reject counter writes in CQLSSTableWriter (CASSANDRA-10258)
 * Remove superfluous COUNTER_MUTATION stage mapping (CASSANDRA-10605)


3.0
 * Fix AssertionError while flushing memtable due to materialized views
   incorrectly inserting empty rows (CASSANDRA-10614)
 * Store UDA initcond as CQL literal in the schema table, instead of a blob (CASSANDRA-10650)
 * Don't use -1 for the position of partition key in schema (CASSANDRA-10491)
 * Fix distinct queries in mixed version cluster (CASSANDRA-10573)
 * Skip sstable on clustering in names query (CASSANDRA-10571)
 * Remove value skipping as it breaks read-repair (CASSANDRA-10655)
 * Fix bootstrapping with MVs (CASSANDRA-10621)
 * Make sure EACH_QUORUM reads are using NTS (CASSANDRA-10584)
 * Fix MV replica filtering for non-NetworkTopologyStrategy (CASSANDRA-10634)
 * (Hadoop) fix CIF describeSplits() not handling 0 size estimates (CASSANDRA-10600)
 * Fix reading of legacy sstables (CASSANDRA-10590)
 * Use CQL type names in schema metadata tables (CASSANDRA-10365)
 * Guard batchlog replay against integer division by zero (CASSANDRA-9223)
 * Fix bug when adding a column to thrift with the same name than a primary key (CASSANDRA-10608)
 * Add client address argument to IAuthenticator::newSaslNegotiator (CASSANDRA-8068)
 * Fix implementation of LegacyLayout.LegacyBoundComparator (CASSANDRA-10602)
 * Don't use 'names query' read path for counters (CASSANDRA-10572)
 * Fix backward compatibility for counters (CASSANDRA-10470)
 * Remove memory_allocator paramter from cassandra.yaml (CASSANDRA-10581,10628)
 * Execute the metadata reload task of all registered indexes on CFS::reload (CASSANDRA-10604)
 * Fix thrift cas operations with defined columns (CASSANDRA-10576)
 * Fix PartitionUpdate.operationCount()for updates with static column operations (CASSANDRA-10606)
 * Fix thrift get() queries with defined columns (CASSANDRA-10586)
 * Fix marking of indexes as built and removed (CASSANDRA-10601)
 * Skip initialization of non-registered 2i instances, remove Index::getIndexName (CASSANDRA-10595)
 * Fix batches on multiple tables (CASSANDRA-10554)
 * Ensure compaction options are validated when updating KeyspaceMetadata (CASSANDRA-10569)
 * Flatten Iterator Transformation Hierarchy (CASSANDRA-9975)
 * Remove token generator (CASSANDRA-5261)
 * RolesCache should not be created for any authenticator that does not requireAuthentication (CASSANDRA-10562)
 * Fix LogTransaction checking only a single directory for files (CASSANDRA-10421)
 * Fix handling of range tombstones when reading old format sstables (CASSANDRA-10360)
 * Aggregate with Initial Condition fails with C* 3.0 (CASSANDRA-10367)
Merged from 2.2:
 * (cqlsh) show partial trace if incomplete after max_trace_wait (CASSANDRA-7645)
 * Use most up-to-date version of schema for system tables (CASSANDRA-10652)
 * Deprecate memory_allocator in cassandra.yaml (CASSANDRA-10581,10628)
 * Expose phi values from failure detector via JMX and tweak debug
   and trace logging (CASSANDRA-9526)
 * Fix IllegalArgumentException in DataOutputBuffer.reallocate for large buffers (CASSANDRA-10592)
Merged from 2.1:
 * Shutdown compaction in drain to prevent leak (CASSANDRA-10079)
 * (cqlsh) fix COPY using wrong variable name for time_format (CASSANDRA-10633)
 * Do not run SizeEstimatesRecorder if a node is not a member of the ring (CASSANDRA-9912)
 * Improve handling of dead nodes in gossip (CASSANDRA-10298)
 * Fix logback-tools.xml incorrectly configured for outputing to System.err
   (CASSANDRA-9937)
 * Fix streaming to catch exception so retry not fail (CASSANDRA-10557)
 * Add validation method to PerRowSecondaryIndex (CASSANDRA-10092)
 * Support encrypted and plain traffic on the same port (CASSANDRA-10559)
 * Do STCS in DTCS windows (CASSANDRA-10276)
 * Avoid repetition of JVM_OPTS in debian package (CASSANDRA-10251)
 * Fix potential NPE from handling result of SIM.highestSelectivityIndex (CASSANDRA-10550)
 * Fix paging issues with partitions containing only static columns data (CASSANDRA-10381)
 * Fix conditions on static columns (CASSANDRA-10264)
 * AssertionError: attempted to delete non-existing file CommitLog (CASSANDRA-10377)
 * Fix sorting for queries with an IN condition on partition key columns (CASSANDRA-10363)


3.0-rc2
 * Fix SELECT DISTINCT queries between 2.2.2 nodes and 3.0 nodes (CASSANDRA-10473)
 * Remove circular references in SegmentedFile (CASSANDRA-10543)
 * Ensure validation of indexed values only occurs once per-partition (CASSANDRA-10536)
 * Fix handling of static columns for range tombstones in thrift (CASSANDRA-10174)
 * Support empty ColumnFilter for backward compatility on empty IN (CASSANDRA-10471)
 * Remove Pig support (CASSANDRA-10542)
 * Fix LogFile throws Exception when assertion is disabled (CASSANDRA-10522)
 * Revert CASSANDRA-7486, make CMS default GC, move GC config to
   conf/jvm.options (CASSANDRA-10403)
 * Fix TeeingAppender causing some logs to be truncated/empty (CASSANDRA-10447)
 * Allow EACH_QUORUM for reads (CASSANDRA-9602)
 * Fix potential ClassCastException while upgrading (CASSANDRA-10468)
 * Fix NPE in MVs on update (CASSANDRA-10503)
 * Only include modified cell data in indexing deltas (CASSANDRA-10438)
 * Do not load keyspace when creating sstable writer (CASSANDRA-10443)
 * If node is not yet gossiping write all MV updates to batchlog only (CASSANDRA-10413)
 * Re-populate token metadata after commit log recovery (CASSANDRA-10293)
 * Provide additional metrics for materialized views (CASSANDRA-10323)
 * Flush system schema tables after local schema changes (CASSANDRA-10429)
Merged from 2.2:
 * Reduce contention getting instances of CompositeType (CASSANDRA-10433)
 * Fix the regression when using LIMIT with aggregates (CASSANDRA-10487)
 * Avoid NoClassDefFoundError during DataDescriptor initialization on windows (CASSANDRA-10412)
 * Preserve case of quoted Role & User names (CASSANDRA-10394)
 * cqlsh pg-style-strings broken (CASSANDRA-10484)
 * cqlsh prompt includes name of keyspace after failed `use` statement (CASSANDRA-10369)
Merged from 2.1:
 * (cqlsh) Distinguish negative and positive infinity in output (CASSANDRA-10523)
 * (cqlsh) allow custom time_format for COPY TO (CASSANDRA-8970)
 * Don't allow startup if the node's rack has changed (CASSANDRA-10242)
 * (cqlsh) show partial trace if incomplete after max_trace_wait (CASSANDRA-7645)
 * Allow LOCAL_JMX to be easily overridden (CASSANDRA-10275)
 * Mark nodes as dead even if they've already left (CASSANDRA-10205)


3.0.0-rc1
 * Fix mixed version read request compatibility for compact static tables
   (CASSANDRA-10373)
 * Fix paging of DISTINCT with static and IN (CASSANDRA-10354)
 * Allow MATERIALIZED VIEW's SELECT statement to restrict primary key
   columns (CASSANDRA-9664)
 * Move crc_check_chance out of compression options (CASSANDRA-9839)
 * Fix descending iteration past end of BTreeSearchIterator (CASSANDRA-10301)
 * Transfer hints to a different node on decommission (CASSANDRA-10198)
 * Check partition keys for CAS operations during stmt validation (CASSANDRA-10338)
 * Add custom query expressions to SELECT (CASSANDRA-10217)
 * Fix minor bugs in MV handling (CASSANDRA-10362)
 * Allow custom indexes with 0,1 or multiple target columns (CASSANDRA-10124)
 * Improve MV schema representation (CASSANDRA-9921)
 * Add flag to enable/disable coordinator batchlog for MV writes (CASSANDRA-10230)
 * Update cqlsh COPY for new internal driver serialization interface (CASSANDRA-10318)
 * Give index implementations more control over rebuild operations (CASSANDRA-10312)
 * Update index file format (CASSANDRA-10314)
 * Add "shadowable" row tombstones to deal with mv timestamp issues (CASSANDRA-10261)
 * CFS.loadNewSSTables() broken for pre-3.0 sstables
 * Cache selected index in read command to reduce lookups (CASSANDRA-10215)
 * Small optimizations of sstable index serialization (CASSANDRA-10232)
 * Support for both encrypted and unencrypted native transport connections (CASSANDRA-9590)
Merged from 2.2:
 * Configurable page size in cqlsh (CASSANDRA-9855)
 * Defer default role manager setup until all nodes are on 2.2+ (CASSANDRA-9761)
 * Handle missing RoleManager in config after upgrade to 2.2 (CASSANDRA-10209)
Merged from 2.1:
 * Bulk Loader API could not tolerate even node failure (CASSANDRA-10347)
 * Avoid misleading pushed notifications when multiple nodes
   share an rpc_address (CASSANDRA-10052)
 * Fix dropping undroppable when message queue is full (CASSANDRA-10113)
 * Fix potential ClassCastException during paging (CASSANDRA-10352)
 * Prevent ALTER TYPE from creating circular references (CASSANDRA-10339)
 * Fix cache handling of 2i and base tables (CASSANDRA-10155, 10359)
 * Fix NPE in nodetool compactionhistory (CASSANDRA-9758)
 * (Pig) support BulkOutputFormat as a URL parameter (CASSANDRA-7410)
 * BATCH statement is broken in cqlsh (CASSANDRA-10272)
 * (cqlsh) Make cqlsh PEP8 Compliant (CASSANDRA-10066)
 * (cqlsh) Fix error when starting cqlsh with --debug (CASSANDRA-10282)
 * Scrub, Cleanup and Upgrade do not unmark compacting until all operations
   have completed, regardless of the occurence of exceptions (CASSANDRA-10274)


3.0.0-beta2
 * Fix columns returned by AbstractBtreePartitions (CASSANDRA-10220)
 * Fix backward compatibility issue due to AbstractBounds serialization bug (CASSANDRA-9857)
 * Fix startup error when upgrading nodes (CASSANDRA-10136)
 * Base table PRIMARY KEY can be assumed to be NOT NULL in MV creation (CASSANDRA-10147)
 * Improve batchlog write patch (CASSANDRA-9673)
 * Re-apply MaterializedView updates on commitlog replay (CASSANDRA-10164)
 * Require AbstractType.isByteOrderComparable declaration in constructor (CASSANDRA-9901)
 * Avoid digest mismatch on upgrade to 3.0 (CASSANDRA-9554)
 * Fix Materialized View builder when adding multiple MVs (CASSANDRA-10156)
 * Choose better poolingOptions for protocol v4 in cassandra-stress (CASSANDRA-10182)
 * Fix LWW bug affecting Materialized Views (CASSANDRA-10197)
 * Ensures frozen sets and maps are always sorted (CASSANDRA-10162)
 * Don't deadlock when flushing CFS backed custom indexes (CASSANDRA-10181)
 * Fix double flushing of secondary index tables (CASSANDRA-10180)
 * Fix incorrect handling of range tombstones in thrift (CASSANDRA-10046)
 * Only use batchlog when paired materialized view replica is remote (CASSANDRA-10061)
 * Reuse TemporalRow when updating multiple MaterializedViews (CASSANDRA-10060)
 * Validate gc_grace_seconds for batchlog writes and MVs (CASSANDRA-9917)
 * Fix sstablerepairedset (CASSANDRA-10132)
Merged from 2.2:
 * Cancel transaction for sstables we wont redistribute index summary
   for (CASSANDRA-10270)
 * Retry snapshot deletion after compaction and gc on Windows (CASSANDRA-10222)
 * Fix failure to start with space in directory path on Windows (CASSANDRA-10239)
 * Fix repair hang when snapshot failed (CASSANDRA-10057)
 * Fall back to 1/4 commitlog volume for commitlog_total_space on small disks
   (CASSANDRA-10199)
Merged from 2.1:
 * Added configurable warning threshold for GC duration (CASSANDRA-8907)
 * Fix handling of streaming EOF (CASSANDRA-10206)
 * Only check KeyCache when it is enabled
 * Change streaming_socket_timeout_in_ms default to 1 hour (CASSANDRA-8611)
 * (cqlsh) update list of CQL keywords (CASSANDRA-9232)
 * Add nodetool gettraceprobability command (CASSANDRA-10234)
Merged from 2.0:
 * Fix rare race where older gossip states can be shadowed (CASSANDRA-10366)
 * Fix consolidating racks violating the RF contract (CASSANDRA-10238)
 * Disallow decommission when node is in drained state (CASSANDRA-8741)


2.2.1
 * Fix race during construction of commit log (CASSANDRA-10049)
 * Fix LeveledCompactionStrategyTest (CASSANDRA-9757)
 * Fix broken UnbufferedDataOutputStreamPlus.writeUTF (CASSANDRA-10203)
 * (cqlsh) default load-from-file encoding to utf-8 (CASSANDRA-9898)
 * Avoid returning Permission.NONE when failing to query users table (CASSANDRA-10168)
 * (cqlsh) add CLEAR command (CASSANDRA-10086)
 * Support string literals as Role names for compatibility (CASSANDRA-10135)
Merged from 2.1:
 * Only check KeyCache when it is enabled
 * Change streaming_socket_timeout_in_ms default to 1 hour (CASSANDRA-8611)
 * (cqlsh) update list of CQL keywords (CASSANDRA-9232)


3.0.0-beta1
 * Redesign secondary index API (CASSANDRA-9459, 7771, 9041)
 * Fix throwing ReadFailure instead of ReadTimeout on range queries (CASSANDRA-10125)
 * Rewrite hinted handoff (CASSANDRA-6230)
 * Fix query on static compact tables (CASSANDRA-10093)
 * Fix race during construction of commit log (CASSANDRA-10049)
 * Add option to only purge repaired tombstones (CASSANDRA-6434)
 * Change authorization handling for MVs (CASSANDRA-9927)
 * Add custom JMX enabled executor for UDF sandbox (CASSANDRA-10026)
 * Fix row deletion bug for Materialized Views (CASSANDRA-10014)
 * Support mixed-version clusters with Cassandra 2.1 and 2.2 (CASSANDRA-9704)
 * Fix multiple slices on RowSearchers (CASSANDRA-10002)
 * Fix bug in merging of collections (CASSANDRA-10001)
 * Optimize batchlog replay to avoid full scans (CASSANDRA-7237)
 * Repair improvements when using vnodes (CASSANDRA-5220)
 * Disable scripted UDFs by default (CASSANDRA-9889)
 * Bytecode inspection for Java-UDFs (CASSANDRA-9890)
 * Use byte to serialize MT hash length (CASSANDRA-9792)
 * Replace usage of Adler32 with CRC32 (CASSANDRA-8684)
 * Fix migration to new format from 2.1 SSTable (CASSANDRA-10006)
 * SequentialWriter should extend BufferedDataOutputStreamPlus (CASSANDRA-9500)
 * Use the same repairedAt timestamp within incremental repair session (CASSANDRA-9111)
Merged from 2.2:
 * Allow count(*) and count(1) to be use as normal aggregation (CASSANDRA-10114)
 * An NPE is thrown if the column name is unknown for an IN relation (CASSANDRA-10043)
 * Apply commit_failure_policy to more errors on startup (CASSANDRA-9749)
 * Fix histogram overflow exception (CASSANDRA-9973)
 * Route gossip messages over dedicated socket (CASSANDRA-9237)
 * Add checksum to saved cache files (CASSANDRA-9265)
 * Log warning when using an aggregate without partition key (CASSANDRA-9737)
Merged from 2.1:
 * (cqlsh) Allow encoding to be set through command line (CASSANDRA-10004)
 * Add new JMX methods to change local compaction strategy (CASSANDRA-9965)
 * Write hints for paxos commits (CASSANDRA-7342)
 * (cqlsh) Fix timestamps before 1970 on Windows, always
   use UTC for timestamp display (CASSANDRA-10000)
 * (cqlsh) Avoid overwriting new config file with old config
   when both exist (CASSANDRA-9777)
 * Release snapshot selfRef when doing snapshot repair (CASSANDRA-9998)
 * Cannot replace token does not exist - DN node removed as Fat Client (CASSANDRA-9871)
Merged from 2.0:
 * Don't cast expected bf size to an int (CASSANDRA-9959)
 * Make getFullyExpiredSSTables less expensive (CASSANDRA-9882)


3.0.0-alpha1
 * Implement proper sandboxing for UDFs (CASSANDRA-9402)
 * Simplify (and unify) cleanup of compaction leftovers (CASSANDRA-7066)
 * Allow extra schema definitions in cassandra-stress yaml (CASSANDRA-9850)
 * Metrics should use up to date nomenclature (CASSANDRA-9448)
 * Change CREATE/ALTER TABLE syntax for compression (CASSANDRA-8384)
 * Cleanup crc and adler code for java 8 (CASSANDRA-9650)
 * Storage engine refactor (CASSANDRA-8099, 9743, 9746, 9759, 9781, 9808, 9825,
   9848, 9705, 9859, 9867, 9874, 9828, 9801)
 * Update Guava to 18.0 (CASSANDRA-9653)
 * Bloom filter false positive ratio is not honoured (CASSANDRA-8413)
 * New option for cassandra-stress to leave a ratio of columns null (CASSANDRA-9522)
 * Change hinted_handoff_enabled yaml setting, JMX (CASSANDRA-9035)
 * Add algorithmic token allocation (CASSANDRA-7032)
 * Add nodetool command to replay batchlog (CASSANDRA-9547)
 * Make file buffer cache independent of paths being read (CASSANDRA-8897)
 * Remove deprecated legacy Hadoop code (CASSANDRA-9353)
 * Decommissioned nodes will not rejoin the cluster (CASSANDRA-8801)
 * Change gossip stabilization to use endpoit size (CASSANDRA-9401)
 * Change default garbage collector to G1 (CASSANDRA-7486)
 * Populate TokenMetadata early during startup (CASSANDRA-9317)
 * Undeprecate cache recentHitRate (CASSANDRA-6591)
 * Add support for selectively varint encoding fields (CASSANDRA-9499, 9865)
 * Materialized Views (CASSANDRA-6477)
Merged from 2.2:
 * Avoid grouping sstables for anticompaction with DTCS (CASSANDRA-9900)
 * UDF / UDA execution time in trace (CASSANDRA-9723)
 * Fix broken internode SSL (CASSANDRA-9884)
Merged from 2.1:
 * Add new JMX methods to change local compaction strategy (CASSANDRA-9965)
 * Fix handling of enable/disable autocompaction (CASSANDRA-9899)
 * Add consistency level to tracing ouput (CASSANDRA-9827)
 * Remove repair snapshot leftover on startup (CASSANDRA-7357)
 * Use random nodes for batch log when only 2 racks (CASSANDRA-8735)
 * Ensure atomicity inside thrift and stream session (CASSANDRA-7757)
 * Fix nodetool info error when the node is not joined (CASSANDRA-9031)
Merged from 2.0:
 * Log when messages are dropped due to cross_node_timeout (CASSANDRA-9793)
 * Don't track hotness when opening from snapshot for validation (CASSANDRA-9382)


2.2.0
 * Allow the selection of columns together with aggregates (CASSANDRA-9767)
 * Fix cqlsh copy methods and other windows specific issues (CASSANDRA-9795)
 * Don't wrap byte arrays in SequentialWriter (CASSANDRA-9797)
 * sum() and avg() functions missing for smallint and tinyint types (CASSANDRA-9671)
 * Revert CASSANDRA-9542 (allow native functions in UDA) (CASSANDRA-9771)
Merged from 2.1:
 * Fix MarshalException when upgrading superColumn family (CASSANDRA-9582)
 * Fix broken logging for "empty" flushes in Memtable (CASSANDRA-9837)
 * Handle corrupt files on startup (CASSANDRA-9686)
 * Fix clientutil jar and tests (CASSANDRA-9760)
 * (cqlsh) Allow the SSL protocol version to be specified through the
    config file or environment variables (CASSANDRA-9544)
Merged from 2.0:
 * Add tool to find why expired sstables are not getting dropped (CASSANDRA-10015)
 * Remove erroneous pending HH tasks from tpstats/jmx (CASSANDRA-9129)
 * Don't cast expected bf size to an int (CASSANDRA-9959)
 * checkForEndpointCollision fails for legitimate collisions (CASSANDRA-9765)
 * Complete CASSANDRA-8448 fix (CASSANDRA-9519)
 * Don't include auth credentials in debug log (CASSANDRA-9682)
 * Can't transition from write survey to normal mode (CASSANDRA-9740)
 * Scrub (recover) sstables even when -Index.db is missing (CASSANDRA-9591)
 * Fix growing pending background compaction (CASSANDRA-9662)


2.2.0-rc2
 * Re-enable memory-mapped I/O on Windows (CASSANDRA-9658)
 * Warn when an extra-large partition is compacted (CASSANDRA-9643)
 * (cqlsh) Allow setting the initial connection timeout (CASSANDRA-9601)
 * BulkLoader has --transport-factory option but does not use it (CASSANDRA-9675)
 * Allow JMX over SSL directly from nodetool (CASSANDRA-9090)
 * Update cqlsh for UDFs (CASSANDRA-7556)
 * Change Windows kernel default timer resolution (CASSANDRA-9634)
 * Deprected sstable2json and json2sstable (CASSANDRA-9618)
 * Allow native functions in user-defined aggregates (CASSANDRA-9542)
 * Don't repair system_distributed by default (CASSANDRA-9621)
 * Fix mixing min, max, and count aggregates for blob type (CASSANRA-9622)
 * Rename class for DATE type in Java driver (CASSANDRA-9563)
 * Duplicate compilation of UDFs on coordinator (CASSANDRA-9475)
 * Fix connection leak in CqlRecordWriter (CASSANDRA-9576)
 * Mlockall before opening system sstables & remove boot_without_jna option (CASSANDRA-9573)
 * Add functions to convert timeuuid to date or time, deprecate dateOf and unixTimestampOf (CASSANDRA-9229)
 * Make sure we cancel non-compacting sstables from LifecycleTransaction (CASSANDRA-9566)
 * Fix deprecated repair JMX API (CASSANDRA-9570)
 * Add logback metrics (CASSANDRA-9378)
 * Update and refactor ant test/test-compression to run the tests in parallel (CASSANDRA-9583)
 * Fix upgrading to new directory for secondary index (CASSANDRA-9687)
Merged from 2.1:
 * (cqlsh) Fix bad check for CQL compatibility when DESCRIBE'ing
   COMPACT STORAGE tables with no clustering columns
 * Eliminate strong self-reference chains in sstable ref tidiers (CASSANDRA-9656)
 * Ensure StreamSession uses canonical sstable reader instances (CASSANDRA-9700)
 * Ensure memtable book keeping is not corrupted in the event we shrink usage (CASSANDRA-9681)
 * Update internal python driver for cqlsh (CASSANDRA-9064)
 * Fix IndexOutOfBoundsException when inserting tuple with too many
   elements using the string literal notation (CASSANDRA-9559)
 * Enable describe on indices (CASSANDRA-7814)
 * Fix incorrect result for IN queries where column not found (CASSANDRA-9540)
 * ColumnFamilyStore.selectAndReference may block during compaction (CASSANDRA-9637)
 * Fix bug in cardinality check when compacting (CASSANDRA-9580)
 * Fix memory leak in Ref due to ConcurrentLinkedQueue.remove() behaviour (CASSANDRA-9549)
 * Make rebuild only run one at a time (CASSANDRA-9119)
Merged from 2.0:
 * Avoid NPE in AuthSuccess#decode (CASSANDRA-9727)
 * Add listen_address to system.local (CASSANDRA-9603)
 * Bug fixes to resultset metadata construction (CASSANDRA-9636)
 * Fix setting 'durable_writes' in ALTER KEYSPACE (CASSANDRA-9560)
 * Avoids ballot clash in Paxos (CASSANDRA-9649)
 * Improve trace messages for RR (CASSANDRA-9479)
 * Fix suboptimal secondary index selection when restricted
   clustering column is also indexed (CASSANDRA-9631)
 * (cqlsh) Add min_threshold to DTCS option autocomplete (CASSANDRA-9385)
 * Fix error message when attempting to create an index on a column
   in a COMPACT STORAGE table with clustering columns (CASSANDRA-9527)
 * 'WITH WITH' in alter keyspace statements causes NPE (CASSANDRA-9565)
 * Expose some internals of SelectStatement for inspection (CASSANDRA-9532)
 * ArrivalWindow should use primitives (CASSANDRA-9496)
 * Periodically submit background compaction tasks (CASSANDRA-9592)
 * Set HAS_MORE_PAGES flag to false when PagingState is null (CASSANDRA-9571)


2.2.0-rc1
 * Compressed commit log should measure compressed space used (CASSANDRA-9095)
 * Fix comparison bug in CassandraRoleManager#collectRoles (CASSANDRA-9551)
 * Add tinyint,smallint,time,date support for UDFs (CASSANDRA-9400)
 * Deprecates SSTableSimpleWriter and SSTableSimpleUnsortedWriter (CASSANDRA-9546)
 * Empty INITCOND treated as null in aggregate (CASSANDRA-9457)
 * Remove use of Cell in Thrift MapReduce classes (CASSANDRA-8609)
 * Integrate pre-release Java Driver 2.2-rc1, custom build (CASSANDRA-9493)
 * Clean up gossiper logic for old versions (CASSANDRA-9370)
 * Fix custom payload coding/decoding to match the spec (CASSANDRA-9515)
 * ant test-all results incomplete when parsed (CASSANDRA-9463)
 * Disallow frozen<> types in function arguments and return types for
   clarity (CASSANDRA-9411)
 * Static Analysis to warn on unsafe use of Autocloseable instances (CASSANDRA-9431)
 * Update commitlog archiving examples now that commitlog segments are
   not recycled (CASSANDRA-9350)
 * Extend Transactional API to sstable lifecycle management (CASSANDRA-8568)
 * (cqlsh) Add support for native protocol 4 (CASSANDRA-9399)
 * Ensure that UDF and UDAs are keyspace-isolated (CASSANDRA-9409)
 * Revert CASSANDRA-7807 (tracing completion client notifications) (CASSANDRA-9429)
 * Add ability to stop compaction by ID (CASSANDRA-7207)
 * Let CassandraVersion handle SNAPSHOT version (CASSANDRA-9438)
Merged from 2.1:
 * (cqlsh) Fix using COPY through SOURCE or -f (CASSANDRA-9083)
 * Fix occasional lack of `system` keyspace in schema tables (CASSANDRA-8487)
 * Use ProtocolError code instead of ServerError code for native protocol
   error responses to unsupported protocol versions (CASSANDRA-9451)
 * Default commitlog_sync_batch_window_in_ms changed to 2ms (CASSANDRA-9504)
 * Fix empty partition assertion in unsorted sstable writing tools (CASSANDRA-9071)
 * Ensure truncate without snapshot cannot produce corrupt responses (CASSANDRA-9388)
 * Consistent error message when a table mixes counter and non-counter
   columns (CASSANDRA-9492)
 * Avoid getting unreadable keys during anticompaction (CASSANDRA-9508)
 * (cqlsh) Better float precision by default (CASSANDRA-9224)
 * Improve estimated row count (CASSANDRA-9107)
 * Optimize range tombstone memory footprint (CASSANDRA-8603)
 * Use configured gcgs in anticompaction (CASSANDRA-9397)
Merged from 2.0:
 * Don't accumulate more range than necessary in RangeTombstone.Tracker (CASSANDRA-9486)
 * Add broadcast and rpc addresses to system.local (CASSANDRA-9436)
 * Always mark sstable suspect when corrupted (CASSANDRA-9478)
 * Add database users and permissions to CQL3 documentation (CASSANDRA-7558)
 * Allow JVM_OPTS to be passed to standalone tools (CASSANDRA-5969)
 * Fix bad condition in RangeTombstoneList (CASSANDRA-9485)
 * Fix potential StackOverflow when setting CrcCheckChance over JMX (CASSANDRA-9488)
 * Fix null static columns in pages after the first, paged reversed
   queries (CASSANDRA-8502)
 * Fix counting cache serialization in request metrics (CASSANDRA-9466)
 * Add option not to validate atoms during scrub (CASSANDRA-9406)


2.2.0-beta1
 * Introduce Transactional API for internal state changes (CASSANDRA-8984)
 * Add a flag in cassandra.yaml to enable UDFs (CASSANDRA-9404)
 * Better support of null for UDF (CASSANDRA-8374)
 * Use ecj instead of javassist for UDFs (CASSANDRA-8241)
 * faster async logback configuration for tests (CASSANDRA-9376)
 * Add `smallint` and `tinyint` data types (CASSANDRA-8951)
 * Avoid thrift schema creation when native driver is used in stress tool (CASSANDRA-9374)
 * Make Functions.declared thread-safe
 * Add client warnings to native protocol v4 (CASSANDRA-8930)
 * Allow roles cache to be invalidated (CASSANDRA-8967)
 * Upgrade Snappy (CASSANDRA-9063)
 * Don't start Thrift rpc by default (CASSANDRA-9319)
 * Only stream from unrepaired sstables with incremental repair (CASSANDRA-8267)
 * Aggregate UDFs allow SFUNC return type to differ from STYPE if FFUNC specified (CASSANDRA-9321)
 * Remove Thrift dependencies in bundled tools (CASSANDRA-8358)
 * Disable memory mapping of hsperfdata file for JVM statistics (CASSANDRA-9242)
 * Add pre-startup checks to detect potential incompatibilities (CASSANDRA-8049)
 * Distinguish between null and unset in protocol v4 (CASSANDRA-7304)
 * Add user/role permissions for user-defined functions (CASSANDRA-7557)
 * Allow cassandra config to be updated to restart daemon without unloading classes (CASSANDRA-9046)
 * Don't initialize compaction writer before checking if iter is empty (CASSANDRA-9117)
 * Don't execute any functions at prepare-time (CASSANDRA-9037)
 * Share file handles between all instances of a SegmentedFile (CASSANDRA-8893)
 * Make it possible to major compact LCS (CASSANDRA-7272)
 * Make FunctionExecutionException extend RequestExecutionException
   (CASSANDRA-9055)
 * Add support for SELECT JSON, INSERT JSON syntax and new toJson(), fromJson()
   functions (CASSANDRA-7970)
 * Optimise max purgeable timestamp calculation in compaction (CASSANDRA-8920)
 * Constrain internode message buffer sizes, and improve IO class hierarchy (CASSANDRA-8670)
 * New tool added to validate all sstables in a node (CASSANDRA-5791)
 * Push notification when tracing completes for an operation (CASSANDRA-7807)
 * Delay "node up" and "node added" notifications until native protocol server is started (CASSANDRA-8236)
 * Compressed Commit Log (CASSANDRA-6809)
 * Optimise IntervalTree (CASSANDRA-8988)
 * Add a key-value payload for third party usage (CASSANDRA-8553, 9212)
 * Bump metrics-reporter-config dependency for metrics 3.0 (CASSANDRA-8149)
 * Partition intra-cluster message streams by size, not type (CASSANDRA-8789)
 * Add WriteFailureException to native protocol, notify coordinator of
   write failures (CASSANDRA-8592)
 * Convert SequentialWriter to nio (CASSANDRA-8709)
 * Add role based access control (CASSANDRA-7653, 8650, 7216, 8760, 8849, 8761, 8850)
 * Record client ip address in tracing sessions (CASSANDRA-8162)
 * Indicate partition key columns in response metadata for prepared
   statements (CASSANDRA-7660)
 * Merge UUIDType and TimeUUIDType parse logic (CASSANDRA-8759)
 * Avoid memory allocation when searching index summary (CASSANDRA-8793)
 * Optimise (Time)?UUIDType Comparisons (CASSANDRA-8730)
 * Make CRC32Ex into a separate maven dependency (CASSANDRA-8836)
 * Use preloaded jemalloc w/ Unsafe (CASSANDRA-8714, 9197)
 * Avoid accessing partitioner through StorageProxy (CASSANDRA-8244, 8268)
 * Upgrade Metrics library and remove depricated metrics (CASSANDRA-5657)
 * Serializing Row cache alternative, fully off heap (CASSANDRA-7438)
 * Duplicate rows returned when in clause has repeated values (CASSANDRA-6706)
 * Make CassandraException unchecked, extend RuntimeException (CASSANDRA-8560)
 * Support direct buffer decompression for reads (CASSANDRA-8464)
 * DirectByteBuffer compatible LZ4 methods (CASSANDRA-7039)
 * Group sstables for anticompaction correctly (CASSANDRA-8578)
 * Add ReadFailureException to native protocol, respond
   immediately when replicas encounter errors while handling
   a read request (CASSANDRA-7886)
 * Switch CommitLogSegment from RandomAccessFile to nio (CASSANDRA-8308)
 * Allow mixing token and partition key restrictions (CASSANDRA-7016)
 * Support index key/value entries on map collections (CASSANDRA-8473)
 * Modernize schema tables (CASSANDRA-8261)
 * Support for user-defined aggregation functions (CASSANDRA-8053)
 * Fix NPE in SelectStatement with empty IN values (CASSANDRA-8419)
 * Refactor SelectStatement, return IN results in natural order instead
   of IN value list order and ignore duplicate values in partition key IN restrictions (CASSANDRA-7981)
 * Support UDTs, tuples, and collections in user-defined
   functions (CASSANDRA-7563)
 * Fix aggregate fn results on empty selection, result column name,
   and cqlsh parsing (CASSANDRA-8229)
 * Mark sstables as repaired after full repair (CASSANDRA-7586)
 * Extend Descriptor to include a format value and refactor reader/writer
   APIs (CASSANDRA-7443)
 * Integrate JMH for microbenchmarks (CASSANDRA-8151)
 * Keep sstable levels when bootstrapping (CASSANDRA-7460)
 * Add Sigar library and perform basic OS settings check on startup (CASSANDRA-7838)
 * Support for aggregation functions (CASSANDRA-4914)
 * Remove cassandra-cli (CASSANDRA-7920)
 * Accept dollar quoted strings in CQL (CASSANDRA-7769)
 * Make assassinate a first class command (CASSANDRA-7935)
 * Support IN clause on any partition key column (CASSANDRA-7855)
 * Support IN clause on any clustering column (CASSANDRA-4762)
 * Improve compaction logging (CASSANDRA-7818)
 * Remove YamlFileNetworkTopologySnitch (CASSANDRA-7917)
 * Do anticompaction in groups (CASSANDRA-6851)
 * Support user-defined functions (CASSANDRA-7395, 7526, 7562, 7740, 7781, 7929,
   7924, 7812, 8063, 7813, 7708)
 * Permit configurable timestamps with cassandra-stress (CASSANDRA-7416)
 * Move sstable RandomAccessReader to nio2, which allows using the
   FILE_SHARE_DELETE flag on Windows (CASSANDRA-4050)
 * Remove CQL2 (CASSANDRA-5918)
 * Optimize fetching multiple cells by name (CASSANDRA-6933)
 * Allow compilation in java 8 (CASSANDRA-7028)
 * Make incremental repair default (CASSANDRA-7250)
 * Enable code coverage thru JaCoCo (CASSANDRA-7226)
 * Switch external naming of 'column families' to 'tables' (CASSANDRA-4369)
 * Shorten SSTable path (CASSANDRA-6962)
 * Use unsafe mutations for most unit tests (CASSANDRA-6969)
 * Fix race condition during calculation of pending ranges (CASSANDRA-7390)
 * Fail on very large batch sizes (CASSANDRA-8011)
 * Improve concurrency of repair (CASSANDRA-6455, 8208, 9145)
 * Select optimal CRC32 implementation at runtime (CASSANDRA-8614)
 * Evaluate MurmurHash of Token once per query (CASSANDRA-7096)
 * Generalize progress reporting (CASSANDRA-8901)
 * Resumable bootstrap streaming (CASSANDRA-8838, CASSANDRA-8942)
 * Allow scrub for secondary index (CASSANDRA-5174)
 * Save repair data to system table (CASSANDRA-5839)
 * fix nodetool names that reference column families (CASSANDRA-8872)
 Merged from 2.1:
 * Warn on misuse of unlogged batches (CASSANDRA-9282)
 * Failure detector detects and ignores local pauses (CASSANDRA-9183)
 * Add utility class to support for rate limiting a given log statement (CASSANDRA-9029)
 * Add missing consistency levels to cassandra-stess (CASSANDRA-9361)
 * Fix commitlog getCompletedTasks to not increment (CASSANDRA-9339)
 * Fix for harmless exceptions logged as ERROR (CASSANDRA-8564)
 * Delete processed sstables in sstablesplit/sstableupgrade (CASSANDRA-8606)
 * Improve sstable exclusion from partition tombstones (CASSANDRA-9298)
 * Validate the indexed column rather than the cell's contents for 2i (CASSANDRA-9057)
 * Add support for top-k custom 2i queries (CASSANDRA-8717)
 * Fix error when dropping table during compaction (CASSANDRA-9251)
 * cassandra-stress supports validation operations over user profiles (CASSANDRA-8773)
 * Add support for rate limiting log messages (CASSANDRA-9029)
 * Log the partition key with tombstone warnings (CASSANDRA-8561)
 * Reduce runWithCompactionsDisabled poll interval to 1ms (CASSANDRA-9271)
 * Fix PITR commitlog replay (CASSANDRA-9195)
 * GCInspector logs very different times (CASSANDRA-9124)
 * Fix deleting from an empty list (CASSANDRA-9198)
 * Update tuple and collection types that use a user-defined type when that UDT
   is modified (CASSANDRA-9148, CASSANDRA-9192)
 * Use higher timeout for prepair and snapshot in repair (CASSANDRA-9261)
 * Fix anticompaction blocking ANTI_ENTROPY stage (CASSANDRA-9151)
 * Repair waits for anticompaction to finish (CASSANDRA-9097)
 * Fix streaming not holding ref when stream error (CASSANDRA-9295)
 * Fix canonical view returning early opened SSTables (CASSANDRA-9396)
Merged from 2.0:
 * (cqlsh) Add LOGIN command to switch users (CASSANDRA-7212)
 * Clone SliceQueryFilter in AbstractReadCommand implementations (CASSANDRA-8940)
 * Push correct protocol notification for DROP INDEX (CASSANDRA-9310)
 * token-generator - generated tokens too long (CASSANDRA-9300)
 * Fix counting of tombstones for TombstoneOverwhelmingException (CASSANDRA-9299)
 * Fix ReconnectableSnitch reconnecting to peers during upgrade (CASSANDRA-6702)
 * Include keyspace and table name in error log for collections over the size
   limit (CASSANDRA-9286)
 * Avoid potential overlap in LCS with single-partition sstables (CASSANDRA-9322)
 * Log warning message when a table is queried before the schema has fully
   propagated (CASSANDRA-9136)
 * Overload SecondaryIndex#indexes to accept the column definition (CASSANDRA-9314)
 * (cqlsh) Add SERIAL and LOCAL_SERIAL consistency levels (CASSANDRA-8051)
 * Fix index selection during rebuild with certain table layouts (CASSANDRA-9281)
 * Fix partition-level-delete-only workload accounting (CASSANDRA-9194)
 * Allow scrub to handle corrupted compressed chunks (CASSANDRA-9140)
 * Fix assertion error when resetlocalschema is run during repair (CASSANDRA-9249)
 * Disable single sstable tombstone compactions for DTCS by default (CASSANDRA-9234)
 * IncomingTcpConnection thread is not named (CASSANDRA-9262)
 * Close incoming connections when MessagingService is stopped (CASSANDRA-9238)
 * Fix streaming hang when retrying (CASSANDRA-9132)


2.1.5
 * Re-add deprecated cold_reads_to_omit param for backwards compat (CASSANDRA-9203)
 * Make anticompaction visible in compactionstats (CASSANDRA-9098)
 * Improve nodetool getendpoints documentation about the partition
   key parameter (CASSANDRA-6458)
 * Don't check other keyspaces for schema changes when an user-defined
   type is altered (CASSANDRA-9187)
 * Add generate-idea-files target to build.xml (CASSANDRA-9123)
 * Allow takeColumnFamilySnapshot to take a list of tables (CASSANDRA-8348)
 * Limit major sstable operations to their canonical representation (CASSANDRA-8669)
 * cqlsh: Add tests for INSERT and UPDATE tab completion (CASSANDRA-9125)
 * cqlsh: quote column names when needed in COPY FROM inserts (CASSANDRA-9080)
 * Do not load read meter for offline operations (CASSANDRA-9082)
 * cqlsh: Make CompositeType data readable (CASSANDRA-8919)
 * cqlsh: Fix display of triggers (CASSANDRA-9081)
 * Fix NullPointerException when deleting or setting an element by index on
   a null list collection (CASSANDRA-9077)
 * Buffer bloom filter serialization (CASSANDRA-9066)
 * Fix anti-compaction target bloom filter size (CASSANDRA-9060)
 * Make FROZEN and TUPLE unreserved keywords in CQL (CASSANDRA-9047)
 * Prevent AssertionError from SizeEstimatesRecorder (CASSANDRA-9034)
 * Avoid overwriting index summaries for sstables with an older format that
   does not support downsampling; rebuild summaries on startup when this
   is detected (CASSANDRA-8993)
 * Fix potential data loss in CompressedSequentialWriter (CASSANDRA-8949)
 * Make PasswordAuthenticator number of hashing rounds configurable (CASSANDRA-8085)
 * Fix AssertionError when binding nested collections in DELETE (CASSANDRA-8900)
 * Check for overlap with non-early sstables in LCS (CASSANDRA-8739)
 * Only calculate max purgable timestamp if we have to (CASSANDRA-8914)
 * (cqlsh) Greatly improve performance of COPY FROM (CASSANDRA-8225)
 * IndexSummary effectiveIndexInterval is now a guideline, not a rule (CASSANDRA-8993)
 * Use correct bounds for page cache eviction of compressed files (CASSANDRA-8746)
 * SSTableScanner enforces its bounds (CASSANDRA-8946)
 * Cleanup cell equality (CASSANDRA-8947)
 * Introduce intra-cluster message coalescing (CASSANDRA-8692)
 * DatabaseDescriptor throws NPE when rpc_interface is used (CASSANDRA-8839)
 * Don't check if an sstable is live for offline compactions (CASSANDRA-8841)
 * Don't set clientMode in SSTableLoader (CASSANDRA-8238)
 * Fix SSTableRewriter with disabled early open (CASSANDRA-8535)
 * Fix cassandra-stress so it respects the CL passed in user mode (CASSANDRA-8948)
 * Fix rare NPE in ColumnDefinition#hasIndexOption() (CASSANDRA-8786)
 * cassandra-stress reports per-operation statistics, plus misc (CASSANDRA-8769)
 * Add SimpleDate (cql date) and Time (cql time) types (CASSANDRA-7523)
 * Use long for key count in cfstats (CASSANDRA-8913)
 * Make SSTableRewriter.abort() more robust to failure (CASSANDRA-8832)
 * Remove cold_reads_to_omit from STCS (CASSANDRA-8860)
 * Make EstimatedHistogram#percentile() use ceil instead of floor (CASSANDRA-8883)
 * Fix top partitions reporting wrong cardinality (CASSANDRA-8834)
 * Fix rare NPE in KeyCacheSerializer (CASSANDRA-8067)
 * Pick sstables for validation as late as possible inc repairs (CASSANDRA-8366)
 * Fix commitlog getPendingTasks to not increment (CASSANDRA-8862)
 * Fix parallelism adjustment in range and secondary index queries
   when the first fetch does not satisfy the limit (CASSANDRA-8856)
 * Check if the filtered sstables is non-empty in STCS (CASSANDRA-8843)
 * Upgrade java-driver used for cassandra-stress (CASSANDRA-8842)
 * Fix CommitLog.forceRecycleAllSegments() memory access error (CASSANDRA-8812)
 * Improve assertions in Memory (CASSANDRA-8792)
 * Fix SSTableRewriter cleanup (CASSANDRA-8802)
 * Introduce SafeMemory for CompressionMetadata.Writer (CASSANDRA-8758)
 * 'nodetool info' prints exception against older node (CASSANDRA-8796)
 * Ensure SSTableReader.last corresponds exactly with the file end (CASSANDRA-8750)
 * Make SSTableWriter.openEarly more robust and obvious (CASSANDRA-8747)
 * Enforce SSTableReader.first/last (CASSANDRA-8744)
 * Cleanup SegmentedFile API (CASSANDRA-8749)
 * Avoid overlap with early compaction replacement (CASSANDRA-8683)
 * Safer Resource Management++ (CASSANDRA-8707)
 * Write partition size estimates into a system table (CASSANDRA-7688)
 * cqlsh: Fix keys() and full() collection indexes in DESCRIBE output
   (CASSANDRA-8154)
 * Show progress of streaming in nodetool netstats (CASSANDRA-8886)
 * IndexSummaryBuilder utilises offheap memory, and shares data between
   each IndexSummary opened from it (CASSANDRA-8757)
 * markCompacting only succeeds if the exact SSTableReader instances being
   marked are in the live set (CASSANDRA-8689)
 * cassandra-stress support for varint (CASSANDRA-8882)
 * Fix Adler32 digest for compressed sstables (CASSANDRA-8778)
 * Add nodetool statushandoff/statusbackup (CASSANDRA-8912)
 * Use stdout for progress and stats in sstableloader (CASSANDRA-8982)
 * Correctly identify 2i datadir from older versions (CASSANDRA-9116)
Merged from 2.0:
 * Ignore gossip SYNs after shutdown (CASSANDRA-9238)
 * Avoid overflow when calculating max sstable size in LCS (CASSANDRA-9235)
 * Make sstable blacklisting work with compression (CASSANDRA-9138)
 * Do not attempt to rebuild indexes if no index accepts any column (CASSANDRA-9196)
 * Don't initiate snitch reconnection for dead states (CASSANDRA-7292)
 * Fix ArrayIndexOutOfBoundsException in CQLSSTableWriter (CASSANDRA-8978)
 * Add shutdown gossip state to prevent timeouts during rolling restarts (CASSANDRA-8336)
 * Fix running with java.net.preferIPv6Addresses=true (CASSANDRA-9137)
 * Fix failed bootstrap/replace attempts being persisted in system.peers (CASSANDRA-9180)
 * Flush system.IndexInfo after marking index built (CASSANDRA-9128)
 * Fix updates to min/max_compaction_threshold through cassandra-cli
   (CASSANDRA-8102)
 * Don't include tmp files when doing offline relevel (CASSANDRA-9088)
 * Use the proper CAS WriteType when finishing a previous round during Paxos
   preparation (CASSANDRA-8672)
 * Avoid race in cancelling compactions (CASSANDRA-9070)
 * More aggressive check for expired sstables in DTCS (CASSANDRA-8359)
 * Fix ignored index_interval change in ALTER TABLE statements (CASSANDRA-7976)
 * Do more aggressive compaction in old time windows in DTCS (CASSANDRA-8360)
 * java.lang.AssertionError when reading saved cache (CASSANDRA-8740)
 * "disk full" when running cleanup (CASSANDRA-9036)
 * Lower logging level from ERROR to DEBUG when a scheduled schema pull
   cannot be completed due to a node being down (CASSANDRA-9032)
 * Fix MOVED_NODE client event (CASSANDRA-8516)
 * Allow overriding MAX_OUTSTANDING_REPLAY_COUNT (CASSANDRA-7533)
 * Fix malformed JMX ObjectName containing IPv6 addresses (CASSANDRA-9027)
 * (cqlsh) Allow increasing CSV field size limit through
   cqlshrc config option (CASSANDRA-8934)
 * Stop logging range tombstones when exceeding the threshold
   (CASSANDRA-8559)
 * Fix NullPointerException when nodetool getendpoints is run
   against invalid keyspaces or tables (CASSANDRA-8950)
 * Allow specifying the tmp dir (CASSANDRA-7712)
 * Improve compaction estimated tasks estimation (CASSANDRA-8904)
 * Fix duplicate up/down messages sent to native clients (CASSANDRA-7816)
 * Expose commit log archive status via JMX (CASSANDRA-8734)
 * Provide better exceptions for invalid replication strategy parameters
   (CASSANDRA-8909)
 * Fix regression in mixed single and multi-column relation support for
   SELECT statements (CASSANDRA-8613)
 * Add ability to limit number of native connections (CASSANDRA-8086)
 * Fix CQLSSTableWriter throwing exception and spawning threads
   (CASSANDRA-8808)
 * Fix MT mismatch between empty and GC-able data (CASSANDRA-8979)
 * Fix incorrect validation when snapshotting single table (CASSANDRA-8056)
 * Add offline tool to relevel sstables (CASSANDRA-8301)
 * Preserve stream ID for more protocol errors (CASSANDRA-8848)
 * Fix combining token() function with multi-column relations on
   clustering columns (CASSANDRA-8797)
 * Make CFS.markReferenced() resistant to bad refcounting (CASSANDRA-8829)
 * Fix StreamTransferTask abort/complete bad refcounting (CASSANDRA-8815)
 * Fix AssertionError when querying a DESC clustering ordered
   table with ASC ordering and paging (CASSANDRA-8767)
 * AssertionError: "Memory was freed" when running cleanup (CASSANDRA-8716)
 * Make it possible to set max_sstable_age to fractional days (CASSANDRA-8406)
 * Fix some multi-column relations with indexes on some clustering
   columns (CASSANDRA-8275)
 * Fix memory leak in SSTableSimple*Writer and SSTableReader.validate()
   (CASSANDRA-8748)
 * Throw OOM if allocating memory fails to return a valid pointer (CASSANDRA-8726)
 * Fix SSTableSimpleUnsortedWriter ConcurrentModificationException (CASSANDRA-8619)
 * 'nodetool info' prints exception against older node (CASSANDRA-8796)
 * Ensure SSTableSimpleUnsortedWriter.close() terminates if
   disk writer has crashed (CASSANDRA-8807)


2.1.4
 * Bind JMX to localhost unless explicitly configured otherwise (CASSANDRA-9085)


2.1.3
 * Fix HSHA/offheap_objects corruption (CASSANDRA-8719)
 * Upgrade libthrift to 0.9.2 (CASSANDRA-8685)
 * Don't use the shared ref in sstableloader (CASSANDRA-8704)
 * Purge internal prepared statements if related tables or
   keyspaces are dropped (CASSANDRA-8693)
 * (cqlsh) Handle unicode BOM at start of files (CASSANDRA-8638)
 * Stop compactions before exiting offline tools (CASSANDRA-8623)
 * Update tools/stress/README.txt to match current behaviour (CASSANDRA-7933)
 * Fix schema from Thrift conversion with empty metadata (CASSANDRA-8695)
 * Safer Resource Management (CASSANDRA-7705)
 * Make sure we compact highly overlapping cold sstables with
   STCS (CASSANDRA-8635)
 * rpc_interface and listen_interface generate NPE on startup when specified
   interface doesn't exist (CASSANDRA-8677)
 * Fix ArrayIndexOutOfBoundsException in nodetool cfhistograms (CASSANDRA-8514)
 * Switch from yammer metrics for nodetool cf/proxy histograms (CASSANDRA-8662)
 * Make sure we don't add tmplink files to the compaction
   strategy (CASSANDRA-8580)
 * (cqlsh) Handle maps with blob keys (CASSANDRA-8372)
 * (cqlsh) Handle DynamicCompositeType schemas correctly (CASSANDRA-8563)
 * Duplicate rows returned when in clause has repeated values (CASSANDRA-6706)
 * Add tooling to detect hot partitions (CASSANDRA-7974)
 * Fix cassandra-stress user-mode truncation of partition generation (CASSANDRA-8608)
 * Only stream from unrepaired sstables during inc repair (CASSANDRA-8267)
 * Don't allow starting multiple inc repairs on the same sstables (CASSANDRA-8316)
 * Invalidate prepared BATCH statements when related tables
   or keyspaces are dropped (CASSANDRA-8652)
 * Fix missing results in secondary index queries on collections
   with ALLOW FILTERING (CASSANDRA-8421)
 * Expose EstimatedHistogram metrics for range slices (CASSANDRA-8627)
 * (cqlsh) Escape clqshrc passwords properly (CASSANDRA-8618)
 * Fix NPE when passing wrong argument in ALTER TABLE statement (CASSANDRA-8355)
 * Pig: Refactor and deprecate CqlStorage (CASSANDRA-8599)
 * Don't reuse the same cleanup strategy for all sstables (CASSANDRA-8537)
 * Fix case-sensitivity of index name on CREATE and DROP INDEX
   statements (CASSANDRA-8365)
 * Better detection/logging for corruption in compressed sstables (CASSANDRA-8192)
 * Use the correct repairedAt value when closing writer (CASSANDRA-8570)
 * (cqlsh) Handle a schema mismatch being detected on startup (CASSANDRA-8512)
 * Properly calculate expected write size during compaction (CASSANDRA-8532)
 * Invalidate affected prepared statements when a table's columns
   are altered (CASSANDRA-7910)
 * Stress - user defined writes should populate sequentally (CASSANDRA-8524)
 * Fix regression in SSTableRewriter causing some rows to become unreadable
   during compaction (CASSANDRA-8429)
 * Run major compactions for repaired/unrepaired in parallel (CASSANDRA-8510)
 * (cqlsh) Fix compression options in DESCRIBE TABLE output when compression
   is disabled (CASSANDRA-8288)
 * (cqlsh) Fix DESCRIBE output after keyspaces are altered (CASSANDRA-7623)
 * Make sure we set lastCompactedKey correctly (CASSANDRA-8463)
 * (cqlsh) Fix output of CONSISTENCY command (CASSANDRA-8507)
 * (cqlsh) Fixed the handling of LIST statements (CASSANDRA-8370)
 * Make sstablescrub check leveled manifest again (CASSANDRA-8432)
 * Check first/last keys in sstable when giving out positions (CASSANDRA-8458)
 * Disable mmap on Windows (CASSANDRA-6993)
 * Add missing ConsistencyLevels to cassandra-stress (CASSANDRA-8253)
 * Add auth support to cassandra-stress (CASSANDRA-7985)
 * Fix ArrayIndexOutOfBoundsException when generating error message
   for some CQL syntax errors (CASSANDRA-8455)
 * Scale memtable slab allocation logarithmically (CASSANDRA-7882)
 * cassandra-stress simultaneous inserts over same seed (CASSANDRA-7964)
 * Reduce cassandra-stress sampling memory requirements (CASSANDRA-7926)
 * Ensure memtable flush cannot expire commit log entries from its future (CASSANDRA-8383)
 * Make read "defrag" async to reclaim memtables (CASSANDRA-8459)
 * Remove tmplink files for offline compactions (CASSANDRA-8321)
 * Reduce maxHintsInProgress (CASSANDRA-8415)
 * BTree updates may call provided update function twice (CASSANDRA-8018)
 * Release sstable references after anticompaction (CASSANDRA-8386)
 * Handle abort() in SSTableRewriter properly (CASSANDRA-8320)
 * Centralize shared executors (CASSANDRA-8055)
 * Fix filtering for CONTAINS (KEY) relations on frozen collection
   clustering columns when the query is restricted to a single
   partition (CASSANDRA-8203)
 * Do more aggressive entire-sstable TTL expiry checks (CASSANDRA-8243)
 * Add more log info if readMeter is null (CASSANDRA-8238)
 * add check of the system wall clock time at startup (CASSANDRA-8305)
 * Support for frozen collections (CASSANDRA-7859)
 * Fix overflow on histogram computation (CASSANDRA-8028)
 * Have paxos reuse the timestamp generation of normal queries (CASSANDRA-7801)
 * Fix incremental repair not remove parent session on remote (CASSANDRA-8291)
 * Improve JBOD disk utilization (CASSANDRA-7386)
 * Log failed host when preparing incremental repair (CASSANDRA-8228)
 * Force config client mode in CQLSSTableWriter (CASSANDRA-8281)
 * Fix sstableupgrade throws exception (CASSANDRA-8688)
 * Fix hang when repairing empty keyspace (CASSANDRA-8694)
Merged from 2.0:
 * Fix IllegalArgumentException in dynamic snitch (CASSANDRA-8448)
 * Add support for UPDATE ... IF EXISTS (CASSANDRA-8610)
 * Fix reversal of list prepends (CASSANDRA-8733)
 * Prevent non-zero default_time_to_live on tables with counters
   (CASSANDRA-8678)
 * Fix SSTableSimpleUnsortedWriter ConcurrentModificationException
   (CASSANDRA-8619)
 * Round up time deltas lower than 1ms in BulkLoader (CASSANDRA-8645)
 * Add batch remove iterator to ABSC (CASSANDRA-8414, 8666)
 * Round up time deltas lower than 1ms in BulkLoader (CASSANDRA-8645)
 * Fix isClientMode check in Keyspace (CASSANDRA-8687)
 * Use more efficient slice size for querying internal secondary
   index tables (CASSANDRA-8550)
 * Fix potentially returning deleted rows with range tombstone (CASSANDRA-8558)
 * Check for available disk space before starting a compaction (CASSANDRA-8562)
 * Fix DISTINCT queries with LIMITs or paging when some partitions
   contain only tombstones (CASSANDRA-8490)
 * Introduce background cache refreshing to permissions cache
   (CASSANDRA-8194)
 * Fix race condition in StreamTransferTask that could lead to
   infinite loops and premature sstable deletion (CASSANDRA-7704)
 * Add an extra version check to MigrationTask (CASSANDRA-8462)
 * Ensure SSTableWriter cleans up properly after failure (CASSANDRA-8499)
 * Increase bf true positive count on key cache hit (CASSANDRA-8525)
 * Move MeteredFlusher to its own thread (CASSANDRA-8485)
 * Fix non-distinct results in DISTNCT queries on static columns when
   paging is enabled (CASSANDRA-8087)
 * Move all hints related tasks to hints internal executor (CASSANDRA-8285)
 * Fix paging for multi-partition IN queries (CASSANDRA-8408)
 * Fix MOVED_NODE topology event never being emitted when a node
   moves its token (CASSANDRA-8373)
 * Fix validation of indexes in COMPACT tables (CASSANDRA-8156)
 * Avoid StackOverflowError when a large list of IN values
   is used for a clustering column (CASSANDRA-8410)
 * Fix NPE when writetime() or ttl() calls are wrapped by
   another function call (CASSANDRA-8451)
 * Fix NPE after dropping a keyspace (CASSANDRA-8332)
 * Fix error message on read repair timeouts (CASSANDRA-7947)
 * Default DTCS base_time_seconds changed to 60 (CASSANDRA-8417)
 * Refuse Paxos operation with more than one pending endpoint (CASSANDRA-8346, 8640)
 * Throw correct exception when trying to bind a keyspace or table
   name (CASSANDRA-6952)
 * Make HHOM.compact synchronized (CASSANDRA-8416)
 * cancel latency-sampling task when CF is dropped (CASSANDRA-8401)
 * don't block SocketThread for MessagingService (CASSANDRA-8188)
 * Increase quarantine delay on replacement (CASSANDRA-8260)
 * Expose off-heap memory usage stats (CASSANDRA-7897)
 * Ignore Paxos commits for truncated tables (CASSANDRA-7538)
 * Validate size of indexed column values (CASSANDRA-8280)
 * Make LCS split compaction results over all data directories (CASSANDRA-8329)
 * Fix some failing queries that use multi-column relations
   on COMPACT STORAGE tables (CASSANDRA-8264)
 * Fix InvalidRequestException with ORDER BY (CASSANDRA-8286)
 * Disable SSLv3 for POODLE (CASSANDRA-8265)
 * Fix millisecond timestamps in Tracing (CASSANDRA-8297)
 * Include keyspace name in error message when there are insufficient
   live nodes to stream from (CASSANDRA-8221)
 * Avoid overlap in L1 when L0 contains many nonoverlapping
   sstables (CASSANDRA-8211)
 * Improve PropertyFileSnitch logging (CASSANDRA-8183)
 * Add DC-aware sequential repair (CASSANDRA-8193)
 * Use live sstables in snapshot repair if possible (CASSANDRA-8312)
 * Fix hints serialized size calculation (CASSANDRA-8587)


2.1.2
 * (cqlsh) parse_for_table_meta errors out on queries with undefined
   grammars (CASSANDRA-8262)
 * (cqlsh) Fix SELECT ... TOKEN() function broken in C* 2.1.1 (CASSANDRA-8258)
 * Fix Cassandra crash when running on JDK8 update 40 (CASSANDRA-8209)
 * Optimize partitioner tokens (CASSANDRA-8230)
 * Improve compaction of repaired/unrepaired sstables (CASSANDRA-8004)
 * Make cache serializers pluggable (CASSANDRA-8096)
 * Fix issues with CONTAINS (KEY) queries on secondary indexes
   (CASSANDRA-8147)
 * Fix read-rate tracking of sstables for some queries (CASSANDRA-8239)
 * Fix default timestamp in QueryOptions (CASSANDRA-8246)
 * Set socket timeout when reading remote version (CASSANDRA-8188)
 * Refactor how we track live size (CASSANDRA-7852)
 * Make sure unfinished compaction files are removed (CASSANDRA-8124)
 * Fix shutdown when run as Windows service (CASSANDRA-8136)
 * Fix DESCRIBE TABLE with custom indexes (CASSANDRA-8031)
 * Fix race in RecoveryManagerTest (CASSANDRA-8176)
 * Avoid IllegalArgumentException while sorting sstables in
   IndexSummaryManager (CASSANDRA-8182)
 * Shutdown JVM on file descriptor exhaustion (CASSANDRA-7579)
 * Add 'die' policy for commit log and disk failure (CASSANDRA-7927)
 * Fix installing as service on Windows (CASSANDRA-8115)
 * Fix CREATE TABLE for CQL2 (CASSANDRA-8144)
 * Avoid boxing in ColumnStats min/max trackers (CASSANDRA-8109)
Merged from 2.0:
 * Correctly handle non-text column names in cql3 (CASSANDRA-8178)
 * Fix deletion for indexes on primary key columns (CASSANDRA-8206)
 * Add 'nodetool statusgossip' (CASSANDRA-8125)
 * Improve client notification that nodes are ready for requests (CASSANDRA-7510)
 * Handle negative timestamp in writetime method (CASSANDRA-8139)
 * Pig: Remove errant LIMIT clause in CqlNativeStorage (CASSANDRA-8166)
 * Throw ConfigurationException when hsha is used with the default
   rpc_max_threads setting of 'unlimited' (CASSANDRA-8116)
 * Allow concurrent writing of the same table in the same JVM using
   CQLSSTableWriter (CASSANDRA-7463)
 * Fix totalDiskSpaceUsed calculation (CASSANDRA-8205)


2.1.1
 * Fix spin loop in AtomicSortedColumns (CASSANDRA-7546)
 * Dont notify when replacing tmplink files (CASSANDRA-8157)
 * Fix validation with multiple CONTAINS clause (CASSANDRA-8131)
 * Fix validation of collections in TriggerExecutor (CASSANDRA-8146)
 * Fix IllegalArgumentException when a list of IN values containing tuples
   is passed as a single arg to a prepared statement with the v1 or v2
   protocol (CASSANDRA-8062)
 * Fix ClassCastException in DISTINCT query on static columns with
   query paging (CASSANDRA-8108)
 * Fix NPE on null nested UDT inside a set (CASSANDRA-8105)
 * Fix exception when querying secondary index on set items or map keys
   when some clustering columns are specified (CASSANDRA-8073)
 * Send proper error response when there is an error during native
   protocol message decode (CASSANDRA-8118)
 * Gossip should ignore generation numbers too far in the future (CASSANDRA-8113)
 * Fix NPE when creating a table with frozen sets, lists (CASSANDRA-8104)
 * Fix high memory use due to tracking reads on incrementally opened sstable
   readers (CASSANDRA-8066)
 * Fix EXECUTE request with skipMetadata=false returning no metadata
   (CASSANDRA-8054)
 * Allow concurrent use of CQLBulkOutputFormat (CASSANDRA-7776)
 * Shutdown JVM on OOM (CASSANDRA-7507)
 * Upgrade netty version and enable epoll event loop (CASSANDRA-7761)
 * Don't duplicate sstables smaller than split size when using
   the sstablesplitter tool (CASSANDRA-7616)
 * Avoid re-parsing already prepared statements (CASSANDRA-7923)
 * Fix some Thrift slice deletions and updates of COMPACT STORAGE
   tables with some clustering columns omitted (CASSANDRA-7990)
 * Fix filtering for CONTAINS on sets (CASSANDRA-8033)
 * Properly track added size (CASSANDRA-7239)
 * Allow compilation in java 8 (CASSANDRA-7208)
 * Fix Assertion error on RangeTombstoneList diff (CASSANDRA-8013)
 * Release references to overlapping sstables during compaction (CASSANDRA-7819)
 * Send notification when opening compaction results early (CASSANDRA-8034)
 * Make native server start block until properly bound (CASSANDRA-7885)
 * (cqlsh) Fix IPv6 support (CASSANDRA-7988)
 * Ignore fat clients when checking for endpoint collision (CASSANDRA-7939)
 * Make sstablerepairedset take a list of files (CASSANDRA-7995)
 * (cqlsh) Tab completeion for indexes on map keys (CASSANDRA-7972)
 * (cqlsh) Fix UDT field selection in select clause (CASSANDRA-7891)
 * Fix resource leak in event of corrupt sstable
 * (cqlsh) Add command line option for cqlshrc file path (CASSANDRA-7131)
 * Provide visibility into prepared statements churn (CASSANDRA-7921, CASSANDRA-7930)
 * Invalidate prepared statements when their keyspace or table is
   dropped (CASSANDRA-7566)
 * cassandra-stress: fix support for NetworkTopologyStrategy (CASSANDRA-7945)
 * Fix saving caches when a table is dropped (CASSANDRA-7784)
 * Add better error checking of new stress profile (CASSANDRA-7716)
 * Use ThreadLocalRandom and remove FBUtilities.threadLocalRandom (CASSANDRA-7934)
 * Prevent operator mistakes due to simultaneous bootstrap (CASSANDRA-7069)
 * cassandra-stress supports whitelist mode for node config (CASSANDRA-7658)
 * GCInspector more closely tracks GC; cassandra-stress and nodetool report it (CASSANDRA-7916)
 * nodetool won't output bogus ownership info without a keyspace (CASSANDRA-7173)
 * Add human readable option to nodetool commands (CASSANDRA-5433)
 * Don't try to set repairedAt on old sstables (CASSANDRA-7913)
 * Add metrics for tracking PreparedStatement use (CASSANDRA-7719)
 * (cqlsh) tab-completion for triggers (CASSANDRA-7824)
 * (cqlsh) Support for query paging (CASSANDRA-7514)
 * (cqlsh) Show progress of COPY operations (CASSANDRA-7789)
 * Add syntax to remove multiple elements from a map (CASSANDRA-6599)
 * Support non-equals conditions in lightweight transactions (CASSANDRA-6839)
 * Add IF [NOT] EXISTS to create/drop triggers (CASSANDRA-7606)
 * (cqlsh) Display the current logged-in user (CASSANDRA-7785)
 * (cqlsh) Don't ignore CTRL-C during COPY FROM execution (CASSANDRA-7815)
 * (cqlsh) Order UDTs according to cross-type dependencies in DESCRIBE
   output (CASSANDRA-7659)
 * (cqlsh) Fix handling of CAS statement results (CASSANDRA-7671)
 * (cqlsh) COPY TO/FROM improvements (CASSANDRA-7405)
 * Support list index operations with conditions (CASSANDRA-7499)
 * Add max live/tombstoned cells to nodetool cfstats output (CASSANDRA-7731)
 * Validate IPv6 wildcard addresses properly (CASSANDRA-7680)
 * (cqlsh) Error when tracing query (CASSANDRA-7613)
 * Avoid IOOBE when building SyntaxError message snippet (CASSANDRA-7569)
 * SSTableExport uses correct validator to create string representation of partition
   keys (CASSANDRA-7498)
 * Avoid NPEs when receiving type changes for an unknown keyspace (CASSANDRA-7689)
 * Add support for custom 2i validation (CASSANDRA-7575)
 * Pig support for hadoop CqlInputFormat (CASSANDRA-6454)
 * Add duration mode to cassandra-stress (CASSANDRA-7468)
 * Add listen_interface and rpc_interface options (CASSANDRA-7417)
 * Improve schema merge performance (CASSANDRA-7444)
 * Adjust MT depth based on # of partition validating (CASSANDRA-5263)
 * Optimise NativeCell comparisons (CASSANDRA-6755)
 * Configurable client timeout for cqlsh (CASSANDRA-7516)
 * Include snippet of CQL query near syntax error in messages (CASSANDRA-7111)
 * Make repair -pr work with -local (CASSANDRA-7450)
 * Fix error in sstableloader with -cph > 1 (CASSANDRA-8007)
 * Fix snapshot repair error on indexed tables (CASSANDRA-8020)
 * Do not exit nodetool repair when receiving JMX NOTIF_LOST (CASSANDRA-7909)
 * Stream to private IP when available (CASSANDRA-8084)
Merged from 2.0:
 * Reject conditions on DELETE unless full PK is given (CASSANDRA-6430)
 * Properly reject the token function DELETE (CASSANDRA-7747)
 * Force batchlog replay before decommissioning a node (CASSANDRA-7446)
 * Fix hint replay with many accumulated expired hints (CASSANDRA-6998)
 * Fix duplicate results in DISTINCT queries on static columns with query
   paging (CASSANDRA-8108)
 * Add DateTieredCompactionStrategy (CASSANDRA-6602)
 * Properly validate ascii and utf8 string literals in CQL queries (CASSANDRA-8101)
 * (cqlsh) Fix autocompletion for alter keyspace (CASSANDRA-8021)
 * Create backup directories for commitlog archiving during startup (CASSANDRA-8111)
 * Reduce totalBlockFor() for LOCAL_* consistency levels (CASSANDRA-8058)
 * Fix merging schemas with re-dropped keyspaces (CASSANDRA-7256)
 * Fix counters in supercolumns during live upgrades from 1.2 (CASSANDRA-7188)
 * Notify DT subscribers when a column family is truncated (CASSANDRA-8088)
 * Add sanity check of $JAVA on startup (CASSANDRA-7676)
 * Schedule fat client schema pull on join (CASSANDRA-7993)
 * Don't reset nodes' versions when closing IncomingTcpConnections
   (CASSANDRA-7734)
 * Record the real messaging version in all cases in OutboundTcpConnection
   (CASSANDRA-8057)
 * SSL does not work in cassandra-cli (CASSANDRA-7899)
 * Fix potential exception when using ReversedType in DynamicCompositeType
   (CASSANDRA-7898)
 * Better validation of collection values (CASSANDRA-7833)
 * Track min/max timestamps correctly (CASSANDRA-7969)
 * Fix possible overflow while sorting CL segments for replay (CASSANDRA-7992)
 * Increase nodetool Xmx (CASSANDRA-7956)
 * Archive any commitlog segments present at startup (CASSANDRA-6904)
 * CrcCheckChance should adjust based on live CFMetadata not
   sstable metadata (CASSANDRA-7978)
 * token() should only accept columns in the partitioning
   key order (CASSANDRA-6075)
 * Add method to invalidate permission cache via JMX (CASSANDRA-7977)
 * Allow propagating multiple gossip states atomically (CASSANDRA-6125)
 * Log exceptions related to unclean native protocol client disconnects
   at DEBUG or INFO (CASSANDRA-7849)
 * Allow permissions cache to be set via JMX (CASSANDRA-7698)
 * Include schema_triggers CF in readable system resources (CASSANDRA-7967)
 * Fix RowIndexEntry to report correct serializedSize (CASSANDRA-7948)
 * Make CQLSSTableWriter sync within partitions (CASSANDRA-7360)
 * Potentially use non-local replicas in CqlConfigHelper (CASSANDRA-7906)
 * Explicitly disallow mixing multi-column and single-column
   relations on clustering columns (CASSANDRA-7711)
 * Better error message when condition is set on PK column (CASSANDRA-7804)
 * Don't send schema change responses and events for no-op DDL
   statements (CASSANDRA-7600)
 * (Hadoop) fix cluster initialisation for a split fetching (CASSANDRA-7774)
 * Throw InvalidRequestException when queries contain relations on entire
   collection columns (CASSANDRA-7506)
 * (cqlsh) enable CTRL-R history search with libedit (CASSANDRA-7577)
 * (Hadoop) allow ACFRW to limit nodes to local DC (CASSANDRA-7252)
 * (cqlsh) cqlsh should automatically disable tracing when selecting
   from system_traces (CASSANDRA-7641)
 * (Hadoop) Add CqlOutputFormat (CASSANDRA-6927)
 * Don't depend on cassandra config for nodetool ring (CASSANDRA-7508)
 * (cqlsh) Fix failing cqlsh formatting tests (CASSANDRA-7703)
 * Fix IncompatibleClassChangeError from hadoop2 (CASSANDRA-7229)
 * Add 'nodetool sethintedhandoffthrottlekb' (CASSANDRA-7635)
 * (cqlsh) Add tab-completion for CREATE/DROP USER IF [NOT] EXISTS (CASSANDRA-7611)
 * Catch errors when the JVM pulls the rug out from GCInspector (CASSANDRA-5345)
 * cqlsh fails when version number parts are not int (CASSANDRA-7524)
 * Fix NPE when table dropped during streaming (CASSANDRA-7946)
 * Fix wrong progress when streaming uncompressed (CASSANDRA-7878)
 * Fix possible infinite loop in creating repair range (CASSANDRA-7983)
 * Fix unit in nodetool for streaming throughput (CASSANDRA-7375)
Merged from 1.2:
 * Don't index tombstones (CASSANDRA-7828)
 * Improve PasswordAuthenticator default super user setup (CASSANDRA-7788)


2.1.0
 * (cqlsh) Removed "ALTER TYPE <name> RENAME TO <name>" from tab-completion
   (CASSANDRA-7895)
 * Fixed IllegalStateException in anticompaction (CASSANDRA-7892)
 * cqlsh: DESCRIBE support for frozen UDTs, tuples (CASSANDRA-7863)
 * Avoid exposing internal classes over JMX (CASSANDRA-7879)
 * Add null check for keys when freezing collection (CASSANDRA-7869)
 * Improve stress workload realism (CASSANDRA-7519)
Merged from 2.0:
 * Configure system.paxos with LeveledCompactionStrategy (CASSANDRA-7753)
 * Fix ALTER clustering column type from DateType to TimestampType when
   using DESC clustering order (CASSANRDA-7797)
 * Throw EOFException if we run out of chunks in compressed datafile
   (CASSANDRA-7664)
 * Fix PRSI handling of CQL3 row markers for row cleanup (CASSANDRA-7787)
 * Fix dropping collection when it's the last regular column (CASSANDRA-7744)
 * Make StreamReceiveTask thread safe and gc friendly (CASSANDRA-7795)
 * Validate empty cell names from counter updates (CASSANDRA-7798)
Merged from 1.2:
 * Don't allow compacted sstables to be marked as compacting (CASSANDRA-7145)
 * Track expired tombstones (CASSANDRA-7810)


2.1.0-rc7
 * Add frozen keyword and require UDT to be frozen (CASSANDRA-7857)
 * Track added sstable size correctly (CASSANDRA-7239)
 * (cqlsh) Fix case insensitivity (CASSANDRA-7834)
 * Fix failure to stream ranges when moving (CASSANDRA-7836)
 * Correctly remove tmplink files (CASSANDRA-7803)
 * (cqlsh) Fix column name formatting for functions, CAS operations,
   and UDT field selections (CASSANDRA-7806)
 * (cqlsh) Fix COPY FROM handling of null/empty primary key
   values (CASSANDRA-7792)
 * Fix ordering of static cells (CASSANDRA-7763)
Merged from 2.0:
 * Forbid re-adding dropped counter columns (CASSANDRA-7831)
 * Fix CFMetaData#isThriftCompatible() for PK-only tables (CASSANDRA-7832)
 * Always reject inequality on the partition key without token()
   (CASSANDRA-7722)
 * Always send Paxos commit to all replicas (CASSANDRA-7479)
 * Make disruptor_thrift_server invocation pool configurable (CASSANDRA-7594)
 * Make repair no-op when RF=1 (CASSANDRA-7864)


2.1.0-rc6
 * Fix OOM issue from netty caching over time (CASSANDRA-7743)
 * json2sstable couldn't import JSON for CQL table (CASSANDRA-7477)
 * Invalidate all caches on table drop (CASSANDRA-7561)
 * Skip strict endpoint selection for ranges if RF == nodes (CASSANRA-7765)
 * Fix Thrift range filtering without 2ary index lookups (CASSANDRA-7741)
 * Add tracing entries about concurrent range requests (CASSANDRA-7599)
 * (cqlsh) Fix DESCRIBE for NTS keyspaces (CASSANDRA-7729)
 * Remove netty buffer ref-counting (CASSANDRA-7735)
 * Pass mutated cf to index updater for use by PRSI (CASSANDRA-7742)
 * Include stress yaml example in release and deb (CASSANDRA-7717)
 * workaround for netty issue causing corrupted data off the wire (CASSANDRA-7695)
 * cqlsh DESC CLUSTER fails retrieving ring information (CASSANDRA-7687)
 * Fix binding null values inside UDT (CASSANDRA-7685)
 * Fix UDT field selection with empty fields (CASSANDRA-7670)
 * Bogus deserialization of static cells from sstable (CASSANDRA-7684)
 * Fix NPE on compaction leftover cleanup for dropped table (CASSANDRA-7770)
Merged from 2.0:
 * Fix race condition in StreamTransferTask that could lead to
   infinite loops and premature sstable deletion (CASSANDRA-7704)
 * (cqlsh) Wait up to 10 sec for a tracing session (CASSANDRA-7222)
 * Fix NPE in FileCacheService.sizeInBytes (CASSANDRA-7756)
 * Remove duplicates from StorageService.getJoiningNodes (CASSANDRA-7478)
 * Clone token map outside of hot gossip loops (CASSANDRA-7758)
 * Fix MS expiring map timeout for Paxos messages (CASSANDRA-7752)
 * Do not flush on truncate if durable_writes is false (CASSANDRA-7750)
 * Give CRR a default input_cql Statement (CASSANDRA-7226)
 * Better error message when adding a collection with the same name
   than a previously dropped one (CASSANDRA-6276)
 * Fix validation when adding static columns (CASSANDRA-7730)
 * (Thrift) fix range deletion of supercolumns (CASSANDRA-7733)
 * Fix potential AssertionError in RangeTombstoneList (CASSANDRA-7700)
 * Validate arguments of blobAs* functions (CASSANDRA-7707)
 * Fix potential AssertionError with 2ndary indexes (CASSANDRA-6612)
 * Avoid logging CompactionInterrupted at ERROR (CASSANDRA-7694)
 * Minor leak in sstable2jon (CASSANDRA-7709)
 * Add cassandra.auto_bootstrap system property (CASSANDRA-7650)
 * Update java driver (for hadoop) (CASSANDRA-7618)
 * Remove CqlPagingRecordReader/CqlPagingInputFormat (CASSANDRA-7570)
 * Support connecting to ipv6 jmx with nodetool (CASSANDRA-7669)


2.1.0-rc5
 * Reject counters inside user types (CASSANDRA-7672)
 * Switch to notification-based GCInspector (CASSANDRA-7638)
 * (cqlsh) Handle nulls in UDTs and tuples correctly (CASSANDRA-7656)
 * Don't use strict consistency when replacing (CASSANDRA-7568)
 * Fix min/max cell name collection on 2.0 SSTables with range
   tombstones (CASSANDRA-7593)
 * Tolerate min/max cell names of different lengths (CASSANDRA-7651)
 * Filter cached results correctly (CASSANDRA-7636)
 * Fix tracing on the new SEPExecutor (CASSANDRA-7644)
 * Remove shuffle and taketoken (CASSANDRA-7601)
 * Clean up Windows batch scripts (CASSANDRA-7619)
 * Fix native protocol drop user type notification (CASSANDRA-7571)
 * Give read access to system.schema_usertypes to all authenticated users
   (CASSANDRA-7578)
 * (cqlsh) Fix cqlsh display when zero rows are returned (CASSANDRA-7580)
 * Get java version correctly when JAVA_TOOL_OPTIONS is set (CASSANDRA-7572)
 * Fix NPE when dropping index from non-existent keyspace, AssertionError when
   dropping non-existent index with IF EXISTS (CASSANDRA-7590)
 * Fix sstablelevelresetter hang (CASSANDRA-7614)
 * (cqlsh) Fix deserialization of blobs (CASSANDRA-7603)
 * Use "keyspace updated" schema change message for UDT changes in v1 and
   v2 protocols (CASSANDRA-7617)
 * Fix tracing of range slices and secondary index lookups that are local
   to the coordinator (CASSANDRA-7599)
 * Set -Dcassandra.storagedir for all tool shell scripts (CASSANDRA-7587)
 * Don't swap max/min col names when mutating sstable metadata (CASSANDRA-7596)
 * (cqlsh) Correctly handle paged result sets (CASSANDRA-7625)
 * (cqlsh) Improve waiting for a trace to complete (CASSANDRA-7626)
 * Fix tracing of concurrent range slices and 2ary index queries (CASSANDRA-7626)
 * Fix scrub against collection type (CASSANDRA-7665)
Merged from 2.0:
 * Set gc_grace_seconds to seven days for system schema tables (CASSANDRA-7668)
 * SimpleSeedProvider no longer caches seeds forever (CASSANDRA-7663)
 * Always flush on truncate (CASSANDRA-7511)
 * Fix ReversedType(DateType) mapping to native protocol (CASSANDRA-7576)
 * Always merge ranges owned by a single node (CASSANDRA-6930)
 * Track max/min timestamps for range tombstones (CASSANDRA-7647)
 * Fix NPE when listing saved caches dir (CASSANDRA-7632)


2.1.0-rc4
 * Fix word count hadoop example (CASSANDRA-7200)
 * Updated memtable_cleanup_threshold and memtable_flush_writers defaults
   (CASSANDRA-7551)
 * (Windows) fix startup when WMI memory query fails (CASSANDRA-7505)
 * Anti-compaction proceeds if any part of the repair failed (CASSANDRA-7521)
 * Add missing table name to DROP INDEX responses and notifications (CASSANDRA-7539)
 * Bump CQL version to 3.2.0 and update CQL documentation (CASSANDRA-7527)
 * Fix configuration error message when running nodetool ring (CASSANDRA-7508)
 * Support conditional updates, tuple type, and the v3 protocol in cqlsh (CASSANDRA-7509)
 * Handle queries on multiple secondary index types (CASSANDRA-7525)
 * Fix cqlsh authentication with v3 native protocol (CASSANDRA-7564)
 * Fix NPE when unknown prepared statement ID is used (CASSANDRA-7454)
Merged from 2.0:
 * (Windows) force range-based repair to non-sequential mode (CASSANDRA-7541)
 * Fix range merging when DES scores are zero (CASSANDRA-7535)
 * Warn when SSL certificates have expired (CASSANDRA-7528)
 * Fix error when doing reversed queries with static columns (CASSANDRA-7490)
Merged from 1.2:
 * Set correct stream ID on responses when non-Exception Throwables
   are thrown while handling native protocol messages (CASSANDRA-7470)


2.1.0-rc3
 * Consider expiry when reconciling otherwise equal cells (CASSANDRA-7403)
 * Introduce CQL support for stress tool (CASSANDRA-6146)
 * Fix ClassCastException processing expired messages (CASSANDRA-7496)
 * Fix prepared marker for collections inside UDT (CASSANDRA-7472)
 * Remove left-over populate_io_cache_on_flush and replicate_on_write
   uses (CASSANDRA-7493)
 * (Windows) handle spaces in path names (CASSANDRA-7451)
 * Ensure writes have completed after dropping a table, before recycling
   commit log segments (CASSANDRA-7437)
 * Remove left-over rows_per_partition_to_cache (CASSANDRA-7493)
 * Fix error when CONTAINS is used with a bind marker (CASSANDRA-7502)
 * Properly reject unknown UDT field (CASSANDRA-7484)
Merged from 2.0:
 * Fix CC#collectTimeOrderedData() tombstone optimisations (CASSANDRA-7394)
 * Support DISTINCT for static columns and fix behaviour when DISTINC is
   not use (CASSANDRA-7305).
 * Workaround JVM NPE on JMX bind failure (CASSANDRA-7254)
 * Fix race in FileCacheService RemovalListener (CASSANDRA-7278)
 * Fix inconsistent use of consistencyForCommit that allowed LOCAL_QUORUM
   operations to incorrect become full QUORUM (CASSANDRA-7345)
 * Properly handle unrecognized opcodes and flags (CASSANDRA-7440)
 * (Hadoop) close CqlRecordWriter clients when finished (CASSANDRA-7459)
 * Commit disk failure policy (CASSANDRA-7429)
 * Make sure high level sstables get compacted (CASSANDRA-7414)
 * Fix AssertionError when using empty clustering columns and static columns
   (CASSANDRA-7455)
 * Add option to disable STCS in L0 (CASSANDRA-6621)
 * Upgrade to snappy-java 1.0.5.2 (CASSANDRA-7476)


2.1.0-rc2
 * Fix heap size calculation for CompoundSparseCellName and
   CompoundSparseCellName.WithCollection (CASSANDRA-7421)
 * Allow counter mutations in UNLOGGED batches (CASSANDRA-7351)
 * Modify reconcile logic to always pick a tombstone over a counter cell
   (CASSANDRA-7346)
 * Avoid incremental compaction on Windows (CASSANDRA-7365)
 * Fix exception when querying a composite-keyed table with a collection index
   (CASSANDRA-7372)
 * Use node's host id in place of counter ids (CASSANDRA-7366)
 * Fix error when doing reversed queries with static columns (CASSANDRA-7490)
 * Backport CASSANDRA-6747 (CASSANDRA-7560)
 * Track max/min timestamps for range tombstones (CASSANDRA-7647)
 * Fix NPE when listing saved caches dir (CASSANDRA-7632)
 * Fix sstableloader unable to connect encrypted node (CASSANDRA-7585)
Merged from 1.2:
 * Clone token map outside of hot gossip loops (CASSANDRA-7758)
 * Add stop method to EmbeddedCassandraService (CASSANDRA-7595)
 * Support connecting to ipv6 jmx with nodetool (CASSANDRA-7669)
 * Set gc_grace_seconds to seven days for system schema tables (CASSANDRA-7668)
 * SimpleSeedProvider no longer caches seeds forever (CASSANDRA-7663)
 * Set correct stream ID on responses when non-Exception Throwables
   are thrown while handling native protocol messages (CASSANDRA-7470)
 * Fix row size miscalculation in LazilyCompactedRow (CASSANDRA-7543)
 * Fix race in background compaction check (CASSANDRA-7745)
 * Don't clear out range tombstones during compaction (CASSANDRA-7808)


2.1.0-rc1
 * Revert flush directory (CASSANDRA-6357)
 * More efficient executor service for fast operations (CASSANDRA-4718)
 * Move less common tools into a new cassandra-tools package (CASSANDRA-7160)
 * Support more concurrent requests in native protocol (CASSANDRA-7231)
 * Add tab-completion to debian nodetool packaging (CASSANDRA-6421)
 * Change concurrent_compactors defaults (CASSANDRA-7139)
 * Add PowerShell Windows launch scripts (CASSANDRA-7001)
 * Make commitlog archive+restore more robust (CASSANDRA-6974)
 * Fix marking commitlogsegments clean (CASSANDRA-6959)
 * Add snapshot "manifest" describing files included (CASSANDRA-6326)
 * Parallel streaming for sstableloader (CASSANDRA-3668)
 * Fix bugs in supercolumns handling (CASSANDRA-7138)
 * Fix ClassClassException on composite dense tables (CASSANDRA-7112)
 * Cleanup and optimize collation and slice iterators (CASSANDRA-7107)
 * Upgrade NBHM lib (CASSANDRA-7128)
 * Optimize netty server (CASSANDRA-6861)
 * Fix repair hang when given CF does not exist (CASSANDRA-7189)
 * Allow c* to be shutdown in an embedded mode (CASSANDRA-5635)
 * Add server side batching to native transport (CASSANDRA-5663)
 * Make batchlog replay asynchronous (CASSANDRA-6134)
 * remove unused classes (CASSANDRA-7197)
 * Limit user types to the keyspace they are defined in (CASSANDRA-6643)
 * Add validate method to CollectionType (CASSANDRA-7208)
 * New serialization format for UDT values (CASSANDRA-7209, CASSANDRA-7261)
 * Fix nodetool netstats (CASSANDRA-7270)
 * Fix potential ClassCastException in HintedHandoffManager (CASSANDRA-7284)
 * Use prepared statements internally (CASSANDRA-6975)
 * Fix broken paging state with prepared statement (CASSANDRA-7120)
 * Fix IllegalArgumentException in CqlStorage (CASSANDRA-7287)
 * Allow nulls/non-existant fields in UDT (CASSANDRA-7206)
 * Add Thrift MultiSliceRequest (CASSANDRA-6757, CASSANDRA-7027)
 * Handle overlapping MultiSlices (CASSANDRA-7279)
 * Fix DataOutputTest on Windows (CASSANDRA-7265)
 * Embedded sets in user defined data-types are not updating (CASSANDRA-7267)
 * Add tuple type to CQL/native protocol (CASSANDRA-7248)
 * Fix CqlPagingRecordReader on tables with few rows (CASSANDRA-7322)
Merged from 2.0:
 * Copy compaction options to make sure they are reloaded (CASSANDRA-7290)
 * Add option to do more aggressive tombstone compactions (CASSANDRA-6563)
 * Don't try to compact already-compacting files in HHOM (CASSANDRA-7288)
 * Always reallocate buffers in HSHA (CASSANDRA-6285)
 * (Hadoop) support authentication in CqlRecordReader (CASSANDRA-7221)
 * (Hadoop) Close java driver Cluster in CQLRR.close (CASSANDRA-7228)
 * Warn when 'USING TIMESTAMP' is used on a CAS BATCH (CASSANDRA-7067)
 * return all cpu values from BackgroundActivityMonitor.readAndCompute (CASSANDRA-7183)
 * Correctly delete scheduled range xfers (CASSANDRA-7143)
 * return all cpu values from BackgroundActivityMonitor.readAndCompute (CASSANDRA-7183)
 * reduce garbage creation in calculatePendingRanges (CASSANDRA-7191)
 * fix c* launch issues on Russian os's due to output of linux 'free' cmd (CASSANDRA-6162)
 * Fix disabling autocompaction (CASSANDRA-7187)
 * Fix potential NumberFormatException when deserializing IntegerType (CASSANDRA-7088)
 * cqlsh can't tab-complete disabling compaction (CASSANDRA-7185)
 * cqlsh: Accept and execute CQL statement(s) from command-line parameter (CASSANDRA-7172)
 * Fix IllegalStateException in CqlPagingRecordReader (CASSANDRA-7198)
 * Fix the InvertedIndex trigger example (CASSANDRA-7211)
 * Add --resolve-ip option to 'nodetool ring' (CASSANDRA-7210)
 * reduce garbage on codec flag deserialization (CASSANDRA-7244)
 * Fix duplicated error messages on directory creation error at startup (CASSANDRA-5818)
 * Proper null handle for IF with map element access (CASSANDRA-7155)
 * Improve compaction visibility (CASSANDRA-7242)
 * Correctly delete scheduled range xfers (CASSANDRA-7143)
 * Make batchlog replica selection rack-aware (CASSANDRA-6551)
 * Fix CFMetaData#getColumnDefinitionFromColumnName() (CASSANDRA-7074)
 * Fix writetime/ttl functions for static columns (CASSANDRA-7081)
 * Suggest CTRL-C or semicolon after three blank lines in cqlsh (CASSANDRA-7142)
 * Fix 2ndary index queries with DESC clustering order (CASSANDRA-6950)
 * Invalid key cache entries on DROP (CASSANDRA-6525)
 * Fix flapping RecoveryManagerTest (CASSANDRA-7084)
 * Add missing iso8601 patterns for date strings (CASSANDRA-6973)
 * Support selecting multiple rows in a partition using IN (CASSANDRA-6875)
 * Add authentication support to shuffle (CASSANDRA-6484)
 * Swap local and global default read repair chances (CASSANDRA-7320)
 * Add conditional CREATE/DROP USER support (CASSANDRA-7264)
 * Cqlsh counts non-empty lines for "Blank lines" warning (CASSANDRA-7325)
Merged from 1.2:
 * Add Cloudstack snitch (CASSANDRA-7147)
 * Update system.peers correctly when relocating tokens (CASSANDRA-7126)
 * Add Google Compute Engine snitch (CASSANDRA-7132)
 * remove duplicate query for local tokens (CASSANDRA-7182)
 * exit CQLSH with error status code if script fails (CASSANDRA-6344)
 * Fix bug with some IN queries missig results (CASSANDRA-7105)
 * Fix availability validation for LOCAL_ONE CL (CASSANDRA-7319)
 * Hint streaming can cause decommission to fail (CASSANDRA-7219)


2.1.0-beta2
 * Increase default CL space to 8GB (CASSANDRA-7031)
 * Add range tombstones to read repair digests (CASSANDRA-6863)
 * Fix BTree.clear for large updates (CASSANDRA-6943)
 * Fail write instead of logging a warning when unable to append to CL
   (CASSANDRA-6764)
 * Eliminate possibility of CL segment appearing twice in active list
   (CASSANDRA-6557)
 * Apply DONTNEED fadvise to commitlog segments (CASSANDRA-6759)
 * Switch CRC component to Adler and include it for compressed sstables
   (CASSANDRA-4165)
 * Allow cassandra-stress to set compaction strategy options (CASSANDRA-6451)
 * Add broadcast_rpc_address option to cassandra.yaml (CASSANDRA-5899)
 * Auto reload GossipingPropertyFileSnitch config (CASSANDRA-5897)
 * Fix overflow of memtable_total_space_in_mb (CASSANDRA-6573)
 * Fix ABTC NPE and apply update function correctly (CASSANDRA-6692)
 * Allow nodetool to use a file or prompt for password (CASSANDRA-6660)
 * Fix AIOOBE when concurrently accessing ABSC (CASSANDRA-6742)
 * Fix assertion error in ALTER TYPE RENAME (CASSANDRA-6705)
 * Scrub should not always clear out repaired status (CASSANDRA-5351)
 * Improve handling of range tombstone for wide partitions (CASSANDRA-6446)
 * Fix ClassCastException for compact table with composites (CASSANDRA-6738)
 * Fix potentially repairing with wrong nodes (CASSANDRA-6808)
 * Change caching option syntax (CASSANDRA-6745)
 * Fix stress to do proper counter reads (CASSANDRA-6835)
 * Fix help message for stress counter_write (CASSANDRA-6824)
 * Fix stress smart Thrift client to pick servers correctly (CASSANDRA-6848)
 * Add logging levels (minimal, normal or verbose) to stress tool (CASSANDRA-6849)
 * Fix race condition in Batch CLE (CASSANDRA-6860)
 * Improve cleanup/scrub/upgradesstables failure handling (CASSANDRA-6774)
 * ByteBuffer write() methods for serializing sstables (CASSANDRA-6781)
 * Proper compare function for CollectionType (CASSANDRA-6783)
 * Update native server to Netty 4 (CASSANDRA-6236)
 * Fix off-by-one error in stress (CASSANDRA-6883)
 * Make OpOrder AutoCloseable (CASSANDRA-6901)
 * Remove sync repair JMX interface (CASSANDRA-6900)
 * Add multiple memory allocation options for memtables (CASSANDRA-6689, 6694)
 * Remove adjusted op rate from stress output (CASSANDRA-6921)
 * Add optimized CF.hasColumns() implementations (CASSANDRA-6941)
 * Serialize batchlog mutations with the version of the target node
   (CASSANDRA-6931)
 * Optimize CounterColumn#reconcile() (CASSANDRA-6953)
 * Properly remove 1.2 sstable support in 2.1 (CASSANDRA-6869)
 * Lock counter cells, not partitions (CASSANDRA-6880)
 * Track presence of legacy counter shards in sstables (CASSANDRA-6888)
 * Ensure safe resource cleanup when replacing sstables (CASSANDRA-6912)
 * Add failure handler to async callback (CASSANDRA-6747)
 * Fix AE when closing SSTable without releasing reference (CASSANDRA-7000)
 * Clean up IndexInfo on keyspace/table drops (CASSANDRA-6924)
 * Only snapshot relative SSTables when sequential repair (CASSANDRA-7024)
 * Require nodetool rebuild_index to specify index names (CASSANDRA-7038)
 * fix cassandra stress errors on reads with native protocol (CASSANDRA-7033)
 * Use OpOrder to guard sstable references for reads (CASSANDRA-6919)
 * Preemptive opening of compaction result (CASSANDRA-6916)
 * Multi-threaded scrub/cleanup/upgradesstables (CASSANDRA-5547)
 * Optimize cellname comparison (CASSANDRA-6934)
 * Native protocol v3 (CASSANDRA-6855)
 * Optimize Cell liveness checks and clean up Cell (CASSANDRA-7119)
 * Support consistent range movements (CASSANDRA-2434)
 * Display min timestamp in sstablemetadata viewer (CASSANDRA-6767)
Merged from 2.0:
 * Avoid race-prone second "scrub" of system keyspace (CASSANDRA-6797)
 * Pool CqlRecordWriter clients by inetaddress rather than Range
   (CASSANDRA-6665)
 * Fix compaction_history timestamps (CASSANDRA-6784)
 * Compare scores of full replica ordering in DES (CASSANDRA-6683)
 * fix CME in SessionInfo updateProgress affecting netstats (CASSANDRA-6577)
 * Allow repairing between specific replicas (CASSANDRA-6440)
 * Allow per-dc enabling of hints (CASSANDRA-6157)
 * Add compatibility for Hadoop 0.2.x (CASSANDRA-5201)
 * Fix EstimatedHistogram races (CASSANDRA-6682)
 * Failure detector correctly converts initial value to nanos (CASSANDRA-6658)
 * Add nodetool taketoken to relocate vnodes (CASSANDRA-4445)
 * Expose bulk loading progress over JMX (CASSANDRA-4757)
 * Correctly handle null with IF conditions and TTL (CASSANDRA-6623)
 * Account for range/row tombstones in tombstone drop
   time histogram (CASSANDRA-6522)
 * Stop CommitLogSegment.close() from calling sync() (CASSANDRA-6652)
 * Make commitlog failure handling configurable (CASSANDRA-6364)
 * Avoid overlaps in LCS (CASSANDRA-6688)
 * Improve support for paginating over composites (CASSANDRA-4851)
 * Fix count(*) queries in a mixed cluster (CASSANDRA-6707)
 * Improve repair tasks(snapshot, differencing) concurrency (CASSANDRA-6566)
 * Fix replaying pre-2.0 commit logs (CASSANDRA-6714)
 * Add static columns to CQL3 (CASSANDRA-6561)
 * Optimize single partition batch statements (CASSANDRA-6737)
 * Disallow post-query re-ordering when paging (CASSANDRA-6722)
 * Fix potential paging bug with deleted columns (CASSANDRA-6748)
 * Fix NPE on BulkLoader caused by losing StreamEvent (CASSANDRA-6636)
 * Fix truncating compression metadata (CASSANDRA-6791)
 * Add CMSClassUnloadingEnabled JVM option (CASSANDRA-6541)
 * Catch memtable flush exceptions during shutdown (CASSANDRA-6735)
 * Fix upgradesstables NPE for non-CF-based indexes (CASSANDRA-6645)
 * Fix UPDATE updating PRIMARY KEY columns implicitly (CASSANDRA-6782)
 * Fix IllegalArgumentException when updating from 1.2 with SuperColumns
   (CASSANDRA-6733)
 * FBUtilities.singleton() should use the CF comparator (CASSANDRA-6778)
 * Fix CQLSStableWriter.addRow(Map<String, Object>) (CASSANDRA-6526)
 * Fix HSHA server introducing corrupt data (CASSANDRA-6285)
 * Fix CAS conditions for COMPACT STORAGE tables (CASSANDRA-6813)
 * Starting threads in OutboundTcpConnectionPool constructor causes race conditions (CASSANDRA-7177)
 * Allow overriding cassandra-rackdc.properties file (CASSANDRA-7072)
 * Set JMX RMI port to 7199 (CASSANDRA-7087)
 * Use LOCAL_QUORUM for data reads at LOCAL_SERIAL (CASSANDRA-6939)
 * Log a warning for large batches (CASSANDRA-6487)
 * Put nodes in hibernate when join_ring is false (CASSANDRA-6961)
 * Avoid early loading of non-system keyspaces before compaction-leftovers
   cleanup at startup (CASSANDRA-6913)
 * Restrict Windows to parallel repairs (CASSANDRA-6907)
 * (Hadoop) Allow manually specifying start/end tokens in CFIF (CASSANDRA-6436)
 * Fix NPE in MeteredFlusher (CASSANDRA-6820)
 * Fix race processing range scan responses (CASSANDRA-6820)
 * Allow deleting snapshots from dropped keyspaces (CASSANDRA-6821)
 * Add uuid() function (CASSANDRA-6473)
 * Omit tombstones from schema digests (CASSANDRA-6862)
 * Include correct consistencyLevel in LWT timeout (CASSANDRA-6884)
 * Lower chances for losing new SSTables during nodetool refresh and
   ColumnFamilyStore.loadNewSSTables (CASSANDRA-6514)
 * Add support for DELETE ... IF EXISTS to CQL3 (CASSANDRA-5708)
 * Update hadoop_cql3_word_count example (CASSANDRA-6793)
 * Fix handling of RejectedExecution in sync Thrift server (CASSANDRA-6788)
 * Log more information when exceeding tombstone_warn_threshold (CASSANDRA-6865)
 * Fix truncate to not abort due to unreachable fat clients (CASSANDRA-6864)
 * Fix schema concurrency exceptions (CASSANDRA-6841)
 * Fix leaking validator FH in StreamWriter (CASSANDRA-6832)
 * Fix saving triggers to schema (CASSANDRA-6789)
 * Fix trigger mutations when base mutation list is immutable (CASSANDRA-6790)
 * Fix accounting in FileCacheService to allow re-using RAR (CASSANDRA-6838)
 * Fix static counter columns (CASSANDRA-6827)
 * Restore expiring->deleted (cell) compaction optimization (CASSANDRA-6844)
 * Fix CompactionManager.needsCleanup (CASSANDRA-6845)
 * Correctly compare BooleanType values other than 0 and 1 (CASSANDRA-6779)
 * Read message id as string from earlier versions (CASSANDRA-6840)
 * Properly use the Paxos consistency for (non-protocol) batch (CASSANDRA-6837)
 * Add paranoid disk failure option (CASSANDRA-6646)
 * Improve PerRowSecondaryIndex performance (CASSANDRA-6876)
 * Extend triggers to support CAS updates (CASSANDRA-6882)
 * Static columns with IF NOT EXISTS don't always work as expected (CASSANDRA-6873)
 * Fix paging with SELECT DISTINCT (CASSANDRA-6857)
 * Fix UnsupportedOperationException on CAS timeout (CASSANDRA-6923)
 * Improve MeteredFlusher handling of MF-unaffected column families
   (CASSANDRA-6867)
 * Add CqlRecordReader using native pagination (CASSANDRA-6311)
 * Add QueryHandler interface (CASSANDRA-6659)
 * Track liveRatio per-memtable, not per-CF (CASSANDRA-6945)
 * Make sure upgradesstables keeps sstable level (CASSANDRA-6958)
 * Fix LIMIT with static columns (CASSANDRA-6956)
 * Fix clash with CQL column name in thrift validation (CASSANDRA-6892)
 * Fix error with super columns in mixed 1.2-2.0 clusters (CASSANDRA-6966)
 * Fix bad skip of sstables on slice query with composite start/finish (CASSANDRA-6825)
 * Fix unintended update with conditional statement (CASSANDRA-6893)
 * Fix map element access in IF (CASSANDRA-6914)
 * Avoid costly range calculations for range queries on system keyspaces
   (CASSANDRA-6906)
 * Fix SSTable not released if stream session fails (CASSANDRA-6818)
 * Avoid build failure due to ANTLR timeout (CASSANDRA-6991)
 * Queries on compact tables can return more rows that requested (CASSANDRA-7052)
 * USING TIMESTAMP for batches does not work (CASSANDRA-7053)
 * Fix performance regression from CASSANDRA-5614 (CASSANDRA-6949)
 * Ensure that batchlog and hint timeouts do not produce hints (CASSANDRA-7058)
 * Merge groupable mutations in TriggerExecutor#execute() (CASSANDRA-7047)
 * Plug holes in resource release when wiring up StreamSession (CASSANDRA-7073)
 * Re-add parameter columns to tracing session (CASSANDRA-6942)
 * Preserves CQL metadata when updating table from thrift (CASSANDRA-6831)
Merged from 1.2:
 * Fix nodetool display with vnodes (CASSANDRA-7082)
 * Add UNLOGGED, COUNTER options to BATCH documentation (CASSANDRA-6816)
 * add extra SSL cipher suites (CASSANDRA-6613)
 * fix nodetool getsstables for blob PK (CASSANDRA-6803)
 * Fix BatchlogManager#deleteBatch() use of millisecond timestamps
   (CASSANDRA-6822)
 * Continue assassinating even if the endpoint vanishes (CASSANDRA-6787)
 * Schedule schema pulls on change (CASSANDRA-6971)
 * Non-droppable verbs shouldn't be dropped from OTC (CASSANDRA-6980)
 * Shutdown batchlog executor in SS#drain() (CASSANDRA-7025)
 * Fix batchlog to account for CF truncation records (CASSANDRA-6999)
 * Fix CQLSH parsing of functions and BLOB literals (CASSANDRA-7018)
 * Properly load trustore in the native protocol (CASSANDRA-6847)
 * Always clean up references in SerializingCache (CASSANDRA-6994)
 * Don't shut MessagingService down when replacing a node (CASSANDRA-6476)
 * fix npe when doing -Dcassandra.fd_initial_value_ms (CASSANDRA-6751)


2.1.0-beta1
 * Add flush directory distinct from compaction directories (CASSANDRA-6357)
 * Require JNA by default (CASSANDRA-6575)
 * add listsnapshots command to nodetool (CASSANDRA-5742)
 * Introduce AtomicBTreeColumns (CASSANDRA-6271, 6692)
 * Multithreaded commitlog (CASSANDRA-3578)
 * allocate fixed index summary memory pool and resample cold index summaries
   to use less memory (CASSANDRA-5519)
 * Removed multithreaded compaction (CASSANDRA-6142)
 * Parallelize fetching rows for low-cardinality indexes (CASSANDRA-1337)
 * change logging from log4j to logback (CASSANDRA-5883)
 * switch to LZ4 compression for internode communication (CASSANDRA-5887)
 * Stop using Thrift-generated Index* classes internally (CASSANDRA-5971)
 * Remove 1.2 network compatibility code (CASSANDRA-5960)
 * Remove leveled json manifest migration code (CASSANDRA-5996)
 * Remove CFDefinition (CASSANDRA-6253)
 * Use AtomicIntegerFieldUpdater in RefCountedMemory (CASSANDRA-6278)
 * User-defined types for CQL3 (CASSANDRA-5590)
 * Use of o.a.c.metrics in nodetool (CASSANDRA-5871, 6406)
 * Batch read from OTC's queue and cleanup (CASSANDRA-1632)
 * Secondary index support for collections (CASSANDRA-4511, 6383)
 * SSTable metadata(Stats.db) format change (CASSANDRA-6356)
 * Push composites support in the storage engine
   (CASSANDRA-5417, CASSANDRA-6520)
 * Add snapshot space used to cfstats (CASSANDRA-6231)
 * Add cardinality estimator for key count estimation (CASSANDRA-5906)
 * CF id is changed to be non-deterministic. Data dir/key cache are created
   uniquely for CF id (CASSANDRA-5202)
 * New counters implementation (CASSANDRA-6504)
 * Replace UnsortedColumns, EmptyColumns, TreeMapBackedSortedColumns with new
   ArrayBackedSortedColumns (CASSANDRA-6630, CASSANDRA-6662, CASSANDRA-6690)
 * Add option to use row cache with a given amount of rows (CASSANDRA-5357)
 * Avoid repairing already repaired data (CASSANDRA-5351)
 * Reject counter updates with USING TTL/TIMESTAMP (CASSANDRA-6649)
 * Replace index_interval with min/max_index_interval (CASSANDRA-6379)
 * Lift limitation that order by columns must be selected for IN queries (CASSANDRA-4911)


2.0.5
 * Reduce garbage generated by bloom filter lookups (CASSANDRA-6609)
 * Add ks.cf names to tombstone logging (CASSANDRA-6597)
 * Use LOCAL_QUORUM for LWT operations at LOCAL_SERIAL (CASSANDRA-6495)
 * Wait for gossip to settle before accepting client connections (CASSANDRA-4288)
 * Delete unfinished compaction incrementally (CASSANDRA-6086)
 * Allow specifying custom secondary index options in CQL3 (CASSANDRA-6480)
 * Improve replica pinning for cache efficiency in DES (CASSANDRA-6485)
 * Fix LOCAL_SERIAL from thrift (CASSANDRA-6584)
 * Don't special case received counts in CAS timeout exceptions (CASSANDRA-6595)
 * Add support for 2.1 global counter shards (CASSANDRA-6505)
 * Fix NPE when streaming connection is not yet established (CASSANDRA-6210)
 * Avoid rare duplicate read repair triggering (CASSANDRA-6606)
 * Fix paging discardFirst (CASSANDRA-6555)
 * Fix ArrayIndexOutOfBoundsException in 2ndary index query (CASSANDRA-6470)
 * Release sstables upon rebuilding 2i (CASSANDRA-6635)
 * Add AbstractCompactionStrategy.startup() method (CASSANDRA-6637)
 * SSTableScanner may skip rows during cleanup (CASSANDRA-6638)
 * sstables from stalled repair sessions can resurrect deleted data (CASSANDRA-6503)
 * Switch stress to use ITransportFactory (CASSANDRA-6641)
 * Fix IllegalArgumentException during prepare (CASSANDRA-6592)
 * Fix possible loss of 2ndary index entries during compaction (CASSANDRA-6517)
 * Fix direct Memory on architectures that do not support unaligned long access
   (CASSANDRA-6628)
 * Let scrub optionally skip broken counter partitions (CASSANDRA-5930)
Merged from 1.2:
 * fsync compression metadata (CASSANDRA-6531)
 * Validate CF existence on execution for prepared statement (CASSANDRA-6535)
 * Add ability to throttle batchlog replay (CASSANDRA-6550)
 * Fix executing LOCAL_QUORUM with SimpleStrategy (CASSANDRA-6545)
 * Avoid StackOverflow when using large IN queries (CASSANDRA-6567)
 * Nodetool upgradesstables includes secondary indexes (CASSANDRA-6598)
 * Paginate batchlog replay (CASSANDRA-6569)
 * skip blocking on streaming during drain (CASSANDRA-6603)
 * Improve error message when schema doesn't match loaded sstable (CASSANDRA-6262)
 * Add properties to adjust FD initial value and max interval (CASSANDRA-4375)
 * Fix preparing with batch and delete from collection (CASSANDRA-6607)
 * Fix ABSC reverse iterator's remove() method (CASSANDRA-6629)
 * Handle host ID conflicts properly (CASSANDRA-6615)
 * Move handling of migration event source to solve bootstrap race. (CASSANDRA-6648)
 * Make sure compaction throughput value doesn't overflow with int math (CASSANDRA-6647)


2.0.4
 * Allow removing snapshots of no-longer-existing CFs (CASSANDRA-6418)
 * add StorageService.stopDaemon() (CASSANDRA-4268)
 * add IRE for invalid CF supplied to get_count (CASSANDRA-5701)
 * add client encryption support to sstableloader (CASSANDRA-6378)
 * Fix accept() loop for SSL sockets post-shutdown (CASSANDRA-6468)
 * Fix size-tiered compaction in LCS L0 (CASSANDRA-6496)
 * Fix assertion failure in filterColdSSTables (CASSANDRA-6483)
 * Fix row tombstones in larger-than-memory compactions (CASSANDRA-6008)
 * Fix cleanup ClassCastException (CASSANDRA-6462)
 * Reduce gossip memory use by interning VersionedValue strings (CASSANDRA-6410)
 * Allow specifying datacenters to participate in a repair (CASSANDRA-6218)
 * Fix divide-by-zero in PCI (CASSANDRA-6403)
 * Fix setting last compacted key in the wrong level for LCS (CASSANDRA-6284)
 * Add millisecond precision formats to the timestamp parser (CASSANDRA-6395)
 * Expose a total memtable size metric for a CF (CASSANDRA-6391)
 * cqlsh: handle symlinks properly (CASSANDRA-6425)
 * Fix potential infinite loop when paging query with IN (CASSANDRA-6464)
 * Fix assertion error in AbstractQueryPager.discardFirst (CASSANDRA-6447)
 * Fix streaming older SSTable yields unnecessary tombstones (CASSANDRA-6527)
Merged from 1.2:
 * Improved error message on bad properties in DDL queries (CASSANDRA-6453)
 * Randomize batchlog candidates selection (CASSANDRA-6481)
 * Fix thundering herd on endpoint cache invalidation (CASSANDRA-6345, 6485)
 * Improve batchlog write performance with vnodes (CASSANDRA-6488)
 * cqlsh: quote single quotes in strings inside collections (CASSANDRA-6172)
 * Improve gossip performance for typical messages (CASSANDRA-6409)
 * Throw IRE if a prepared statement has more markers than supported
   (CASSANDRA-5598)
 * Expose Thread metrics for the native protocol server (CASSANDRA-6234)
 * Change snapshot response message verb to INTERNAL to avoid dropping it
   (CASSANDRA-6415)
 * Warn when collection read has > 65K elements (CASSANDRA-5428)
 * Fix cache persistence when both row and key cache are enabled
   (CASSANDRA-6413)
 * (Hadoop) add describe_local_ring (CASSANDRA-6268)
 * Fix handling of concurrent directory creation failure (CASSANDRA-6459)
 * Allow executing CREATE statements multiple times (CASSANDRA-6471)
 * Don't send confusing info with timeouts (CASSANDRA-6491)
 * Don't resubmit counter mutation runnables internally (CASSANDRA-6427)
 * Don't drop local mutations without a hint (CASSANDRA-6510)
 * Don't allow null max_hint_window_in_ms (CASSANDRA-6419)
 * Validate SliceRange start and finish lengths (CASSANDRA-6521)


2.0.3
 * Fix FD leak on slice read path (CASSANDRA-6275)
 * Cancel read meter task when closing SSTR (CASSANDRA-6358)
 * free off-heap IndexSummary during bulk (CASSANDRA-6359)
 * Recover from IOException in accept() thread (CASSANDRA-6349)
 * Improve Gossip tolerance of abnormally slow tasks (CASSANDRA-6338)
 * Fix trying to hint timed out counter writes (CASSANDRA-6322)
 * Allow restoring specific columnfamilies from archived CL (CASSANDRA-4809)
 * Avoid flushing compaction_history after each operation (CASSANDRA-6287)
 * Fix repair assertion error when tombstones expire (CASSANDRA-6277)
 * Skip loading corrupt key cache (CASSANDRA-6260)
 * Fixes for compacting larger-than-memory rows (CASSANDRA-6274)
 * Compact hottest sstables first and optionally omit coldest from
   compaction entirely (CASSANDRA-6109)
 * Fix modifying column_metadata from thrift (CASSANDRA-6182)
 * cqlsh: fix LIST USERS output (CASSANDRA-6242)
 * Add IRequestSink interface (CASSANDRA-6248)
 * Update memtable size while flushing (CASSANDRA-6249)
 * Provide hooks around CQL2/CQL3 statement execution (CASSANDRA-6252)
 * Require Permission.SELECT for CAS updates (CASSANDRA-6247)
 * New CQL-aware SSTableWriter (CASSANDRA-5894)
 * Reject CAS operation when the protocol v1 is used (CASSANDRA-6270)
 * Correctly throw error when frame too large (CASSANDRA-5981)
 * Fix serialization bug in PagedRange with 2ndary indexes (CASSANDRA-6299)
 * Fix CQL3 table validation in Thrift (CASSANDRA-6140)
 * Fix bug missing results with IN clauses (CASSANDRA-6327)
 * Fix paging with reversed slices (CASSANDRA-6343)
 * Set minTimestamp correctly to be able to drop expired sstables (CASSANDRA-6337)
 * Support NaN and Infinity as float literals (CASSANDRA-6003)
 * Remove RF from nodetool ring output (CASSANDRA-6289)
 * Fix attempting to flush empty rows (CASSANDRA-6374)
 * Fix potential out of bounds exception when paging (CASSANDRA-6333)
Merged from 1.2:
 * Optimize FD phi calculation (CASSANDRA-6386)
 * Improve initial FD phi estimate when starting up (CASSANDRA-6385)
 * Don't list CQL3 table in CLI describe even if named explicitely
   (CASSANDRA-5750)
 * Invalidate row cache when dropping CF (CASSANDRA-6351)
 * add non-jamm path for cached statements (CASSANDRA-6293)
 * add windows bat files for shell commands (CASSANDRA-6145)
 * Require logging in for Thrift CQL2/3 statement preparation (CASSANDRA-6254)
 * restrict max_num_tokens to 1536 (CASSANDRA-6267)
 * Nodetool gets default JMX port from cassandra-env.sh (CASSANDRA-6273)
 * make calculatePendingRanges asynchronous (CASSANDRA-6244)
 * Remove blocking flushes in gossip thread (CASSANDRA-6297)
 * Fix potential socket leak in connectionpool creation (CASSANDRA-6308)
 * Allow LOCAL_ONE/LOCAL_QUORUM to work with SimpleStrategy (CASSANDRA-6238)
 * cqlsh: handle 'null' as session duration (CASSANDRA-6317)
 * Fix json2sstable handling of range tombstones (CASSANDRA-6316)
 * Fix missing one row in reverse query (CASSANDRA-6330)
 * Fix reading expired row value from row cache (CASSANDRA-6325)
 * Fix AssertionError when doing set element deletion (CASSANDRA-6341)
 * Make CL code for the native protocol match the one in C* 2.0
   (CASSANDRA-6347)
 * Disallow altering CQL3 table from thrift (CASSANDRA-6370)
 * Fix size computation of prepared statement (CASSANDRA-6369)


2.0.2
 * Update FailureDetector to use nanontime (CASSANDRA-4925)
 * Fix FileCacheService regressions (CASSANDRA-6149)
 * Never return WriteTimeout for CL.ANY (CASSANDRA-6132)
 * Fix race conditions in bulk loader (CASSANDRA-6129)
 * Add configurable metrics reporting (CASSANDRA-4430)
 * drop queries exceeding a configurable number of tombstones (CASSANDRA-6117)
 * Track and persist sstable read activity (CASSANDRA-5515)
 * Fixes for speculative retry (CASSANDRA-5932, CASSANDRA-6194)
 * Improve memory usage of metadata min/max column names (CASSANDRA-6077)
 * Fix thrift validation refusing row markers on CQL3 tables (CASSANDRA-6081)
 * Fix insertion of collections with CAS (CASSANDRA-6069)
 * Correctly send metadata on SELECT COUNT (CASSANDRA-6080)
 * Track clients' remote addresses in ClientState (CASSANDRA-6070)
 * Create snapshot dir if it does not exist when migrating
   leveled manifest (CASSANDRA-6093)
 * make sequential nodetool repair the default (CASSANDRA-5950)
 * Add more hooks for compaction strategy implementations (CASSANDRA-6111)
 * Fix potential NPE on composite 2ndary indexes (CASSANDRA-6098)
 * Delete can potentially be skipped in batch (CASSANDRA-6115)
 * Allow alter keyspace on system_traces (CASSANDRA-6016)
 * Disallow empty column names in cql (CASSANDRA-6136)
 * Use Java7 file-handling APIs and fix file moving on Windows (CASSANDRA-5383)
 * Save compaction history to system keyspace (CASSANDRA-5078)
 * Fix NPE if StorageService.getOperationMode() is executed before full startup (CASSANDRA-6166)
 * CQL3: support pre-epoch longs for TimestampType (CASSANDRA-6212)
 * Add reloadtriggers command to nodetool (CASSANDRA-4949)
 * cqlsh: ignore empty 'value alias' in DESCRIBE (CASSANDRA-6139)
 * Fix sstable loader (CASSANDRA-6205)
 * Reject bootstrapping if the node already exists in gossip (CASSANDRA-5571)
 * Fix NPE while loading paxos state (CASSANDRA-6211)
 * cqlsh: add SHOW SESSION <tracing-session> command (CASSANDRA-6228)
Merged from 1.2:
 * (Hadoop) Require CFRR batchSize to be at least 2 (CASSANDRA-6114)
 * Add a warning for small LCS sstable size (CASSANDRA-6191)
 * Add ability to list specific KS/CF combinations in nodetool cfstats (CASSANDRA-4191)
 * Mark CF clean if a mutation raced the drop and got it marked dirty (CASSANDRA-5946)
 * Add a LOCAL_ONE consistency level (CASSANDRA-6202)
 * Limit CQL prepared statement cache by size instead of count (CASSANDRA-6107)
 * Tracing should log write failure rather than raw exceptions (CASSANDRA-6133)
 * lock access to TM.endpointToHostIdMap (CASSANDRA-6103)
 * Allow estimated memtable size to exceed slab allocator size (CASSANDRA-6078)
 * Start MeteredFlusher earlier to prevent OOM during CL replay (CASSANDRA-6087)
 * Avoid sending Truncate command to fat clients (CASSANDRA-6088)
 * Allow where clause conditions to be in parenthesis (CASSANDRA-6037)
 * Do not open non-ssl storage port if encryption option is all (CASSANDRA-3916)
 * Move batchlog replay to its own executor (CASSANDRA-6079)
 * Add tombstone debug threshold and histogram (CASSANDRA-6042, 6057)
 * Enable tcp keepalive on incoming connections (CASSANDRA-4053)
 * Fix fat client schema pull NPE (CASSANDRA-6089)
 * Fix memtable flushing for indexed tables (CASSANDRA-6112)
 * Fix skipping columns with multiple slices (CASSANDRA-6119)
 * Expose connected thrift + native client counts (CASSANDRA-5084)
 * Optimize auth setup (CASSANDRA-6122)
 * Trace index selection (CASSANDRA-6001)
 * Update sstablesPerReadHistogram to use biased sampling (CASSANDRA-6164)
 * Log UnknownColumnfamilyException when closing socket (CASSANDRA-5725)
 * Properly error out on CREATE INDEX for counters table (CASSANDRA-6160)
 * Handle JMX notification failure for repair (CASSANDRA-6097)
 * (Hadoop) Fetch no more than 128 splits in parallel (CASSANDRA-6169)
 * stress: add username/password authentication support (CASSANDRA-6068)
 * Fix indexed queries with row cache enabled on parent table (CASSANDRA-5732)
 * Fix compaction race during columnfamily drop (CASSANDRA-5957)
 * Fix validation of empty column names for compact tables (CASSANDRA-6152)
 * Skip replaying mutations that pass CRC but fail to deserialize (CASSANDRA-6183)
 * Rework token replacement to use replace_address (CASSANDRA-5916)
 * Fix altering column types (CASSANDRA-6185)
 * cqlsh: fix CREATE/ALTER WITH completion (CASSANDRA-6196)
 * add windows bat files for shell commands (CASSANDRA-6145)
 * Fix potential stack overflow during range tombstones insertion (CASSANDRA-6181)
 * (Hadoop) Make LOCAL_ONE the default consistency level (CASSANDRA-6214)


2.0.1
 * Fix bug that could allow reading deleted data temporarily (CASSANDRA-6025)
 * Improve memory use defaults (CASSANDRA-6059)
 * Make ThriftServer more easlly extensible (CASSANDRA-6058)
 * Remove Hadoop dependency from ITransportFactory (CASSANDRA-6062)
 * add file_cache_size_in_mb setting (CASSANDRA-5661)
 * Improve error message when yaml contains invalid properties (CASSANDRA-5958)
 * Improve leveled compaction's ability to find non-overlapping L0 compactions
   to work on concurrently (CASSANDRA-5921)
 * Notify indexer of columns shadowed by range tombstones (CASSANDRA-5614)
 * Log Merkle tree stats (CASSANDRA-2698)
 * Switch from crc32 to adler32 for compressed sstable checksums (CASSANDRA-5862)
 * Improve offheap memcpy performance (CASSANDRA-5884)
 * Use a range aware scanner for cleanup (CASSANDRA-2524)
 * Cleanup doesn't need to inspect sstables that contain only local data
   (CASSANDRA-5722)
 * Add ability for CQL3 to list partition keys (CASSANDRA-4536)
 * Improve native protocol serialization (CASSANDRA-5664)
 * Upgrade Thrift to 0.9.1 (CASSANDRA-5923)
 * Require superuser status for adding triggers (CASSANDRA-5963)
 * Make standalone scrubber handle old and new style leveled manifest
   (CASSANDRA-6005)
 * Fix paxos bugs (CASSANDRA-6012, 6013, 6023)
 * Fix paged ranges with multiple replicas (CASSANDRA-6004)
 * Fix potential AssertionError during tracing (CASSANDRA-6041)
 * Fix NPE in sstablesplit (CASSANDRA-6027)
 * Migrate pre-2.0 key/value/column aliases to system.schema_columns
   (CASSANDRA-6009)
 * Paging filter empty rows too agressively (CASSANDRA-6040)
 * Support variadic parameters for IN clauses (CASSANDRA-4210)
 * cqlsh: return the result of CAS writes (CASSANDRA-5796)
 * Fix validation of IN clauses with 2ndary indexes (CASSANDRA-6050)
 * Support named bind variables in CQL (CASSANDRA-6033)
Merged from 1.2:
 * Allow cache-keys-to-save to be set at runtime (CASSANDRA-5980)
 * Avoid second-guessing out-of-space state (CASSANDRA-5605)
 * Tuning knobs for dealing with large blobs and many CFs (CASSANDRA-5982)
 * (Hadoop) Fix CQLRW for thrift tables (CASSANDRA-6002)
 * Fix possible divide-by-zero in HHOM (CASSANDRA-5990)
 * Allow local batchlog writes for CL.ANY (CASSANDRA-5967)
 * Upgrade metrics-core to version 2.2.0 (CASSANDRA-5947)
 * Fix CqlRecordWriter with composite keys (CASSANDRA-5949)
 * Add snitch, schema version, cluster, partitioner to JMX (CASSANDRA-5881)
 * Allow disabling SlabAllocator (CASSANDRA-5935)
 * Make user-defined compaction JMX blocking (CASSANDRA-4952)
 * Fix streaming does not transfer wrapped range (CASSANDRA-5948)
 * Fix loading index summary containing empty key (CASSANDRA-5965)
 * Correctly handle limits in CompositesSearcher (CASSANDRA-5975)
 * Pig: handle CQL collections (CASSANDRA-5867)
 * Pass the updated cf to the PRSI index() method (CASSANDRA-5999)
 * Allow empty CQL3 batches (as no-op) (CASSANDRA-5994)
 * Support null in CQL3 functions (CASSANDRA-5910)
 * Replace the deprecated MapMaker with CacheLoader (CASSANDRA-6007)
 * Add SSTableDeletingNotification to DataTracker (CASSANDRA-6010)
 * Fix snapshots in use get deleted during snapshot repair (CASSANDRA-6011)
 * Move hints and exception count to o.a.c.metrics (CASSANDRA-6017)
 * Fix memory leak in snapshot repair (CASSANDRA-6047)
 * Fix sstable2sjon for CQL3 tables (CASSANDRA-5852)


2.0.0
 * Fix thrift validation when inserting into CQL3 tables (CASSANDRA-5138)
 * Fix periodic memtable flushing behavior with clean memtables (CASSANDRA-5931)
 * Fix dateOf() function for pre-2.0 timestamp columns (CASSANDRA-5928)
 * Fix SSTable unintentionally loads BF when opened for batch (CASSANDRA-5938)
 * Add stream session progress to JMX (CASSANDRA-4757)
 * Fix NPE during CAS operation (CASSANDRA-5925)
Merged from 1.2:
 * Fix getBloomFilterDiskSpaceUsed for AlwaysPresentFilter (CASSANDRA-5900)
 * Don't announce schema version until we've loaded the changes locally
   (CASSANDRA-5904)
 * Fix to support off heap bloom filters size greater than 2 GB (CASSANDRA-5903)
 * Properly handle parsing huge map and set literals (CASSANDRA-5893)


2.0.0-rc2
 * enable vnodes by default (CASSANDRA-5869)
 * fix CAS contention timeout (CASSANDRA-5830)
 * fix HsHa to respect max frame size (CASSANDRA-4573)
 * Fix (some) 2i on composite components omissions (CASSANDRA-5851)
 * cqlsh: add DESCRIBE FULL SCHEMA variant (CASSANDRA-5880)
Merged from 1.2:
 * Correctly validate sparse composite cells in scrub (CASSANDRA-5855)
 * Add KeyCacheHitRate metric to CF metrics (CASSANDRA-5868)
 * cqlsh: add support for multiline comments (CASSANDRA-5798)
 * Handle CQL3 SELECT duplicate IN restrictions on clustering columns
   (CASSANDRA-5856)


2.0.0-rc1
 * improve DecimalSerializer performance (CASSANDRA-5837)
 * fix potential spurious wakeup in AsyncOneResponse (CASSANDRA-5690)
 * fix schema-related trigger issues (CASSANDRA-5774)
 * Better validation when accessing CQL3 table from thrift (CASSANDRA-5138)
 * Fix assertion error during repair (CASSANDRA-5801)
 * Fix range tombstone bug (CASSANDRA-5805)
 * DC-local CAS (CASSANDRA-5797)
 * Add a native_protocol_version column to the system.local table (CASSANRDA-5819)
 * Use index_interval from cassandra.yaml when upgraded (CASSANDRA-5822)
 * Fix buffer underflow on socket close (CASSANDRA-5792)
Merged from 1.2:
 * Fix reading DeletionTime from 1.1-format sstables (CASSANDRA-5814)
 * cqlsh: add collections support to COPY (CASSANDRA-5698)
 * retry important messages for any IOException (CASSANDRA-5804)
 * Allow empty IN relations in SELECT/UPDATE/DELETE statements (CASSANDRA-5626)
 * cqlsh: fix crashing on Windows due to libedit detection (CASSANDRA-5812)
 * fix bulk-loading compressed sstables (CASSANDRA-5820)
 * (Hadoop) fix quoting in CqlPagingRecordReader and CqlRecordWriter
   (CASSANDRA-5824)
 * update default LCS sstable size to 160MB (CASSANDRA-5727)
 * Allow compacting 2Is via nodetool (CASSANDRA-5670)
 * Hex-encode non-String keys in OPP (CASSANDRA-5793)
 * nodetool history logging (CASSANDRA-5823)
 * (Hadoop) fix support for Thrift tables in CqlPagingRecordReader
   (CASSANDRA-5752)
 * add "all time blocked" to StatusLogger output (CASSANDRA-5825)
 * Future-proof inter-major-version schema migrations (CASSANDRA-5845)
 * (Hadoop) add CqlPagingRecordReader support for ReversedType in Thrift table
   (CASSANDRA-5718)
 * Add -no-snapshot option to scrub (CASSANDRA-5891)
 * Fix to support off heap bloom filters size greater than 2 GB (CASSANDRA-5903)
 * Properly handle parsing huge map and set literals (CASSANDRA-5893)
 * Fix LCS L0 compaction may overlap in L1 (CASSANDRA-5907)
 * New sstablesplit tool to split large sstables offline (CASSANDRA-4766)
 * Fix potential deadlock in native protocol server (CASSANDRA-5926)
 * Disallow incompatible type change in CQL3 (CASSANDRA-5882)
Merged from 1.1:
 * Correctly validate sparse composite cells in scrub (CASSANDRA-5855)


2.0.0-beta2
 * Replace countPendingHints with Hints Created metric (CASSANDRA-5746)
 * Allow nodetool with no args, and with help to run without a server (CASSANDRA-5734)
 * Cleanup AbstractType/TypeSerializer classes (CASSANDRA-5744)
 * Remove unimplemented cli option schema-mwt (CASSANDRA-5754)
 * Support range tombstones in thrift (CASSANDRA-5435)
 * Normalize table-manipulating CQL3 statements' class names (CASSANDRA-5759)
 * cqlsh: add missing table options to DESCRIBE output (CASSANDRA-5749)
 * Fix assertion error during repair (CASSANDRA-5757)
 * Fix bulkloader (CASSANDRA-5542)
 * Add LZ4 compression to the native protocol (CASSANDRA-5765)
 * Fix bugs in the native protocol v2 (CASSANDRA-5770)
 * CAS on 'primary key only' table (CASSANDRA-5715)
 * Support streaming SSTables of old versions (CASSANDRA-5772)
 * Always respect protocol version in native protocol (CASSANDRA-5778)
 * Fix ConcurrentModificationException during streaming (CASSANDRA-5782)
 * Update deletion timestamp in Commit#updatesWithPaxosTime (CASSANDRA-5787)
 * Thrift cas() method crashes if input columns are not sorted (CASSANDRA-5786)
 * Order columns names correctly when querying for CAS (CASSANDRA-5788)
 * Fix streaming retry (CASSANDRA-5775)
Merged from 1.2:
 * if no seeds can be a reached a node won't start in a ring by itself (CASSANDRA-5768)
 * add cassandra.unsafesystem property (CASSANDRA-5704)
 * (Hadoop) quote identifiers in CqlPagingRecordReader (CASSANDRA-5763)
 * Add replace_node functionality for vnodes (CASSANDRA-5337)
 * Add timeout events to query traces (CASSANDRA-5520)
 * Fix serialization of the LEFT gossip value (CASSANDRA-5696)
 * Pig: support for cql3 tables (CASSANDRA-5234)
 * Fix skipping range tombstones with reverse queries (CASSANDRA-5712)
 * Expire entries out of ThriftSessionManager (CASSANDRA-5719)
 * Don't keep ancestor information in memory (CASSANDRA-5342)
 * Expose native protocol server status in nodetool info (CASSANDRA-5735)
 * Fix pathetic performance of range tombstones (CASSANDRA-5677)
 * Fix querying with an empty (impossible) range (CASSANDRA-5573)
 * cqlsh: handle CUSTOM 2i in DESCRIBE output (CASSANDRA-5760)
 * Fix minor bug in Range.intersects(Bound) (CASSANDRA-5771)
 * cqlsh: handle disabled compression in DESCRIBE output (CASSANDRA-5766)
 * Ensure all UP events are notified on the native protocol (CASSANDRA-5769)
 * Fix formatting of sstable2json with multiple -k arguments (CASSANDRA-5781)
 * Don't rely on row marker for queries in general to hide lost markers
   after TTL expires (CASSANDRA-5762)
 * Sort nodetool help output (CASSANDRA-5776)
 * Fix column expiring during 2 phases compaction (CASSANDRA-5799)
 * now() is being rejected in INSERTs when inside collections (CASSANDRA-5795)


2.0.0-beta1
 * Add support for indexing clustered columns (CASSANDRA-5125)
 * Removed on-heap row cache (CASSANDRA-5348)
 * use nanotime consistently for node-local timeouts (CASSANDRA-5581)
 * Avoid unnecessary second pass on name-based queries (CASSANDRA-5577)
 * Experimental triggers (CASSANDRA-1311)
 * JEMalloc support for off-heap allocation (CASSANDRA-3997)
 * Single-pass compaction (CASSANDRA-4180)
 * Removed token range bisection (CASSANDRA-5518)
 * Removed compatibility with pre-1.2.5 sstables and network messages
   (CASSANDRA-5511)
 * removed PBSPredictor (CASSANDRA-5455)
 * CAS support (CASSANDRA-5062, 5441, 5442, 5443, 5619, 5667)
 * Leveled compaction performs size-tiered compactions in L0
   (CASSANDRA-5371, 5439)
 * Add yaml network topology snitch for mixed ec2/other envs (CASSANDRA-5339)
 * Log when a node is down longer than the hint window (CASSANDRA-4554)
 * Optimize tombstone creation for ExpiringColumns (CASSANDRA-4917)
 * Improve LeveledScanner work estimation (CASSANDRA-5250, 5407)
 * Replace compaction lock with runWithCompactionsDisabled (CASSANDRA-3430)
 * Change Message IDs to ints (CASSANDRA-5307)
 * Move sstable level information into the Stats component, removing the
   need for a separate Manifest file (CASSANDRA-4872)
 * avoid serializing to byte[] on commitlog append (CASSANDRA-5199)
 * make index_interval configurable per columnfamily (CASSANDRA-3961, CASSANDRA-5650)
 * add default_time_to_live (CASSANDRA-3974)
 * add memtable_flush_period_in_ms (CASSANDRA-4237)
 * replace supercolumns internally by composites (CASSANDRA-3237, 5123)
 * upgrade thrift to 0.9.0 (CASSANDRA-3719)
 * drop unnecessary keyspace parameter from user-defined compaction API
   (CASSANDRA-5139)
 * more robust solution to incomplete compactions + counters (CASSANDRA-5151)
 * Change order of directory searching for c*.in.sh (CASSANDRA-3983)
 * Add tool to reset SSTable compaction level for LCS (CASSANDRA-5271)
 * Allow custom configuration loader (CASSANDRA-5045)
 * Remove memory emergency pressure valve logic (CASSANDRA-3534)
 * Reduce request latency with eager retry (CASSANDRA-4705)
 * cqlsh: Remove ASSUME command (CASSANDRA-5331)
 * Rebuild BF when loading sstables if bloom_filter_fp_chance
   has changed since compaction (CASSANDRA-5015)
 * remove row-level bloom filters (CASSANDRA-4885)
 * Change Kernel Page Cache skipping into row preheating (disabled by default)
   (CASSANDRA-4937)
 * Improve repair by deciding on a gcBefore before sending
   out TreeRequests (CASSANDRA-4932)
 * Add an official way to disable compactions (CASSANDRA-5074)
 * Reenable ALTER TABLE DROP with new semantics (CASSANDRA-3919)
 * Add binary protocol versioning (CASSANDRA-5436)
 * Swap THshaServer for TThreadedSelectorServer (CASSANDRA-5530)
 * Add alias support to SELECT statement (CASSANDRA-5075)
 * Don't create empty RowMutations in CommitLogReplayer (CASSANDRA-5541)
 * Use range tombstones when dropping cfs/columns from schema (CASSANDRA-5579)
 * cqlsh: drop CQL2/CQL3-beta support (CASSANDRA-5585)
 * Track max/min column names in sstables to be able to optimize slice
   queries (CASSANDRA-5514, CASSANDRA-5595, CASSANDRA-5600)
 * Binary protocol: allow batching already prepared statements (CASSANDRA-4693)
 * Allow preparing timestamp, ttl and limit in CQL3 queries (CASSANDRA-4450)
 * Support native link w/o JNA in Java7 (CASSANDRA-3734)
 * Use SASL authentication in binary protocol v2 (CASSANDRA-5545)
 * Replace Thrift HsHa with LMAX Disruptor based implementation (CASSANDRA-5582)
 * cqlsh: Add row count to SELECT output (CASSANDRA-5636)
 * Include a timestamp with all read commands to determine column expiration
   (CASSANDRA-5149)
 * Streaming 2.0 (CASSANDRA-5286, 5699)
 * Conditional create/drop ks/table/index statements in CQL3 (CASSANDRA-2737)
 * more pre-table creation property validation (CASSANDRA-5693)
 * Redesign repair messages (CASSANDRA-5426)
 * Fix ALTER RENAME post-5125 (CASSANDRA-5702)
 * Disallow renaming a 2ndary indexed column (CASSANDRA-5705)
 * Rename Table to Keyspace (CASSANDRA-5613)
 * Ensure changing column_index_size_in_kb on different nodes don't corrupt the
   sstable (CASSANDRA-5454)
 * Move resultset type information into prepare, not execute (CASSANDRA-5649)
 * Auto paging in binary protocol (CASSANDRA-4415, 5714)
 * Don't tie client side use of AbstractType to JDBC (CASSANDRA-4495)
 * Adds new TimestampType to replace DateType (CASSANDRA-5723, CASSANDRA-5729)
Merged from 1.2:
 * make starting native protocol server idempotent (CASSANDRA-5728)
 * Fix loading key cache when a saved entry is no longer valid (CASSANDRA-5706)
 * Fix serialization of the LEFT gossip value (CASSANDRA-5696)
 * cqlsh: Don't show 'null' in place of empty values (CASSANDRA-5675)
 * Race condition in detecting version on a mixed 1.1/1.2 cluster
   (CASSANDRA-5692)
 * Fix skipping range tombstones with reverse queries (CASSANDRA-5712)
 * Expire entries out of ThriftSessionManager (CASSANRDA-5719)
 * Don't keep ancestor information in memory (CASSANDRA-5342)
 * cqlsh: fix handling of semicolons inside BATCH queries (CASSANDRA-5697)


1.2.6
 * Fix tracing when operation completes before all responses arrive
   (CASSANDRA-5668)
 * Fix cross-DC mutation forwarding (CASSANDRA-5632)
 * Reduce SSTableLoader memory usage (CASSANDRA-5555)
 * Scale hinted_handoff_throttle_in_kb to cluster size (CASSANDRA-5272)
 * (Hadoop) Add CQL3 input/output formats (CASSANDRA-4421, 5622)
 * (Hadoop) Fix InputKeyRange in CFIF (CASSANDRA-5536)
 * Fix dealing with ridiculously large max sstable sizes in LCS (CASSANDRA-5589)
 * Ignore pre-truncate hints (CASSANDRA-4655)
 * Move System.exit on OOM into a separate thread (CASSANDRA-5273)
 * Write row markers when serializing schema (CASSANDRA-5572)
 * Check only SSTables for the requested range when streaming (CASSANDRA-5569)
 * Improve batchlog replay behavior and hint ttl handling (CASSANDRA-5314)
 * Exclude localTimestamp from validation for tombstones (CASSANDRA-5398)
 * cqlsh: add custom prompt support (CASSANDRA-5539)
 * Reuse prepared statements in hot auth queries (CASSANDRA-5594)
 * cqlsh: add vertical output option (see EXPAND) (CASSANDRA-5597)
 * Add a rate limit option to stress (CASSANDRA-5004)
 * have BulkLoader ignore snapshots directories (CASSANDRA-5587)
 * fix SnitchProperties logging context (CASSANDRA-5602)
 * Expose whether jna is enabled and memory is locked via JMX (CASSANDRA-5508)
 * cqlsh: fix COPY FROM with ReversedType (CASSANDRA-5610)
 * Allow creating CUSTOM indexes on collections (CASSANDRA-5615)
 * Evaluate now() function at execution time (CASSANDRA-5616)
 * Expose detailed read repair metrics (CASSANDRA-5618)
 * Correct blob literal + ReversedType parsing (CASSANDRA-5629)
 * Allow GPFS to prefer the internal IP like EC2MRS (CASSANDRA-5630)
 * fix help text for -tspw cassandra-cli (CASSANDRA-5643)
 * don't throw away initial causes exceptions for internode encryption issues
   (CASSANDRA-5644)
 * Fix message spelling errors for cql select statements (CASSANDRA-5647)
 * Suppress custom exceptions thru jmx (CASSANDRA-5652)
 * Update CREATE CUSTOM INDEX syntax (CASSANDRA-5639)
 * Fix PermissionDetails.equals() method (CASSANDRA-5655)
 * Never allow partition key ranges in CQL3 without token() (CASSANDRA-5666)
 * Gossiper incorrectly drops AppState for an upgrading node (CASSANDRA-5660)
 * Connection thrashing during multi-region ec2 during upgrade, due to
   messaging version (CASSANDRA-5669)
 * Avoid over reconnecting in EC2MRS (CASSANDRA-5678)
 * Fix ReadResponseSerializer.serializedSize() for digest reads (CASSANDRA-5476)
 * allow sstable2json on 2i CFs (CASSANDRA-5694)
Merged from 1.1:
 * Remove buggy thrift max message length option (CASSANDRA-5529)
 * Fix NPE in Pig's widerow mode (CASSANDRA-5488)
 * Add split size parameter to Pig and disable split combination (CASSANDRA-5544)


1.2.5
 * make BytesToken.toString only return hex bytes (CASSANDRA-5566)
 * Ensure that submitBackground enqueues at least one task (CASSANDRA-5554)
 * fix 2i updates with identical values and timestamps (CASSANDRA-5540)
 * fix compaction throttling bursty-ness (CASSANDRA-4316)
 * reduce memory consumption of IndexSummary (CASSANDRA-5506)
 * remove per-row column name bloom filters (CASSANDRA-5492)
 * Include fatal errors in trace events (CASSANDRA-5447)
 * Ensure that PerRowSecondaryIndex is notified of row-level deletes
   (CASSANDRA-5445)
 * Allow empty blob literals in CQL3 (CASSANDRA-5452)
 * Fix streaming RangeTombstones at column index boundary (CASSANDRA-5418)
 * Fix preparing statements when current keyspace is not set (CASSANDRA-5468)
 * Fix SemanticVersion.isSupportedBy minor/patch handling (CASSANDRA-5496)
 * Don't provide oldCfId for post-1.1 system cfs (CASSANDRA-5490)
 * Fix primary range ignores replication strategy (CASSANDRA-5424)
 * Fix shutdown of binary protocol server (CASSANDRA-5507)
 * Fix repair -snapshot not working (CASSANDRA-5512)
 * Set isRunning flag later in binary protocol server (CASSANDRA-5467)
 * Fix use of CQL3 functions with descending clustering order (CASSANDRA-5472)
 * Disallow renaming columns one at a time for thrift table in CQL3
   (CASSANDRA-5531)
 * cqlsh: add CLUSTERING ORDER BY support to DESCRIBE (CASSANDRA-5528)
 * Add custom secondary index support to CQL3 (CASSANDRA-5484)
 * Fix repair hanging silently on unexpected error (CASSANDRA-5229)
 * Fix Ec2Snitch regression introduced by CASSANDRA-5171 (CASSANDRA-5432)
 * Add nodetool enablebackup/disablebackup (CASSANDRA-5556)
 * cqlsh: fix DESCRIBE after case insensitive USE (CASSANDRA-5567)
Merged from 1.1
 * Add retry mechanism to OTC for non-droppable_verbs (CASSANDRA-5393)
 * Use allocator information to improve memtable memory usage estimate
   (CASSANDRA-5497)
 * Fix trying to load deleted row into row cache on startup (CASSANDRA-4463)
 * fsync leveled manifest to avoid corruption (CASSANDRA-5535)
 * Fix Bound intersection computation (CASSANDRA-5551)
 * sstablescrub now respects max memory size in cassandra.in.sh (CASSANDRA-5562)


1.2.4
 * Ensure that PerRowSecondaryIndex updates see the most recent values
   (CASSANDRA-5397)
 * avoid duplicate index entries ind PrecompactedRow and
   ParallelCompactionIterable (CASSANDRA-5395)
 * remove the index entry on oldColumn when new column is a tombstone
   (CASSANDRA-5395)
 * Change default stream throughput from 400 to 200 mbps (CASSANDRA-5036)
 * Gossiper logs DOWN for symmetry with UP (CASSANDRA-5187)
 * Fix mixing prepared statements between keyspaces (CASSANDRA-5352)
 * Fix consistency level during bootstrap - strike 3 (CASSANDRA-5354)
 * Fix transposed arguments in AlreadyExistsException (CASSANDRA-5362)
 * Improve asynchronous hint delivery (CASSANDRA-5179)
 * Fix Guava dependency version (12.0 -> 13.0.1) for Maven (CASSANDRA-5364)
 * Validate that provided CQL3 collection value are < 64K (CASSANDRA-5355)
 * Make upgradeSSTable skip current version sstables by default (CASSANDRA-5366)
 * Optimize min/max timestamp collection (CASSANDRA-5373)
 * Invalid streamId in cql binary protocol when using invalid CL
   (CASSANDRA-5164)
 * Fix validation for IN where clauses with collections (CASSANDRA-5376)
 * Copy resultSet on count query to avoid ConcurrentModificationException
   (CASSANDRA-5382)
 * Correctly typecheck in CQL3 even with ReversedType (CASSANDRA-5386)
 * Fix streaming compressed files when using encryption (CASSANDRA-5391)
 * cassandra-all 1.2.0 pom missing netty dependency (CASSANDRA-5392)
 * Fix writetime/ttl functions on null values (CASSANDRA-5341)
 * Fix NPE during cql3 select with token() (CASSANDRA-5404)
 * IndexHelper.skipBloomFilters won't skip non-SHA filters (CASSANDRA-5385)
 * cqlsh: Print maps ordered by key, sort sets (CASSANDRA-5413)
 * Add null syntax support in CQL3 for inserts (CASSANDRA-3783)
 * Allow unauthenticated set_keyspace() calls (CASSANDRA-5423)
 * Fix potential incremental backups race (CASSANDRA-5410)
 * Fix prepared BATCH statements with batch-level timestamps (CASSANDRA-5415)
 * Allow overriding superuser setup delay (CASSANDRA-5430)
 * cassandra-shuffle with JMX usernames and passwords (CASSANDRA-5431)
Merged from 1.1:
 * cli: Quote ks and cf names in schema output when needed (CASSANDRA-5052)
 * Fix bad default for min/max timestamp in SSTableMetadata (CASSANDRA-5372)
 * Fix cf name extraction from manifest in Directories.migrateFile()
   (CASSANDRA-5242)
 * Support pluggable internode authentication (CASSANDRA-5401)


1.2.3
 * add check for sstable overlap within a level on startup (CASSANDRA-5327)
 * replace ipv6 colons in jmx object names (CASSANDRA-5298, 5328)
 * Avoid allocating SSTableBoundedScanner during repair when the range does
   not intersect the sstable (CASSANDRA-5249)
 * Don't lowercase property map keys (this breaks NTS) (CASSANDRA-5292)
 * Fix composite comparator with super columns (CASSANDRA-5287)
 * Fix insufficient validation of UPDATE queries against counter cfs
   (CASSANDRA-5300)
 * Fix PropertyFileSnitch default DC/Rack behavior (CASSANDRA-5285)
 * Handle null values when executing prepared statement (CASSANDRA-5081)
 * Add netty to pom dependencies (CASSANDRA-5181)
 * Include type arguments in Thrift CQLPreparedResult (CASSANDRA-5311)
 * Fix compaction not removing columns when bf_fp_ratio is 1 (CASSANDRA-5182)
 * cli: Warn about missing CQL3 tables in schema descriptions (CASSANDRA-5309)
 * Re-enable unknown option in replication/compaction strategies option for
   backward compatibility (CASSANDRA-4795)
 * Add binary protocol support to stress (CASSANDRA-4993)
 * cqlsh: Fix COPY FROM value quoting and null handling (CASSANDRA-5305)
 * Fix repair -pr for vnodes (CASSANDRA-5329)
 * Relax CL for auth queries for non-default users (CASSANDRA-5310)
 * Fix AssertionError during repair (CASSANDRA-5245)
 * Don't announce migrations to pre-1.2 nodes (CASSANDRA-5334)
Merged from 1.1:
 * Update offline scrub for 1.0 -> 1.1 directory structure (CASSANDRA-5195)
 * add tmp flag to Descriptor hashcode (CASSANDRA-4021)
 * fix logging of "Found table data in data directories" when only system tables
   are present (CASSANDRA-5289)
 * cli: Add JMX authentication support (CASSANDRA-5080)
 * nodetool: ability to repair specific range (CASSANDRA-5280)
 * Fix possible assertion triggered in SliceFromReadCommand (CASSANDRA-5284)
 * cqlsh: Add inet type support on Windows (ipv4-only) (CASSANDRA-4801)
 * Fix race when initializing ColumnFamilyStore (CASSANDRA-5350)
 * Add UseTLAB JVM flag (CASSANDRA-5361)


1.2.2
 * fix potential for multiple concurrent compactions of the same sstables
   (CASSANDRA-5256)
 * avoid no-op caching of byte[] on commitlog append (CASSANDRA-5199)
 * fix symlinks under data dir not working (CASSANDRA-5185)
 * fix bug in compact storage metadata handling (CASSANDRA-5189)
 * Validate login for USE queries (CASSANDRA-5207)
 * cli: remove default username and password (CASSANDRA-5208)
 * configure populate_io_cache_on_flush per-CF (CASSANDRA-4694)
 * allow configuration of internode socket buffer (CASSANDRA-3378)
 * Make sstable directory picking blacklist-aware again (CASSANDRA-5193)
 * Correctly expire gossip states for edge cases (CASSANDRA-5216)
 * Improve handling of directory creation failures (CASSANDRA-5196)
 * Expose secondary indicies to the rest of nodetool (CASSANDRA-4464)
 * Binary protocol: avoid sending notification for 0.0.0.0 (CASSANDRA-5227)
 * add UseCondCardMark XX jvm settings on jdk 1.7 (CASSANDRA-4366)
 * CQL3 refactor to allow conversion function (CASSANDRA-5226)
 * Fix drop of sstables in some circumstance (CASSANDRA-5232)
 * Implement caching of authorization results (CASSANDRA-4295)
 * Add support for LZ4 compression (CASSANDRA-5038)
 * Fix missing columns in wide rows queries (CASSANDRA-5225)
 * Simplify auth setup and make system_auth ks alterable (CASSANDRA-5112)
 * Stop compactions from hanging during bootstrap (CASSANDRA-5244)
 * fix compressed streaming sending extra chunk (CASSANDRA-5105)
 * Add CQL3-based implementations of IAuthenticator and IAuthorizer
   (CASSANDRA-4898)
 * Fix timestamp-based tomstone removal logic (CASSANDRA-5248)
 * cli: Add JMX authentication support (CASSANDRA-5080)
 * Fix forceFlush behavior (CASSANDRA-5241)
 * cqlsh: Add username autocompletion (CASSANDRA-5231)
 * Fix CQL3 composite partition key error (CASSANDRA-5240)
 * Allow IN clause on last clustering key (CASSANDRA-5230)
Merged from 1.1:
 * fix start key/end token validation for wide row iteration (CASSANDRA-5168)
 * add ConfigHelper support for Thrift frame and max message sizes (CASSANDRA-5188)
 * fix nodetool repair not fail on node down (CASSANDRA-5203)
 * always collect tombstone hints (CASSANDRA-5068)
 * Fix error when sourcing file in cqlsh (CASSANDRA-5235)


1.2.1
 * stream undelivered hints on decommission (CASSANDRA-5128)
 * GossipingPropertyFileSnitch loads saved dc/rack info if needed (CASSANDRA-5133)
 * drain should flush system CFs too (CASSANDRA-4446)
 * add inter_dc_tcp_nodelay setting (CASSANDRA-5148)
 * re-allow wrapping ranges for start_token/end_token range pairitspwng (CASSANDRA-5106)
 * fix validation compaction of empty rows (CASSANDRA-5136)
 * nodetool methods to enable/disable hint storage/delivery (CASSANDRA-4750)
 * disallow bloom filter false positive chance of 0 (CASSANDRA-5013)
 * add threadpool size adjustment methods to JMXEnabledThreadPoolExecutor and
   CompactionManagerMBean (CASSANDRA-5044)
 * fix hinting for dropped local writes (CASSANDRA-4753)
 * off-heap cache doesn't need mutable column container (CASSANDRA-5057)
 * apply disk_failure_policy to bad disks on initial directory creation
   (CASSANDRA-4847)
 * Optimize name-based queries to use ArrayBackedSortedColumns (CASSANDRA-5043)
 * Fall back to old manifest if most recent is unparseable (CASSANDRA-5041)
 * pool [Compressed]RandomAccessReader objects on the partitioned read path
   (CASSANDRA-4942)
 * Add debug logging to list filenames processed by Directories.migrateFile
   method (CASSANDRA-4939)
 * Expose black-listed directories via JMX (CASSANDRA-4848)
 * Log compaction merge counts (CASSANDRA-4894)
 * Minimize byte array allocation by AbstractData{Input,Output} (CASSANDRA-5090)
 * Add SSL support for the binary protocol (CASSANDRA-5031)
 * Allow non-schema system ks modification for shuffle to work (CASSANDRA-5097)
 * cqlsh: Add default limit to SELECT statements (CASSANDRA-4972)
 * cqlsh: fix DESCRIBE for 1.1 cfs in CQL3 (CASSANDRA-5101)
 * Correctly gossip with nodes >= 1.1.7 (CASSANDRA-5102)
 * Ensure CL guarantees on digest mismatch (CASSANDRA-5113)
 * Validate correctly selects on composite partition key (CASSANDRA-5122)
 * Fix exception when adding collection (CASSANDRA-5117)
 * Handle states for non-vnode clusters correctly (CASSANDRA-5127)
 * Refuse unrecognized replication and compaction strategy options (CASSANDRA-4795)
 * Pick the correct value validator in sstable2json for cql3 tables (CASSANDRA-5134)
 * Validate login for describe_keyspace, describe_keyspaces and set_keyspace
   (CASSANDRA-5144)
 * Fix inserting empty maps (CASSANDRA-5141)
 * Don't remove tokens from System table for node we know (CASSANDRA-5121)
 * fix streaming progress report for compresed files (CASSANDRA-5130)
 * Coverage analysis for low-CL queries (CASSANDRA-4858)
 * Stop interpreting dates as valid timeUUID value (CASSANDRA-4936)
 * Adds E notation for floating point numbers (CASSANDRA-4927)
 * Detect (and warn) unintentional use of the cql2 thrift methods when cql3 was
   intended (CASSANDRA-5172)
 * cli: Quote ks and cf names in schema output when needed (CASSANDRA-5052)
 * Fix cf name extraction from manifest in Directories.migrateFile() (CASSANDRA-5242)
 * Replace mistaken usage of commons-logging with slf4j (CASSANDRA-5464)
 * Ensure Jackson dependency matches lib (CASSANDRA-5126)
 * Expose droppable tombstone ratio stats over JMX (CASSANDRA-5159)
Merged from 1.1:
 * Simplify CompressedRandomAccessReader to work around JDK FD bug (CASSANDRA-5088)
 * Improve handling a changing target throttle rate mid-compaction (CASSANDRA-5087)
 * Pig: correctly decode row keys in widerow mode (CASSANDRA-5098)
 * nodetool repair command now prints progress (CASSANDRA-4767)
 * fix user defined compaction to run against 1.1 data directory (CASSANDRA-5118)
 * Fix CQL3 BATCH authorization caching (CASSANDRA-5145)
 * fix get_count returns incorrect value with TTL (CASSANDRA-5099)
 * better handling for mid-compaction failure (CASSANDRA-5137)
 * convert default marshallers list to map for better readability (CASSANDRA-5109)
 * fix ConcurrentModificationException in getBootstrapSource (CASSANDRA-5170)
 * fix sstable maxtimestamp for row deletes and pre-1.1.1 sstables (CASSANDRA-5153)
 * Fix thread growth on node removal (CASSANDRA-5175)
 * Make Ec2Region's datacenter name configurable (CASSANDRA-5155)


1.2.0
 * Disallow counters in collections (CASSANDRA-5082)
 * cqlsh: add unit tests (CASSANDRA-3920)
 * fix default bloom_filter_fp_chance for LeveledCompactionStrategy (CASSANDRA-5093)
Merged from 1.1:
 * add validation for get_range_slices with start_key and end_token (CASSANDRA-5089)


1.2.0-rc2
 * fix nodetool ownership display with vnodes (CASSANDRA-5065)
 * cqlsh: add DESCRIBE KEYSPACES command (CASSANDRA-5060)
 * Fix potential infinite loop when reloading CFS (CASSANDRA-5064)
 * Fix SimpleAuthorizer example (CASSANDRA-5072)
 * cqlsh: force CL.ONE for tracing and system.schema* queries (CASSANDRA-5070)
 * Includes cassandra-shuffle in the debian package (CASSANDRA-5058)
Merged from 1.1:
 * fix multithreaded compaction deadlock (CASSANDRA-4492)
 * fix temporarily missing schema after upgrade from pre-1.1.5 (CASSANDRA-5061)
 * Fix ALTER TABLE overriding compression options with defaults
   (CASSANDRA-4996, 5066)
 * fix specifying and altering crc_check_chance (CASSANDRA-5053)
 * fix Murmur3Partitioner ownership% calculation (CASSANDRA-5076)
 * Don't expire columns sooner than they should in 2ndary indexes (CASSANDRA-5079)


1.2-rc1
 * rename rpc_timeout settings to request_timeout (CASSANDRA-5027)
 * add BF with 0.1 FP to LCS by default (CASSANDRA-5029)
 * Fix preparing insert queries (CASSANDRA-5016)
 * Fix preparing queries with counter increment (CASSANDRA-5022)
 * Fix preparing updates with collections (CASSANDRA-5017)
 * Don't generate UUID based on other node address (CASSANDRA-5002)
 * Fix message when trying to alter a clustering key type (CASSANDRA-5012)
 * Update IAuthenticator to match the new IAuthorizer (CASSANDRA-5003)
 * Fix inserting only a key in CQL3 (CASSANDRA-5040)
 * Fix CQL3 token() function when used with strings (CASSANDRA-5050)
Merged from 1.1:
 * reduce log spam from invalid counter shards (CASSANDRA-5026)
 * Improve schema propagation performance (CASSANDRA-5025)
 * Fix for IndexHelper.IndexFor throws OOB Exception (CASSANDRA-5030)
 * cqlsh: make it possible to describe thrift CFs (CASSANDRA-4827)
 * cqlsh: fix timestamp formatting on some platforms (CASSANDRA-5046)


1.2-beta3
 * make consistency level configurable in cqlsh (CASSANDRA-4829)
 * fix cqlsh rendering of blob fields (CASSANDRA-4970)
 * fix cqlsh DESCRIBE command (CASSANDRA-4913)
 * save truncation position in system table (CASSANDRA-4906)
 * Move CompressionMetadata off-heap (CASSANDRA-4937)
 * allow CLI to GET cql3 columnfamily data (CASSANDRA-4924)
 * Fix rare race condition in getExpireTimeForEndpoint (CASSANDRA-4402)
 * acquire references to overlapping sstables during compaction so bloom filter
   doesn't get free'd prematurely (CASSANDRA-4934)
 * Don't share slice query filter in CQL3 SelectStatement (CASSANDRA-4928)
 * Separate tracing from Log4J (CASSANDRA-4861)
 * Exclude gcable tombstones from merkle-tree computation (CASSANDRA-4905)
 * Better printing of AbstractBounds for tracing (CASSANDRA-4931)
 * Optimize mostRecentTombstone check in CC.collectAllData (CASSANDRA-4883)
 * Change stream session ID to UUID to avoid collision from same node (CASSANDRA-4813)
 * Use Stats.db when bulk loading if present (CASSANDRA-4957)
 * Skip repair on system_trace and keyspaces with RF=1 (CASSANDRA-4956)
 * (cql3) Remove arbitrary SELECT limit (CASSANDRA-4918)
 * Correctly handle prepared operation on collections (CASSANDRA-4945)
 * Fix CQL3 LIMIT (CASSANDRA-4877)
 * Fix Stress for CQL3 (CASSANDRA-4979)
 * Remove cassandra specific exceptions from JMX interface (CASSANDRA-4893)
 * (CQL3) Force using ALLOW FILTERING on potentially inefficient queries (CASSANDRA-4915)
 * (cql3) Fix adding column when the table has collections (CASSANDRA-4982)
 * (cql3) Fix allowing collections with compact storage (CASSANDRA-4990)
 * (cql3) Refuse ttl/writetime function on collections (CASSANDRA-4992)
 * Replace IAuthority with new IAuthorizer (CASSANDRA-4874)
 * clqsh: fix KEY pseudocolumn escaping when describing Thrift tables
   in CQL3 mode (CASSANDRA-4955)
 * add basic authentication support for Pig CassandraStorage (CASSANDRA-3042)
 * fix CQL2 ALTER TABLE compaction_strategy_class altering (CASSANDRA-4965)
Merged from 1.1:
 * Fall back to old describe_splits if d_s_ex is not available (CASSANDRA-4803)
 * Improve error reporting when streaming ranges fail (CASSANDRA-5009)
 * Fix cqlsh timestamp formatting of timezone info (CASSANDRA-4746)
 * Fix assertion failure with leveled compaction (CASSANDRA-4799)
 * Check for null end_token in get_range_slice (CASSANDRA-4804)
 * Remove all remnants of removed nodes (CASSANDRA-4840)
 * Add aut-reloading of the log4j file in debian package (CASSANDRA-4855)
 * Fix estimated row cache entry size (CASSANDRA-4860)
 * reset getRangeSlice filter after finishing a row for get_paged_slice
   (CASSANDRA-4919)
 * expunge row cache post-truncate (CASSANDRA-4940)
 * Allow static CF definition with compact storage (CASSANDRA-4910)
 * Fix endless loop/compaction of schema_* CFs due to broken timestamps (CASSANDRA-4880)
 * Fix 'wrong class type' assertion in CounterColumn (CASSANDRA-4976)


1.2-beta2
 * fp rate of 1.0 disables BF entirely; LCS defaults to 1.0 (CASSANDRA-4876)
 * off-heap bloom filters for row keys (CASSANDRA_4865)
 * add extension point for sstable components (CASSANDRA-4049)
 * improve tracing output (CASSANDRA-4852, 4862)
 * make TRACE verb droppable (CASSANDRA-4672)
 * fix BulkLoader recognition of CQL3 columnfamilies (CASSANDRA-4755)
 * Sort commitlog segments for replay by id instead of mtime (CASSANDRA-4793)
 * Make hint delivery asynchronous (CASSANDRA-4761)
 * Pluggable Thrift transport factories for CLI and cqlsh (CASSANDRA-4609, 4610)
 * cassandra-cli: allow Double value type to be inserted to a column (CASSANDRA-4661)
 * Add ability to use custom TServerFactory implementations (CASSANDRA-4608)
 * optimize batchlog flushing to skip successful batches (CASSANDRA-4667)
 * include metadata for system keyspace itself in schema tables (CASSANDRA-4416)
 * add check to PropertyFileSnitch to verify presence of location for
   local node (CASSANDRA-4728)
 * add PBSPredictor consistency modeler (CASSANDRA-4261)
 * remove vestiges of Thrift unframed mode (CASSANDRA-4729)
 * optimize single-row PK lookups (CASSANDRA-4710)
 * adjust blockFor calculation to account for pending ranges due to node
   movement (CASSANDRA-833)
 * Change CQL version to 3.0.0 and stop accepting 3.0.0-beta1 (CASSANDRA-4649)
 * (CQL3) Make prepared statement global instead of per connection
   (CASSANDRA-4449)
 * Fix scrubbing of CQL3 created tables (CASSANDRA-4685)
 * (CQL3) Fix validation when using counter and regular columns in the same
   table (CASSANDRA-4706)
 * Fix bug starting Cassandra with simple authentication (CASSANDRA-4648)
 * Add support for batchlog in CQL3 (CASSANDRA-4545, 4738)
 * Add support for multiple column family outputs in CFOF (CASSANDRA-4208)
 * Support repairing only the local DC nodes (CASSANDRA-4747)
 * Use rpc_address for binary protocol and change default port (CASSANDRA-4751)
 * Fix use of collections in prepared statements (CASSANDRA-4739)
 * Store more information into peers table (CASSANDRA-4351, 4814)
 * Configurable bucket size for size tiered compaction (CASSANDRA-4704)
 * Run leveled compaction in parallel (CASSANDRA-4310)
 * Fix potential NPE during CFS reload (CASSANDRA-4786)
 * Composite indexes may miss results (CASSANDRA-4796)
 * Move consistency level to the protocol level (CASSANDRA-4734, 4824)
 * Fix Subcolumn slice ends not respected (CASSANDRA-4826)
 * Fix Assertion error in cql3 select (CASSANDRA-4783)
 * Fix list prepend logic (CQL3) (CASSANDRA-4835)
 * Add booleans as literals in CQL3 (CASSANDRA-4776)
 * Allow renaming PK columns in CQL3 (CASSANDRA-4822)
 * Fix binary protocol NEW_NODE event (CASSANDRA-4679)
 * Fix potential infinite loop in tombstone compaction (CASSANDRA-4781)
 * Remove system tables accounting from schema (CASSANDRA-4850)
 * (cql3) Force provided columns in clustering key order in
   'CLUSTERING ORDER BY' (CASSANDRA-4881)
 * Fix composite index bug (CASSANDRA-4884)
 * Fix short read protection for CQL3 (CASSANDRA-4882)
 * Add tracing support to the binary protocol (CASSANDRA-4699)
 * (cql3) Don't allow prepared marker inside collections (CASSANDRA-4890)
 * Re-allow order by on non-selected columns (CASSANDRA-4645)
 * Bug when composite index is created in a table having collections (CASSANDRA-4909)
 * log index scan subject in CompositesSearcher (CASSANDRA-4904)
Merged from 1.1:
 * add get[Row|Key]CacheEntries to CacheServiceMBean (CASSANDRA-4859)
 * fix get_paged_slice to wrap to next row correctly (CASSANDRA-4816)
 * fix indexing empty column values (CASSANDRA-4832)
 * allow JdbcDate to compose null Date objects (CASSANDRA-4830)
 * fix possible stackoverflow when compacting 1000s of sstables
   (CASSANDRA-4765)
 * fix wrong leveled compaction progress calculation (CASSANDRA-4807)
 * add a close() method to CRAR to prevent leaking file descriptors (CASSANDRA-4820)
 * fix potential infinite loop in get_count (CASSANDRA-4833)
 * fix compositeType.{get/from}String methods (CASSANDRA-4842)
 * (CQL) fix CREATE COLUMNFAMILY permissions check (CASSANDRA-4864)
 * Fix DynamicCompositeType same type comparison (CASSANDRA-4711)
 * Fix duplicate SSTable reference when stream session failed (CASSANDRA-3306)
 * Allow static CF definition with compact storage (CASSANDRA-4910)
 * Fix endless loop/compaction of schema_* CFs due to broken timestamps (CASSANDRA-4880)
 * Fix 'wrong class type' assertion in CounterColumn (CASSANDRA-4976)


1.2-beta1
 * add atomic_batch_mutate (CASSANDRA-4542, -4635)
 * increase default max_hint_window_in_ms to 3h (CASSANDRA-4632)
 * include message initiation time to replicas so they can more
   accurately drop timed-out requests (CASSANDRA-2858)
 * fix clientutil.jar dependencies (CASSANDRA-4566)
 * optimize WriteResponse (CASSANDRA-4548)
 * new metrics (CASSANDRA-4009)
 * redesign KEYS indexes to avoid read-before-write (CASSANDRA-2897)
 * debug tracing (CASSANDRA-1123)
 * parallelize row cache loading (CASSANDRA-4282)
 * Make compaction, flush JBOD-aware (CASSANDRA-4292)
 * run local range scans on the read stage (CASSANDRA-3687)
 * clean up ioexceptions (CASSANDRA-2116)
 * add disk_failure_policy (CASSANDRA-2118)
 * Introduce new json format with row level deletion (CASSANDRA-4054)
 * remove redundant "name" column from schema_keyspaces (CASSANDRA-4433)
 * improve "nodetool ring" handling of multi-dc clusters (CASSANDRA-3047)
 * update NTS calculateNaturalEndpoints to be O(N log N) (CASSANDRA-3881)
 * split up rpc timeout by operation type (CASSANDRA-2819)
 * rewrite key cache save/load to use only sequential i/o (CASSANDRA-3762)
 * update MS protocol with a version handshake + broadcast address id
   (CASSANDRA-4311)
 * multithreaded hint replay (CASSANDRA-4189)
 * add inter-node message compression (CASSANDRA-3127)
 * remove COPP (CASSANDRA-2479)
 * Track tombstone expiration and compact when tombstone content is
   higher than a configurable threshold, default 20% (CASSANDRA-3442, 4234)
 * update MurmurHash to version 3 (CASSANDRA-2975)
 * (CLI) track elapsed time for `delete' operation (CASSANDRA-4060)
 * (CLI) jline version is bumped to 1.0 to properly  support
   'delete' key function (CASSANDRA-4132)
 * Save IndexSummary into new SSTable 'Summary' component (CASSANDRA-2392, 4289)
 * Add support for range tombstones (CASSANDRA-3708)
 * Improve MessagingService efficiency (CASSANDRA-3617)
 * Avoid ID conflicts from concurrent schema changes (CASSANDRA-3794)
 * Set thrift HSHA server thread limit to unlimited by default (CASSANDRA-4277)
 * Avoids double serialization of CF id in RowMutation messages
   (CASSANDRA-4293)
 * stream compressed sstables directly with java nio (CASSANDRA-4297)
 * Support multiple ranges in SliceQueryFilter (CASSANDRA-3885)
 * Add column metadata to system column families (CASSANDRA-4018)
 * (cql3) Always use composite types by default (CASSANDRA-4329)
 * (cql3) Add support for set, map and list (CASSANDRA-3647)
 * Validate date type correctly (CASSANDRA-4441)
 * (cql3) Allow definitions with only a PK (CASSANDRA-4361)
 * (cql3) Add support for row key composites (CASSANDRA-4179)
 * improve DynamicEndpointSnitch by using reservoir sampling (CASSANDRA-4038)
 * (cql3) Add support for 2ndary indexes (CASSANDRA-3680)
 * (cql3) fix defining more than one PK to be invalid (CASSANDRA-4477)
 * remove schema agreement checking from all external APIs (Thrift, CQL and CQL3) (CASSANDRA-4487)
 * add Murmur3Partitioner and make it default for new installations (CASSANDRA-3772, 4621)
 * (cql3) update pseudo-map syntax to use map syntax (CASSANDRA-4497)
 * Finer grained exceptions hierarchy and provides error code with exceptions (CASSANDRA-3979)
 * Adds events push to binary protocol (CASSANDRA-4480)
 * Rewrite nodetool help (CASSANDRA-2293)
 * Make CQL3 the default for CQL (CASSANDRA-4640)
 * update stress tool to be able to use CQL3 (CASSANDRA-4406)
 * Accept all thrift update on CQL3 cf but don't expose their metadata (CASSANDRA-4377)
 * Replace Throttle with Guava's RateLimiter for HintedHandOff (CASSANDRA-4541)
 * fix counter add/get using CQL2 and CQL3 in stress tool (CASSANDRA-4633)
 * Add sstable count per level to cfstats (CASSANDRA-4537)
 * (cql3) Add ALTER KEYSPACE statement (CASSANDRA-4611)
 * (cql3) Allow defining default consistency levels (CASSANDRA-4448)
 * (cql3) Fix queries using LIMIT missing results (CASSANDRA-4579)
 * fix cross-version gossip messaging (CASSANDRA-4576)
 * added inet data type (CASSANDRA-4627)


1.1.6
 * Wait for writes on synchronous read digest mismatch (CASSANDRA-4792)
 * fix commitlog replay for nanotime-infected sstables (CASSANDRA-4782)
 * preflight check ttl for maximum of 20 years (CASSANDRA-4771)
 * (Pig) fix widerow input with single column rows (CASSANDRA-4789)
 * Fix HH to compact with correct gcBefore, which avoids wiping out
   undelivered hints (CASSANDRA-4772)
 * LCS will merge up to 32 L0 sstables as intended (CASSANDRA-4778)
 * NTS will default unconfigured DC replicas to zero (CASSANDRA-4675)
 * use default consistency level in counter validation if none is
   explicitly provide (CASSANDRA-4700)
 * Improve IAuthority interface by introducing fine-grained
   access permissions and grant/revoke commands (CASSANDRA-4490, 4644)
 * fix assumption error in CLI when updating/describing keyspace
   (CASSANDRA-4322)
 * Adds offline sstablescrub to debian packaging (CASSANDRA-4642)
 * Automatic fixing of overlapping leveled sstables (CASSANDRA-4644)
 * fix error when using ORDER BY with extended selections (CASSANDRA-4689)
 * (CQL3) Fix validation for IN queries for non-PK cols (CASSANDRA-4709)
 * fix re-created keyspace disappering after 1.1.5 upgrade
   (CASSANDRA-4698, 4752)
 * (CLI) display elapsed time in 2 fraction digits (CASSANDRA-3460)
 * add authentication support to sstableloader (CASSANDRA-4712)
 * Fix CQL3 'is reversed' logic (CASSANDRA-4716, 4759)
 * (CQL3) Don't return ReversedType in result set metadata (CASSANDRA-4717)
 * Backport adding AlterKeyspace statement (CASSANDRA-4611)
 * (CQL3) Correcty accept upper-case data types (CASSANDRA-4770)
 * Add binary protocol events for schema changes (CASSANDRA-4684)
Merged from 1.0:
 * Switch from NBHM to CHM in MessagingService's callback map, which
   prevents OOM in long-running instances (CASSANDRA-4708)


1.1.5
 * add SecondaryIndex.reload API (CASSANDRA-4581)
 * use millis + atomicint for commitlog segment creation instead of
   nanotime, which has issues under some hypervisors (CASSANDRA-4601)
 * fix FD leak in slice queries (CASSANDRA-4571)
 * avoid recursion in leveled compaction (CASSANDRA-4587)
 * increase stack size under Java7 to 180K
 * Log(info) schema changes (CASSANDRA-4547)
 * Change nodetool setcachecapcity to manipulate global caches (CASSANDRA-4563)
 * (cql3) fix setting compaction strategy (CASSANDRA-4597)
 * fix broken system.schema_* timestamps on system startup (CASSANDRA-4561)
 * fix wrong skip of cache saving (CASSANDRA-4533)
 * Avoid NPE when lost+found is in data dir (CASSANDRA-4572)
 * Respect five-minute flush moratorium after initial CL replay (CASSANDRA-4474)
 * Adds ntp as recommended in debian packaging (CASSANDRA-4606)
 * Configurable transport in CF Record{Reader|Writer} (CASSANDRA-4558)
 * (cql3) fix potential NPE with both equal and unequal restriction (CASSANDRA-4532)
 * (cql3) improves ORDER BY validation (CASSANDRA-4624)
 * Fix potential deadlock during counter writes (CASSANDRA-4578)
 * Fix cql error with ORDER BY when using IN (CASSANDRA-4612)
Merged from 1.0:
 * increase Xss to 160k to accomodate latest 1.6 JVMs (CASSANDRA-4602)
 * fix toString of hint destination tokens (CASSANDRA-4568)
 * Fix multiple values for CurrentLocal NodeID (CASSANDRA-4626)


1.1.4
 * fix offline scrub to catch >= out of order rows (CASSANDRA-4411)
 * fix cassandra-env.sh on RHEL and other non-dash-based systems
   (CASSANDRA-4494)
Merged from 1.0:
 * (Hadoop) fix setting key length for old-style mapred api (CASSANDRA-4534)
 * (Hadoop) fix iterating through a resultset consisting entirely
   of tombstoned rows (CASSANDRA-4466)


1.1.3
 * (cqlsh) add COPY TO (CASSANDRA-4434)
 * munmap commitlog segments before rename (CASSANDRA-4337)
 * (JMX) rename getRangeKeySample to sampleKeyRange to avoid returning
   multi-MB results as an attribute (CASSANDRA-4452)
 * flush based on data size, not throughput; overwritten columns no
   longer artificially inflate liveRatio (CASSANDRA-4399)
 * update default commitlog segment size to 32MB and total commitlog
   size to 32/1024 MB for 32/64 bit JVMs, respectively (CASSANDRA-4422)
 * avoid using global partitioner to estimate ranges in index sstables
   (CASSANDRA-4403)
 * restore pre-CASSANDRA-3862 approach to removing expired tombstones
   from row cache during compaction (CASSANDRA-4364)
 * (stress) support for CQL prepared statements (CASSANDRA-3633)
 * Correctly catch exception when Snappy cannot be loaded (CASSANDRA-4400)
 * (cql3) Support ORDER BY when IN condition is given in WHERE clause (CASSANDRA-4327)
 * (cql3) delete "component_index" column on DROP TABLE call (CASSANDRA-4420)
 * change nanoTime() to currentTimeInMillis() in schema related code (CASSANDRA-4432)
 * add a token generation tool (CASSANDRA-3709)
 * Fix LCS bug with sstable containing only 1 row (CASSANDRA-4411)
 * fix "Can't Modify Index Name" problem on CF update (CASSANDRA-4439)
 * Fix assertion error in getOverlappingSSTables during repair (CASSANDRA-4456)
 * fix nodetool's setcompactionthreshold command (CASSANDRA-4455)
 * Ensure compacted files are never used, to avoid counter overcount (CASSANDRA-4436)
Merged from 1.0:
 * Push the validation of secondary index values to the SecondaryIndexManager (CASSANDRA-4240)
 * allow dropping columns shadowed by not-yet-expired supercolumn or row
   tombstones in PrecompactedRow (CASSANDRA-4396)


1.1.2
 * Fix cleanup not deleting index entries (CASSANDRA-4379)
 * Use correct partitioner when saving + loading caches (CASSANDRA-4331)
 * Check schema before trying to export sstable (CASSANDRA-2760)
 * Raise a meaningful exception instead of NPE when PFS encounters
   an unconfigured node + no default (CASSANDRA-4349)
 * fix bug in sstable blacklisting with LCS (CASSANDRA-4343)
 * LCS no longer promotes tiny sstables out of L0 (CASSANDRA-4341)
 * skip tombstones during hint replay (CASSANDRA-4320)
 * fix NPE in compactionstats (CASSANDRA-4318)
 * enforce 1m min keycache for auto (CASSANDRA-4306)
 * Have DeletedColumn.isMFD always return true (CASSANDRA-4307)
 * (cql3) exeption message for ORDER BY constraints said primary filter can be
    an IN clause, which is misleading (CASSANDRA-4319)
 * (cql3) Reject (not yet supported) creation of 2ndardy indexes on tables with
   composite primary keys (CASSANDRA-4328)
 * Set JVM stack size to 160k for java 7 (CASSANDRA-4275)
 * cqlsh: add COPY command to load data from CSV flat files (CASSANDRA-4012)
 * CFMetaData.fromThrift to throw ConfigurationException upon error (CASSANDRA-4353)
 * Use CF comparator to sort indexed columns in SecondaryIndexManager
   (CASSANDRA-4365)
 * add strategy_options to the KSMetaData.toString() output (CASSANDRA-4248)
 * (cql3) fix range queries containing unqueried results (CASSANDRA-4372)
 * (cql3) allow updating column_alias types (CASSANDRA-4041)
 * (cql3) Fix deletion bug (CASSANDRA-4193)
 * Fix computation of overlapping sstable for leveled compaction (CASSANDRA-4321)
 * Improve scrub and allow to run it offline (CASSANDRA-4321)
 * Fix assertionError in StorageService.bulkLoad (CASSANDRA-4368)
 * (cqlsh) add option to authenticate to a keyspace at startup (CASSANDRA-4108)
 * (cqlsh) fix ASSUME functionality (CASSANDRA-4352)
 * Fix ColumnFamilyRecordReader to not return progress > 100% (CASSANDRA-3942)
Merged from 1.0:
 * Set gc_grace on index CF to 0 (CASSANDRA-4314)


1.1.1
 * add populate_io_cache_on_flush option (CASSANDRA-2635)
 * allow larger cache capacities than 2GB (CASSANDRA-4150)
 * add getsstables command to nodetool (CASSANDRA-4199)
 * apply parent CF compaction settings to secondary index CFs (CASSANDRA-4280)
 * preserve commitlog size cap when recycling segments at startup
   (CASSANDRA-4201)
 * (Hadoop) fix split generation regression (CASSANDRA-4259)
 * ignore min/max compactions settings in LCS, while preserving
   behavior that min=max=0 disables autocompaction (CASSANDRA-4233)
 * log number of rows read from saved cache (CASSANDRA-4249)
 * calculate exact size required for cleanup operations (CASSANDRA-1404)
 * avoid blocking additional writes during flush when the commitlog
   gets behind temporarily (CASSANDRA-1991)
 * enable caching on index CFs based on data CF cache setting (CASSANDRA-4197)
 * warn on invalid replication strategy creation options (CASSANDRA-4046)
 * remove [Freeable]Memory finalizers (CASSANDRA-4222)
 * include tombstone size in ColumnFamily.size, which can prevent OOM
   during sudden mass delete operations by yielding a nonzero liveRatio
   (CASSANDRA-3741)
 * Open 1 sstableScanner per level for leveled compaction (CASSANDRA-4142)
 * Optimize reads when row deletion timestamps allow us to restrict
   the set of sstables we check (CASSANDRA-4116)
 * add support for commitlog archiving and point-in-time recovery
   (CASSANDRA-3690)
 * avoid generating redundant compaction tasks during streaming
   (CASSANDRA-4174)
 * add -cf option to nodetool snapshot, and takeColumnFamilySnapshot to
   StorageService mbean (CASSANDRA-556)
 * optimize cleanup to drop entire sstables where possible (CASSANDRA-4079)
 * optimize truncate when autosnapshot is disabled (CASSANDRA-4153)
 * update caches to use byte[] keys to reduce memory overhead (CASSANDRA-3966)
 * add column limit to cli (CASSANDRA-3012, 4098)
 * clean up and optimize DataOutputBuffer, used by CQL compression and
   CompositeType (CASSANDRA-4072)
 * optimize commitlog checksumming (CASSANDRA-3610)
 * identify and blacklist corrupted SSTables from future compactions
   (CASSANDRA-2261)
 * Move CfDef and KsDef validation out of thrift (CASSANDRA-4037)
 * Expose API to repair a user provided range (CASSANDRA-3912)
 * Add way to force the cassandra-cli to refresh its schema (CASSANDRA-4052)
 * Avoid having replicate on write tasks stacking up at CL.ONE (CASSANDRA-2889)
 * (cql3) Backwards compatibility for composite comparators in non-cql3-aware
   clients (CASSANDRA-4093)
 * (cql3) Fix order by for reversed queries (CASSANDRA-4160)
 * (cql3) Add ReversedType support (CASSANDRA-4004)
 * (cql3) Add timeuuid type (CASSANDRA-4194)
 * (cql3) Minor fixes (CASSANDRA-4185)
 * (cql3) Fix prepared statement in BATCH (CASSANDRA-4202)
 * (cql3) Reduce the list of reserved keywords (CASSANDRA-4186)
 * (cql3) Move max/min compaction thresholds to compaction strategy options
   (CASSANDRA-4187)
 * Fix exception during move when localhost is the only source (CASSANDRA-4200)
 * (cql3) Allow paging through non-ordered partitioner results (CASSANDRA-3771)
 * (cql3) Fix drop index (CASSANDRA-4192)
 * (cql3) Don't return range ghosts anymore (CASSANDRA-3982)
 * fix re-creating Keyspaces/ColumnFamilies with the same name as dropped
   ones (CASSANDRA-4219)
 * fix SecondaryIndex LeveledManifest save upon snapshot (CASSANDRA-4230)
 * fix missing arrayOffset in FBUtilities.hash (CASSANDRA-4250)
 * (cql3) Add name of parameters in CqlResultSet (CASSANDRA-4242)
 * (cql3) Correctly validate order by queries (CASSANDRA-4246)
 * rename stress to cassandra-stress for saner packaging (CASSANDRA-4256)
 * Fix exception on colum metadata with non-string comparator (CASSANDRA-4269)
 * Check for unknown/invalid compression options (CASSANDRA-4266)
 * (cql3) Adds simple access to column timestamp and ttl (CASSANDRA-4217)
 * (cql3) Fix range queries with secondary indexes (CASSANDRA-4257)
 * Better error messages from improper input in cli (CASSANDRA-3865)
 * Try to stop all compaction upon Keyspace or ColumnFamily drop (CASSANDRA-4221)
 * (cql3) Allow keyspace properties to contain hyphens (CASSANDRA-4278)
 * (cql3) Correctly validate keyspace access in create table (CASSANDRA-4296)
 * Avoid deadlock in migration stage (CASSANDRA-3882)
 * Take supercolumn names and deletion info into account in memtable throughput
   (CASSANDRA-4264)
 * Add back backward compatibility for old style replication factor (CASSANDRA-4294)
 * Preserve compatibility with pre-1.1 index queries (CASSANDRA-4262)
Merged from 1.0:
 * Fix super columns bug where cache is not updated (CASSANDRA-4190)
 * fix maxTimestamp to include row tombstones (CASSANDRA-4116)
 * (CLI) properly handle quotes in create/update keyspace commands (CASSANDRA-4129)
 * Avoids possible deadlock during bootstrap (CASSANDRA-4159)
 * fix stress tool that hangs forever on timeout or error (CASSANDRA-4128)
 * stress tool to return appropriate exit code on failure (CASSANDRA-4188)
 * fix compaction NPE when out of disk space and assertions disabled
   (CASSANDRA-3985)
 * synchronize LCS getEstimatedTasks to avoid CME (CASSANDRA-4255)
 * ensure unique streaming session id's (CASSANDRA-4223)
 * kick off background compaction when min/max thresholds change
   (CASSANDRA-4279)
 * improve ability of STCS.getBuckets to deal with 100s of 1000s of
   sstables, such as when convertinb back from LCS (CASSANDRA-4287)
 * Oversize integer in CQL throws NumberFormatException (CASSANDRA-4291)
 * fix 1.0.x node join to mixed version cluster, other nodes >= 1.1 (CASSANDRA-4195)
 * Fix LCS splitting sstable base on uncompressed size (CASSANDRA-4419)
 * Push the validation of secondary index values to the SecondaryIndexManager (CASSANDRA-4240)
 * Don't purge columns during upgradesstables (CASSANDRA-4462)
 * Make cqlsh work with piping (CASSANDRA-4113)
 * Validate arguments for nodetool decommission (CASSANDRA-4061)
 * Report thrift status in nodetool info (CASSANDRA-4010)


1.1.0-final
 * average a reduced liveRatio estimate with the previous one (CASSANDRA-4065)
 * Allow KS and CF names up to 48 characters (CASSANDRA-4157)
 * fix stress build (CASSANDRA-4140)
 * add time remaining estimate to nodetool compactionstats (CASSANDRA-4167)
 * (cql) fix NPE in cql3 ALTER TABLE (CASSANDRA-4163)
 * (cql) Add support for CL.TWO and CL.THREE in CQL (CASSANDRA-4156)
 * (cql) Fix type in CQL3 ALTER TABLE preventing update (CASSANDRA-4170)
 * (cql) Throw invalid exception from CQL3 on obsolete options (CASSANDRA-4171)
 * (cqlsh) fix recognizing uppercase SELECT keyword (CASSANDRA-4161)
 * Pig: wide row support (CASSANDRA-3909)
Merged from 1.0:
 * avoid streaming empty files with bulk loader if sstablewriter errors out
   (CASSANDRA-3946)


1.1-rc1
 * Include stress tool in binary builds (CASSANDRA-4103)
 * (Hadoop) fix wide row iteration when last row read was deleted
   (CASSANDRA-4154)
 * fix read_repair_chance to really default to 0.1 in the cli (CASSANDRA-4114)
 * Adds caching and bloomFilterFpChange to CQL options (CASSANDRA-4042)
 * Adds posibility to autoconfigure size of the KeyCache (CASSANDRA-4087)
 * fix KEYS index from skipping results (CASSANDRA-3996)
 * Remove sliced_buffer_size_in_kb dead option (CASSANDRA-4076)
 * make loadNewSStable preserve sstable version (CASSANDRA-4077)
 * Respect 1.0 cache settings as much as possible when upgrading
   (CASSANDRA-4088)
 * relax path length requirement for sstable files when upgrading on
   non-Windows platforms (CASSANDRA-4110)
 * fix terminination of the stress.java when errors were encountered
   (CASSANDRA-4128)
 * Move CfDef and KsDef validation out of thrift (CASSANDRA-4037)
 * Fix get_paged_slice (CASSANDRA-4136)
 * CQL3: Support slice with exclusive start and stop (CASSANDRA-3785)
Merged from 1.0:
 * support PropertyFileSnitch in bulk loader (CASSANDRA-4145)
 * add auto_snapshot option allowing disabling snapshot before drop/truncate
   (CASSANDRA-3710)
 * allow short snitch names (CASSANDRA-4130)


1.1-beta2
 * rename loaded sstables to avoid conflicts with local snapshots
   (CASSANDRA-3967)
 * start hint replay as soon as FD notifies that the target is back up
   (CASSANDRA-3958)
 * avoid unproductive deserializing of cached rows during compaction
   (CASSANDRA-3921)
 * fix concurrency issues with CQL keyspace creation (CASSANDRA-3903)
 * Show Effective Owership via Nodetool ring <keyspace> (CASSANDRA-3412)
 * Update ORDER BY syntax for CQL3 (CASSANDRA-3925)
 * Fix BulkRecordWriter to not throw NPE if reducer gets no map data from Hadoop (CASSANDRA-3944)
 * Fix bug with counters in super columns (CASSANDRA-3821)
 * Remove deprecated merge_shard_chance (CASSANDRA-3940)
 * add a convenient way to reset a node's schema (CASSANDRA-2963)
 * fix for intermittent SchemaDisagreementException (CASSANDRA-3884)
 * CLI `list <CF>` to limit number of columns and their order (CASSANDRA-3012)
 * ignore deprecated KsDef/CfDef/ColumnDef fields in native schema (CASSANDRA-3963)
 * CLI to report when unsupported column_metadata pair was given (CASSANDRA-3959)
 * reincarnate removed and deprecated KsDef/CfDef attributes (CASSANDRA-3953)
 * Fix race between writes and read for cache (CASSANDRA-3862)
 * perform static initialization of StorageProxy on start-up (CASSANDRA-3797)
 * support trickling fsync() on writes (CASSANDRA-3950)
 * expose counters for unavailable/timeout exceptions given to thrift clients (CASSANDRA-3671)
 * avoid quadratic startup time in LeveledManifest (CASSANDRA-3952)
 * Add type information to new schema_ columnfamilies and remove thrift
   serialization for schema (CASSANDRA-3792)
 * add missing column validator options to the CLI help (CASSANDRA-3926)
 * skip reading saved key cache if CF's caching strategy is NONE or ROWS_ONLY (CASSANDRA-3954)
 * Unify migration code (CASSANDRA-4017)
Merged from 1.0:
 * cqlsh: guess correct version of Python for Arch Linux (CASSANDRA-4090)
 * (CLI) properly handle quotes in create/update keyspace commands (CASSANDRA-4129)
 * Avoids possible deadlock during bootstrap (CASSANDRA-4159)
 * fix stress tool that hangs forever on timeout or error (CASSANDRA-4128)
 * Fix super columns bug where cache is not updated (CASSANDRA-4190)
 * stress tool to return appropriate exit code on failure (CASSANDRA-4188)


1.0.9
 * improve index sampling performance (CASSANDRA-4023)
 * always compact away deleted hints immediately after handoff (CASSANDRA-3955)
 * delete hints from dropped ColumnFamilies on handoff instead of
   erroring out (CASSANDRA-3975)
 * add CompositeType ref to the CLI doc for create/update column family (CASSANDRA-3980)
 * Pig: support Counter ColumnFamilies (CASSANDRA-3973)
 * Pig: Composite column support (CASSANDRA-3684)
 * Avoid NPE during repair when a keyspace has no CFs (CASSANDRA-3988)
 * Fix division-by-zero error on get_slice (CASSANDRA-4000)
 * don't change manifest level for cleanup, scrub, and upgradesstables
   operations under LeveledCompactionStrategy (CASSANDRA-3989, 4112)
 * fix race leading to super columns assertion failure (CASSANDRA-3957)
 * fix NPE on invalid CQL delete command (CASSANDRA-3755)
 * allow custom types in CLI's assume command (CASSANDRA-4081)
 * fix totalBytes count for parallel compactions (CASSANDRA-3758)
 * fix intermittent NPE in get_slice (CASSANDRA-4095)
 * remove unnecessary asserts in native code interfaces (CASSANDRA-4096)
 * Validate blank keys in CQL to avoid assertion errors (CASSANDRA-3612)
 * cqlsh: fix bad decoding of some column names (CASSANDRA-4003)
 * cqlsh: fix incorrect padding with unicode chars (CASSANDRA-4033)
 * Fix EC2 snitch incorrectly reporting region (CASSANDRA-4026)
 * Shut down thrift during decommission (CASSANDRA-4086)
 * Expose nodetool cfhistograms for 2ndary indexes (CASSANDRA-4063)
Merged from 0.8:
 * Fix ConcurrentModificationException in gossiper (CASSANDRA-4019)


1.1-beta1
 * (cqlsh)
   + add SOURCE and CAPTURE commands, and --file option (CASSANDRA-3479)
   + add ALTER COLUMNFAMILY WITH (CASSANDRA-3523)
   + bundle Python dependencies with Cassandra (CASSANDRA-3507)
   + added to Debian package (CASSANDRA-3458)
   + display byte data instead of erroring out on decode failure
     (CASSANDRA-3874)
 * add nodetool rebuild_index (CASSANDRA-3583)
 * add nodetool rangekeysample (CASSANDRA-2917)
 * Fix streaming too much data during move operations (CASSANDRA-3639)
 * Nodetool and CLI connect to localhost by default (CASSANDRA-3568)
 * Reduce memory used by primary index sample (CASSANDRA-3743)
 * (Hadoop) separate input/output configurations (CASSANDRA-3197, 3765)
 * avoid returning internal Cassandra classes over JMX (CASSANDRA-2805)
 * add row-level isolation via SnapTree (CASSANDRA-2893)
 * Optimize key count estimation when opening sstable on startup
   (CASSANDRA-2988)
 * multi-dc replication optimization supporting CL > ONE (CASSANDRA-3577)
 * add command to stop compactions (CASSANDRA-1740, 3566, 3582)
 * multithreaded streaming (CASSANDRA-3494)
 * removed in-tree redhat spec (CASSANDRA-3567)
 * "defragment" rows for name-based queries under STCS, again (CASSANDRA-2503)
 * Recycle commitlog segments for improved performance
   (CASSANDRA-3411, 3543, 3557, 3615)
 * update size-tiered compaction to prioritize small tiers (CASSANDRA-2407)
 * add message expiration logic to OutboundTcpConnection (CASSANDRA-3005)
 * off-heap cache to use sun.misc.Unsafe instead of JNA (CASSANDRA-3271)
 * EACH_QUORUM is only supported for writes (CASSANDRA-3272)
 * replace compactionlock use in schema migration by checking CFS.isValid
   (CASSANDRA-3116)
 * recognize that "SELECT first ... *" isn't really "SELECT *" (CASSANDRA-3445)
 * Use faster bytes comparison (CASSANDRA-3434)
 * Bulk loader is no longer a fat client, (HADOOP) bulk load output format
   (CASSANDRA-3045)
 * (Hadoop) add support for KeyRange.filter
 * remove assumption that keys and token are in bijection
   (CASSANDRA-1034, 3574, 3604)
 * always remove endpoints from delevery queue in HH (CASSANDRA-3546)
 * fix race between cf flush and its 2ndary indexes flush (CASSANDRA-3547)
 * fix potential race in AES when a repair fails (CASSANDRA-3548)
 * Remove columns shadowed by a deleted container even when we cannot purge
   (CASSANDRA-3538)
 * Improve memtable slice iteration performance (CASSANDRA-3545)
 * more efficient allocation of small bloom filters (CASSANDRA-3618)
 * Use separate writer thread in SSTableSimpleUnsortedWriter (CASSANDRA-3619)
 * fsync the directory after new sstable or commitlog segment are created (CASSANDRA-3250)
 * fix minor issues reported by FindBugs (CASSANDRA-3658)
 * global key/row caches (CASSANDRA-3143, 3849)
 * optimize memtable iteration during range scan (CASSANDRA-3638)
 * introduce 'crc_check_chance' in CompressionParameters to support
   a checksum percentage checking chance similarly to read-repair (CASSANDRA-3611)
 * a way to deactivate global key/row cache on per-CF basis (CASSANDRA-3667)
 * fix LeveledCompactionStrategy broken because of generation pre-allocation
   in LeveledManifest (CASSANDRA-3691)
 * finer-grained control over data directories (CASSANDRA-2749)
 * Fix ClassCastException during hinted handoff (CASSANDRA-3694)
 * Upgrade Thrift to 0.7 (CASSANDRA-3213)
 * Make stress.java insert operation to use microseconds (CASSANDRA-3725)
 * Allows (internally) doing a range query with a limit of columns instead of
   rows (CASSANDRA-3742)
 * Allow rangeSlice queries to be start/end inclusive/exclusive (CASSANDRA-3749)
 * Fix BulkLoader to support new SSTable layout and add stream
   throttling to prevent an NPE when there is no yaml config (CASSANDRA-3752)
 * Allow concurrent schema migrations (CASSANDRA-1391, 3832)
 * Add SnapshotCommand to trigger snapshot on remote node (CASSANDRA-3721)
 * Make CFMetaData conversions to/from thrift/native schema inverses
   (CASSANDRA_3559)
 * Add initial code for CQL 3.0-beta (CASSANDRA-2474, 3781, 3753)
 * Add wide row support for ColumnFamilyInputFormat (CASSANDRA-3264)
 * Allow extending CompositeType comparator (CASSANDRA-3657)
 * Avoids over-paging during get_count (CASSANDRA-3798)
 * Add new command to rebuild a node without (repair) merkle tree calculations
   (CASSANDRA-3483, 3922)
 * respect not only row cache capacity but caching mode when
   trying to read data (CASSANDRA-3812)
 * fix system tests (CASSANDRA-3827)
 * CQL support for altering row key type in ALTER TABLE (CASSANDRA-3781)
 * turn compression on by default (CASSANDRA-3871)
 * make hexToBytes refuse invalid input (CASSANDRA-2851)
 * Make secondary indexes CF inherit compression and compaction from their
   parent CF (CASSANDRA-3877)
 * Finish cleanup up tombstone purge code (CASSANDRA-3872)
 * Avoid NPE on aboarted stream-out sessions (CASSANDRA-3904)
 * BulkRecordWriter throws NPE for counter columns (CASSANDRA-3906)
 * Support compression using BulkWriter (CASSANDRA-3907)


1.0.8
 * fix race between cleanup and flush on secondary index CFSes (CASSANDRA-3712)
 * avoid including non-queried nodes in rangeslice read repair
   (CASSANDRA-3843)
 * Only snapshot CF being compacted for snapshot_before_compaction
   (CASSANDRA-3803)
 * Log active compactions in StatusLogger (CASSANDRA-3703)
 * Compute more accurate compaction score per level (CASSANDRA-3790)
 * Return InvalidRequest when using a keyspace that doesn't exist
   (CASSANDRA-3764)
 * disallow user modification of System keyspace (CASSANDRA-3738)
 * allow using sstable2json on secondary index data (CASSANDRA-3738)
 * (cqlsh) add DESCRIBE COLUMNFAMILIES (CASSANDRA-3586)
 * (cqlsh) format blobs correctly and use colors to improve output
   readability (CASSANDRA-3726)
 * synchronize BiMap of bootstrapping tokens (CASSANDRA-3417)
 * show index options in CLI (CASSANDRA-3809)
 * add optional socket timeout for streaming (CASSANDRA-3838)
 * fix truncate not to leave behind non-CFS backed secondary indexes
   (CASSANDRA-3844)
 * make CLI `show schema` to use output stream directly instead
   of StringBuilder (CASSANDRA-3842)
 * remove the wait on hint future during write (CASSANDRA-3870)
 * (cqlsh) ignore missing CfDef opts (CASSANDRA-3933)
 * (cqlsh) look for cqlshlib relative to realpath (CASSANDRA-3767)
 * Fix short read protection (CASSANDRA-3934)
 * Make sure infered and actual schema match (CASSANDRA-3371)
 * Fix NPE during HH delivery (CASSANDRA-3677)
 * Don't put boostrapping node in 'hibernate' status (CASSANDRA-3737)
 * Fix double quotes in windows bat files (CASSANDRA-3744)
 * Fix bad validator lookup (CASSANDRA-3789)
 * Fix soft reset in EC2MultiRegionSnitch (CASSANDRA-3835)
 * Don't leave zombie connections with THSHA thrift server (CASSANDRA-3867)
 * (cqlsh) fix deserialization of data (CASSANDRA-3874)
 * Fix removetoken force causing an inconsistent state (CASSANDRA-3876)
 * Fix ahndling of some types with Pig (CASSANDRA-3886)
 * Don't allow to drop the system keyspace (CASSANDRA-3759)
 * Make Pig deletes disabled by default and configurable (CASSANDRA-3628)
Merged from 0.8:
 * (Pig) fix CassandraStorage to use correct comparator in Super ColumnFamily
   case (CASSANDRA-3251)
 * fix thread safety issues in commitlog replay, primarily affecting
   systems with many (100s) of CF definitions (CASSANDRA-3751)
 * Fix relevant tombstone ignored with super columns (CASSANDRA-3875)


1.0.7
 * fix regression in HH page size calculation (CASSANDRA-3624)
 * retry failed stream on IOException (CASSANDRA-3686)
 * allow configuring bloom_filter_fp_chance (CASSANDRA-3497)
 * attempt hint delivery every ten minutes, or when failure detector
   notifies us that a node is back up, whichever comes first.  hint
   handoff throttle delay default changed to 1ms, from 50 (CASSANDRA-3554)
 * add nodetool setstreamthroughput (CASSANDRA-3571)
 * fix assertion when dropping a columnfamily with no sstables (CASSANDRA-3614)
 * more efficient allocation of small bloom filters (CASSANDRA-3618)
 * CLibrary.createHardLinkWithExec() to check for errors (CASSANDRA-3101)
 * Avoid creating empty and non cleaned writer during compaction (CASSANDRA-3616)
 * stop thrift service in shutdown hook so we can quiesce MessagingService
   (CASSANDRA-3335)
 * (CQL) compaction_strategy_options and compression_parameters for
   CREATE COLUMNFAMILY statement (CASSANDRA-3374)
 * Reset min/max compaction threshold when creating size tiered compaction
   strategy (CASSANDRA-3666)
 * Don't ignore IOException during compaction (CASSANDRA-3655)
 * Fix assertion error for CF with gc_grace=0 (CASSANDRA-3579)
 * Shutdown ParallelCompaction reducer executor after use (CASSANDRA-3711)
 * Avoid < 0 value for pending tasks in leveled compaction (CASSANDRA-3693)
 * (Hadoop) Support TimeUUID in Pig CassandraStorage (CASSANDRA-3327)
 * Check schema is ready before continuing boostrapping (CASSANDRA-3629)
 * Catch overflows during parsing of chunk_length_kb (CASSANDRA-3644)
 * Improve stream protocol mismatch errors (CASSANDRA-3652)
 * Avoid multiple thread doing HH to the same target (CASSANDRA-3681)
 * Add JMX property for rp_timeout_in_ms (CASSANDRA-2940)
 * Allow DynamicCompositeType to compare component of different types
   (CASSANDRA-3625)
 * Flush non-cfs backed secondary indexes (CASSANDRA-3659)
 * Secondary Indexes should report memory consumption (CASSANDRA-3155)
 * fix for SelectStatement start/end key are not set correctly
   when a key alias is involved (CASSANDRA-3700)
 * fix CLI `show schema` command insert of an extra comma in
   column_metadata (CASSANDRA-3714)
Merged from 0.8:
 * avoid logging (harmless) exception when GC takes < 1ms (CASSANDRA-3656)
 * prevent new nodes from thinking down nodes are up forever (CASSANDRA-3626)
 * use correct list of replicas for LOCAL_QUORUM reads when read repair
   is disabled (CASSANDRA-3696)
 * block on flush before compacting hints (may prevent OOM) (CASSANDRA-3733)


1.0.6
 * (CQL) fix cqlsh support for replicate_on_write (CASSANDRA-3596)
 * fix adding to leveled manifest after streaming (CASSANDRA-3536)
 * filter out unavailable cipher suites when using encryption (CASSANDRA-3178)
 * (HADOOP) add old-style api support for CFIF and CFRR (CASSANDRA-2799)
 * Support TimeUUIDType column names in Stress.java tool (CASSANDRA-3541)
 * (CQL) INSERT/UPDATE/DELETE/TRUNCATE commands should allow CF names to
   be qualified by keyspace (CASSANDRA-3419)
 * always remove endpoints from delevery queue in HH (CASSANDRA-3546)
 * fix race between cf flush and its 2ndary indexes flush (CASSANDRA-3547)
 * fix potential race in AES when a repair fails (CASSANDRA-3548)
 * fix default value validation usage in CLI SET command (CASSANDRA-3553)
 * Optimize componentsFor method for compaction and startup time
   (CASSANDRA-3532)
 * (CQL) Proper ColumnFamily metadata validation on CREATE COLUMNFAMILY
   (CASSANDRA-3565)
 * fix compression "chunk_length_kb" option to set correct kb value for
   thrift/avro (CASSANDRA-3558)
 * fix missing response during range slice repair (CASSANDRA-3551)
 * 'describe ring' moved from CLI to nodetool and available through JMX (CASSANDRA-3220)
 * add back partitioner to sstable metadata (CASSANDRA-3540)
 * fix NPE in get_count for counters (CASSANDRA-3601)
Merged from 0.8:
 * remove invalid assertion that table was opened before dropping it
   (CASSANDRA-3580)
 * range and index scans now only send requests to enough replicas to
   satisfy requested CL + RR (CASSANDRA-3598)
 * use cannonical host for local node in nodetool info (CASSANDRA-3556)
 * remove nonlocal DC write optimization since it only worked with
   CL.ONE or CL.LOCAL_QUORUM (CASSANDRA-3577, 3585)
 * detect misuses of CounterColumnType (CASSANDRA-3422)
 * turn off string interning in json2sstable, take 2 (CASSANDRA-2189)
 * validate compression parameters on add/update of the ColumnFamily
   (CASSANDRA-3573)
 * Check for 0.0.0.0 is incorrect in CFIF (CASSANDRA-3584)
 * Increase vm.max_map_count in debian packaging (CASSANDRA-3563)
 * gossiper will never add itself to saved endpoints (CASSANDRA-3485)


1.0.5
 * revert CASSANDRA-3407 (see CASSANDRA-3540)
 * fix assertion error while forwarding writes to local nodes (CASSANDRA-3539)


1.0.4
 * fix self-hinting of timed out read repair updates and make hinted handoff
   less prone to OOMing a coordinator (CASSANDRA-3440)
 * expose bloom filter sizes via JMX (CASSANDRA-3495)
 * enforce RP tokens 0..2**127 (CASSANDRA-3501)
 * canonicalize paths exposed through JMX (CASSANDRA-3504)
 * fix "liveSize" stat when sstables are removed (CASSANDRA-3496)
 * add bloom filter FP rates to nodetool cfstats (CASSANDRA-3347)
 * record partitioner in sstable metadata component (CASSANDRA-3407)
 * add new upgradesstables nodetool command (CASSANDRA-3406)
 * skip --debug requirement to see common exceptions in CLI (CASSANDRA-3508)
 * fix incorrect query results due to invalid max timestamp (CASSANDRA-3510)
 * make sstableloader recognize compressed sstables (CASSANDRA-3521)
 * avoids race in OutboundTcpConnection in multi-DC setups (CASSANDRA-3530)
 * use SETLOCAL in cassandra.bat (CASSANDRA-3506)
 * fix ConcurrentModificationException in Table.all() (CASSANDRA-3529)
Merged from 0.8:
 * fix concurrence issue in the FailureDetector (CASSANDRA-3519)
 * fix array out of bounds error in counter shard removal (CASSANDRA-3514)
 * avoid dropping tombstones when they might still be needed to shadow
   data in a different sstable (CASSANDRA-2786)


1.0.3
 * revert name-based query defragmentation aka CASSANDRA-2503 (CASSANDRA-3491)
 * fix invalidate-related test failures (CASSANDRA-3437)
 * add next-gen cqlsh to bin/ (CASSANDRA-3188, 3131, 3493)
 * (CQL) fix handling of rows with no columns (CASSANDRA-3424, 3473)
 * fix querying supercolumns by name returning only a subset of
   subcolumns or old subcolumn versions (CASSANDRA-3446)
 * automatically compute sha1 sum for uncompressed data files (CASSANDRA-3456)
 * fix reading metadata/statistics component for version < h (CASSANDRA-3474)
 * add sstable forward-compatibility (CASSANDRA-3478)
 * report compression ratio in CFSMBean (CASSANDRA-3393)
 * fix incorrect size exception during streaming of counters (CASSANDRA-3481)
 * (CQL) fix for counter decrement syntax (CASSANDRA-3418)
 * Fix race introduced by CASSANDRA-2503 (CASSANDRA-3482)
 * Fix incomplete deletion of delivered hints (CASSANDRA-3466)
 * Avoid rescheduling compactions when no compaction was executed
   (CASSANDRA-3484)
 * fix handling of the chunk_length_kb compression options (CASSANDRA-3492)
Merged from 0.8:
 * fix updating CF row_cache_provider (CASSANDRA-3414)
 * CFMetaData.convertToThrift method to set RowCacheProvider (CASSANDRA-3405)
 * acquire compactionlock during truncate (CASSANDRA-3399)
 * fix displaying cfdef entries for super columnfamilies (CASSANDRA-3415)
 * Make counter shard merging thread safe (CASSANDRA-3178)
 * Revert CASSANDRA-2855
 * Fix bug preventing the use of efficient cross-DC writes (CASSANDRA-3472)
 * `describe ring` command for CLI (CASSANDRA-3220)
 * (Hadoop) skip empty rows when entire row is requested, redux (CASSANDRA-2855)


1.0.2
 * "defragment" rows for name-based queries under STCS (CASSANDRA-2503)
 * Add timing information to cassandra-cli GET/SET/LIST queries (CASSANDRA-3326)
 * Only create one CompressionMetadata object per sstable (CASSANDRA-3427)
 * cleanup usage of StorageService.setMode() (CASSANDRA-3388)
 * Avoid large array allocation for compressed chunk offsets (CASSANDRA-3432)
 * fix DecimalType bytebuffer marshalling (CASSANDRA-3421)
 * fix bug that caused first column in per row indexes to be ignored
   (CASSANDRA-3441)
 * add JMX call to clean (failed) repair sessions (CASSANDRA-3316)
 * fix sstableloader reference acquisition bug (CASSANDRA-3438)
 * fix estimated row size regression (CASSANDRA-3451)
 * make sure we don't return more columns than asked (CASSANDRA-3303, 3395)
Merged from 0.8:
 * acquire compactionlock during truncate (CASSANDRA-3399)
 * fix displaying cfdef entries for super columnfamilies (CASSANDRA-3415)


1.0.1
 * acquire references during index build to prevent delete problems
   on Windows (CASSANDRA-3314)
 * describe_ring should include datacenter/topology information (CASSANDRA-2882)
 * Thrift sockets are not properly buffered (CASSANDRA-3261)
 * performance improvement for bytebufferutil compare function (CASSANDRA-3286)
 * add system.versions ColumnFamily (CASSANDRA-3140)
 * reduce network copies (CASSANDRA-3333, 3373)
 * limit nodetool to 32MB of heap (CASSANDRA-3124)
 * (CQL) update parser to accept "timestamp" instead of "date" (CASSANDRA-3149)
 * Fix CLI `show schema` to include "compression_options" (CASSANDRA-3368)
 * Snapshot to include manifest under LeveledCompactionStrategy (CASSANDRA-3359)
 * (CQL) SELECT query should allow CF name to be qualified by keyspace (CASSANDRA-3130)
 * (CQL) Fix internal application error specifying 'using consistency ...'
   in lower case (CASSANDRA-3366)
 * fix Deflate compression when compression actually makes the data bigger
   (CASSANDRA-3370)
 * optimize UUIDGen to avoid lock contention on InetAddress.getLocalHost
   (CASSANDRA-3387)
 * tolerate index being dropped mid-mutation (CASSANDRA-3334, 3313)
 * CompactionManager is now responsible for checking for new candidates
   post-task execution, enabling more consistent leveled compaction
   (CASSANDRA-3391)
 * Cache HSHA threads (CASSANDRA-3372)
 * use CF/KS names as snapshot prefix for drop + truncate operations
   (CASSANDRA-2997)
 * Break bloom filters up to avoid heap fragmentation (CASSANDRA-2466)
 * fix cassandra hanging on jsvc stop (CASSANDRA-3302)
 * Avoid leveled compaction getting blocked on errors (CASSANDRA-3408)
 * Make reloading the compaction strategy safe (CASSANDRA-3409)
 * ignore 0.8 hints even if compaction begins before we try to purge
   them (CASSANDRA-3385)
 * remove procrun (bin\daemon) from Cassandra source tree and
   artifacts (CASSANDRA-3331)
 * make cassandra compile under JDK7 (CASSANDRA-3275)
 * remove dependency of clientutil.jar to FBUtilities (CASSANDRA-3299)
 * avoid truncation errors by using long math on long values (CASSANDRA-3364)
 * avoid clock drift on some Windows machine (CASSANDRA-3375)
 * display cache provider in cli 'describe keyspace' command (CASSANDRA-3384)
 * fix incomplete topology information in describe_ring (CASSANDRA-3403)
 * expire dead gossip states based on time (CASSANDRA-2961)
 * improve CompactionTask extensibility (CASSANDRA-3330)
 * Allow one leveled compaction task to kick off another (CASSANDRA-3363)
 * allow encryption only between datacenters (CASSANDRA-2802)
Merged from 0.8:
 * fix truncate allowing data to be replayed post-restart (CASSANDRA-3297)
 * make iwriter final in IndexWriter to avoid NPE (CASSANDRA-2863)
 * (CQL) update grammar to require key clause in DELETE statement
   (CASSANDRA-3349)
 * (CQL) allow numeric keyspace names in USE statement (CASSANDRA-3350)
 * (Hadoop) skip empty rows when slicing the entire row (CASSANDRA-2855)
 * Fix handling of tombstone by SSTableExport/Import (CASSANDRA-3357)
 * fix ColumnIndexer to use long offsets (CASSANDRA-3358)
 * Improved CLI exceptions (CASSANDRA-3312)
 * Fix handling of tombstone by SSTableExport/Import (CASSANDRA-3357)
 * Only count compaction as active (for throttling) when they have
   successfully acquired the compaction lock (CASSANDRA-3344)
 * Display CLI version string on startup (CASSANDRA-3196)
 * (Hadoop) make CFIF try rpc_address or fallback to listen_address
   (CASSANDRA-3214)
 * (Hadoop) accept comma delimited lists of initial thrift connections
   (CASSANDRA-3185)
 * ColumnFamily min_compaction_threshold should be >= 2 (CASSANDRA-3342)
 * (Pig) add 0.8+ types and key validation type in schema (CASSANDRA-3280)
 * Fix completely removing column metadata using CLI (CASSANDRA-3126)
 * CLI `describe cluster;` output should be on separate lines for separate versions
   (CASSANDRA-3170)
 * fix changing durable_writes keyspace option during CF creation
   (CASSANDRA-3292)
 * avoid locking on update when no indexes are involved (CASSANDRA-3386)
 * fix assertionError during repair with ordered partitioners (CASSANDRA-3369)
 * correctly serialize key_validation_class for avro (CASSANDRA-3391)
 * don't expire counter tombstone after streaming (CASSANDRA-3394)
 * prevent nodes that failed to join from hanging around forever
   (CASSANDRA-3351)
 * remove incorrect optimization from slice read path (CASSANDRA-3390)
 * Fix race in AntiEntropyService (CASSANDRA-3400)


1.0.0-final
 * close scrubbed sstable fd before deleting it (CASSANDRA-3318)
 * fix bug preventing obsolete commitlog segments from being removed
   (CASSANDRA-3269)
 * tolerate whitespace in seed CDL (CASSANDRA-3263)
 * Change default heap thresholds to max(min(1/2 ram, 1G), min(1/4 ram, 8GB))
   (CASSANDRA-3295)
 * Fix broken CompressedRandomAccessReaderTest (CASSANDRA-3298)
 * (CQL) fix type information returned for wildcard queries (CASSANDRA-3311)
 * add estimated tasks to LeveledCompactionStrategy (CASSANDRA-3322)
 * avoid including compaction cache-warming in keycache stats (CASSANDRA-3325)
 * run compaction and hinted handoff threads at MIN_PRIORITY (CASSANDRA-3308)
 * default hsha thrift server to cpu core count in rpc pool (CASSANDRA-3329)
 * add bin\daemon to binary tarball for Windows service (CASSANDRA-3331)
 * Fix places where uncompressed size of sstables was use in place of the
   compressed one (CASSANDRA-3338)
 * Fix hsha thrift server (CASSANDRA-3346)
 * Make sure repair only stream needed sstables (CASSANDRA-3345)


1.0.0-rc2
 * Log a meaningful warning when a node receives a message for a repair session
   that doesn't exist anymore (CASSANDRA-3256)
 * test for NUMA policy support as well as numactl presence (CASSANDRA-3245)
 * Fix FD leak when internode encryption is enabled (CASSANDRA-3257)
 * Remove incorrect assertion in mergeIterator (CASSANDRA-3260)
 * FBUtilities.hexToBytes(String) to throw NumberFormatException when string
   contains non-hex characters (CASSANDRA-3231)
 * Keep SimpleSnitch proximity ordering unchanged from what the Strategy
   generates, as intended (CASSANDRA-3262)
 * remove Scrub from compactionstats when finished (CASSANDRA-3255)
 * fix counter entry in jdbc TypesMap (CASSANDRA-3268)
 * fix full queue scenario for ParallelCompactionIterator (CASSANDRA-3270)
 * fix bootstrap process (CASSANDRA-3285)
 * don't try delivering hints if when there isn't any (CASSANDRA-3176)
 * CLI documentation change for ColumnFamily `compression_options` (CASSANDRA-3282)
 * ignore any CF ids sent by client for adding CF/KS (CASSANDRA-3288)
 * remove obsolete hints on first startup (CASSANDRA-3291)
 * use correct ISortedColumns for time-optimized reads (CASSANDRA-3289)
 * Evict gossip state immediately when a token is taken over by a new IP
   (CASSANDRA-3259)


1.0.0-rc1
 * Update CQL to generate microsecond timestamps by default (CASSANDRA-3227)
 * Fix counting CFMetadata towards Memtable liveRatio (CASSANDRA-3023)
 * Kill server on wrapped OOME such as from FileChannel.map (CASSANDRA-3201)
 * remove unnecessary copy when adding to row cache (CASSANDRA-3223)
 * Log message when a full repair operation completes (CASSANDRA-3207)
 * Fix streamOutSession keeping sstables references forever if the remote end
   dies (CASSANDRA-3216)
 * Remove dynamic_snitch boolean from example configuration (defaulting to
   true) and set default badness threshold to 0.1 (CASSANDRA-3229)
 * Base choice of random or "balanced" token on bootstrap on whether
   schema definitions were found (CASSANDRA-3219)
 * Fixes for LeveledCompactionStrategy score computation, prioritization,
   scheduling, and performance (CASSANDRA-3224, 3234)
 * parallelize sstable open at server startup (CASSANDRA-2988)
 * fix handling of exceptions writing to OutboundTcpConnection (CASSANDRA-3235)
 * Allow using quotes in "USE <keyspace>;" CLI command (CASSANDRA-3208)
 * Don't allow any cache loading exceptions to halt startup (CASSANDRA-3218)
 * Fix sstableloader --ignores option (CASSANDRA-3247)
 * File descriptor limit increased in packaging (CASSANDRA-3206)
 * Fix deadlock in commit log during flush (CASSANDRA-3253)


1.0.0-beta1
 * removed binarymemtable (CASSANDRA-2692)
 * add commitlog_total_space_in_mb to prevent fragmented logs (CASSANDRA-2427)
 * removed commitlog_rotation_threshold_in_mb configuration (CASSANDRA-2771)
 * make AbstractBounds.normalize de-overlapp overlapping ranges (CASSANDRA-2641)
 * replace CollatingIterator, ReducingIterator with MergeIterator
   (CASSANDRA-2062)
 * Fixed the ability to set compaction strategy in cli using create column
   family command (CASSANDRA-2778)
 * clean up tmp files after failed compaction (CASSANDRA-2468)
 * restrict repair streaming to specific columnfamilies (CASSANDRA-2280)
 * don't bother persisting columns shadowed by a row tombstone (CASSANDRA-2589)
 * reset CF and SC deletion times after gc_grace (CASSANDRA-2317)
 * optimize away seek when compacting wide rows (CASSANDRA-2879)
 * single-pass streaming (CASSANDRA-2677, 2906, 2916, 3003)
 * use reference counting for deleting sstables instead of relying on GC
   (CASSANDRA-2521, 3179)
 * store hints as serialized mutations instead of pointers to data row
   (CASSANDRA-2045)
 * store hints in the coordinator node instead of in the closest replica
   (CASSANDRA-2914)
 * add row_cache_keys_to_save CF option (CASSANDRA-1966)
 * check column family validity in nodetool repair (CASSANDRA-2933)
 * use lazy initialization instead of class initialization in NodeId
   (CASSANDRA-2953)
 * add paging to get_count (CASSANDRA-2894)
 * fix "short reads" in [multi]get (CASSANDRA-2643, 3157, 3192)
 * add optional compression for sstables (CASSANDRA-47, 2994, 3001, 3128)
 * add scheduler JMX metrics (CASSANDRA-2962)
 * add block level checksum for compressed data (CASSANDRA-1717)
 * make column family backed column map pluggable and introduce unsynchronized
   ArrayList backed one to speedup reads (CASSANDRA-2843, 3165, 3205)
 * refactoring of the secondary index api (CASSANDRA-2982)
 * make CL > ONE reads wait for digest reconciliation before returning
   (CASSANDRA-2494)
 * fix missing logging for some exceptions (CASSANDRA-2061)
 * refactor and optimize ColumnFamilyStore.files(...) and Descriptor.fromFilename(String)
   and few other places responsible for work with SSTable files (CASSANDRA-3040)
 * Stop reading from sstables once we know we have the most recent columns,
   for query-by-name requests (CASSANDRA-2498)
 * Add query-by-column mode to stress.java (CASSANDRA-3064)
 * Add "install" command to cassandra.bat (CASSANDRA-292)
 * clean up KSMetadata, CFMetadata from unnecessary
   Thrift<->Avro conversion methods (CASSANDRA-3032)
 * Add timeouts to client request schedulers (CASSANDRA-3079, 3096)
 * Cli to use hashes rather than array of hashes for strategy options (CASSANDRA-3081)
 * LeveledCompactionStrategy (CASSANDRA-1608, 3085, 3110, 3087, 3145, 3154, 3182)
 * Improvements of the CLI `describe` command (CASSANDRA-2630)
 * reduce window where dropped CF sstables may not be deleted (CASSANDRA-2942)
 * Expose gossip/FD info to JMX (CASSANDRA-2806)
 * Fix streaming over SSL when compressed SSTable involved (CASSANDRA-3051)
 * Add support for pluggable secondary index implementations (CASSANDRA-3078)
 * remove compaction_thread_priority setting (CASSANDRA-3104)
 * generate hints for replicas that timeout, not just replicas that are known
   to be down before starting (CASSANDRA-2034)
 * Add throttling for internode streaming (CASSANDRA-3080)
 * make the repair of a range repair all replica (CASSANDRA-2610, 3194)
 * expose the ability to repair the first range (as returned by the
   partitioner) of a node (CASSANDRA-2606)
 * Streams Compression (CASSANDRA-3015)
 * add ability to use multiple threads during a single compaction
   (CASSANDRA-2901)
 * make AbstractBounds.normalize support overlapping ranges (CASSANDRA-2641)
 * fix of the CQL count() behavior (CASSANDRA-3068)
 * use TreeMap backed column families for the SSTable simple writers
   (CASSANDRA-3148)
 * fix inconsistency of the CLI syntax when {} should be used instead of [{}]
   (CASSANDRA-3119)
 * rename CQL type names to match expected SQL behavior (CASSANDRA-3149, 3031)
 * Arena-based allocation for memtables (CASSANDRA-2252, 3162, 3163, 3168)
 * Default RR chance to 0.1 (CASSANDRA-3169)
 * Add RowLevel support to secondary index API (CASSANDRA-3147)
 * Make SerializingCacheProvider the default if JNA is available (CASSANDRA-3183)
 * Fix backwards compatibilty for CQL memtable properties (CASSANDRA-3190)
 * Add five-minute delay before starting compactions on a restarted server
   (CASSANDRA-3181)
 * Reduce copies done for intra-host messages (CASSANDRA-1788, 3144)
 * support of compaction strategy option for stress.java (CASSANDRA-3204)
 * make memtable throughput and column count thresholds no-ops (CASSANDRA-2449)
 * Return schema information along with the resultSet in CQL (CASSANDRA-2734)
 * Add new DecimalType (CASSANDRA-2883)
 * Fix assertion error in RowRepairResolver (CASSANDRA-3156)
 * Reduce unnecessary high buffer sizes (CASSANDRA-3171)
 * Pluggable compaction strategy (CASSANDRA-1610)
 * Add new broadcast_address config option (CASSANDRA-2491)


0.8.7
 * Kill server on wrapped OOME such as from FileChannel.map (CASSANDRA-3201)
 * Allow using quotes in "USE <keyspace>;" CLI command (CASSANDRA-3208)
 * Log message when a full repair operation completes (CASSANDRA-3207)
 * Don't allow any cache loading exceptions to halt startup (CASSANDRA-3218)
 * Fix sstableloader --ignores option (CASSANDRA-3247)
 * File descriptor limit increased in packaging (CASSANDRA-3206)
 * Log a meaningfull warning when a node receive a message for a repair session
   that doesn't exist anymore (CASSANDRA-3256)
 * Fix FD leak when internode encryption is enabled (CASSANDRA-3257)
 * FBUtilities.hexToBytes(String) to throw NumberFormatException when string
   contains non-hex characters (CASSANDRA-3231)
 * Keep SimpleSnitch proximity ordering unchanged from what the Strategy
   generates, as intended (CASSANDRA-3262)
 * remove Scrub from compactionstats when finished (CASSANDRA-3255)
 * Fix tool .bat files when CASSANDRA_HOME contains spaces (CASSANDRA-3258)
 * Force flush of status table when removing/updating token (CASSANDRA-3243)
 * Evict gossip state immediately when a token is taken over by a new IP (CASSANDRA-3259)
 * Fix bug where the failure detector can take too long to mark a host
   down (CASSANDRA-3273)
 * (Hadoop) allow wrapping ranges in queries (CASSANDRA-3137)
 * (Hadoop) check all interfaces for a match with split location
   before falling back to random replica (CASSANDRA-3211)
 * (Hadoop) Make Pig storage handle implements LoadMetadata (CASSANDRA-2777)
 * (Hadoop) Fix exception during PIG 'dump' (CASSANDRA-2810)
 * Fix stress COUNTER_GET option (CASSANDRA-3301)
 * Fix missing fields in CLI `show schema` output (CASSANDRA-3304)
 * Nodetool no longer leaks threads and closes JMX connections (CASSANDRA-3309)
 * fix truncate allowing data to be replayed post-restart (CASSANDRA-3297)
 * Move SimpleAuthority and SimpleAuthenticator to examples (CASSANDRA-2922)
 * Fix handling of tombstone by SSTableExport/Import (CASSANDRA-3357)
 * Fix transposition in cfHistograms (CASSANDRA-3222)
 * Allow using number as DC name when creating keyspace in CQL (CASSANDRA-3239)
 * Force flush of system table after updating/removing a token (CASSANDRA-3243)


0.8.6
 * revert CASSANDRA-2388
 * change TokenRange.endpoints back to listen/broadcast address to match
   pre-1777 behavior, and add TokenRange.rpc_endpoints instead (CASSANDRA-3187)
 * avoid trying to watch cassandra-topology.properties when loaded from jar
   (CASSANDRA-3138)
 * prevent users from creating keyspaces with LocalStrategy replication
   (CASSANDRA-3139)
 * fix CLI `show schema;` to output correct keyspace definition statement
   (CASSANDRA-3129)
 * CustomTThreadPoolServer to log TTransportException at DEBUG level
   (CASSANDRA-3142)
 * allow topology sort to work with non-unique rack names between
   datacenters (CASSANDRA-3152)
 * Improve caching of same-version Messages on digest and repair paths
   (CASSANDRA-3158)
 * Randomize choice of first replica for counter increment (CASSANDRA-2890)
 * Fix using read_repair_chance instead of merge_shard_change (CASSANDRA-3202)
 * Avoid streaming data to nodes that already have it, on move as well as
   decommission (CASSANDRA-3041)
 * Fix divide by zero error in GCInspector (CASSANDRA-3164)
 * allow quoting of the ColumnFamily name in CLI `create column family`
   statement (CASSANDRA-3195)
 * Fix rolling upgrade from 0.7 to 0.8 problem (CASSANDRA-3166)
 * Accomodate missing encryption_options in IncomingTcpConnection.stream
   (CASSANDRA-3212)


0.8.5
 * fix NPE when encryption_options is unspecified (CASSANDRA-3007)
 * include column name in validation failure exceptions (CASSANDRA-2849)
 * make sure truncate clears out the commitlog so replay won't re-
   populate with truncated data (CASSANDRA-2950)
 * fix NPE when debug logging is enabled and dropped CF is present
   in a commitlog segment (CASSANDRA-3021)
 * fix cassandra.bat when CASSANDRA_HOME contains spaces (CASSANDRA-2952)
 * fix to SSTableSimpleUnsortedWriter bufferSize calculation (CASSANDRA-3027)
 * make cleanup and normal compaction able to skip empty rows
   (rows containing nothing but expired tombstones) (CASSANDRA-3039)
 * work around native memory leak in com.sun.management.GarbageCollectorMXBean
   (CASSANDRA-2868)
 * validate that column names in column_metadata are not equal to key_alias
   on create/update of the ColumnFamily and CQL 'ALTER' statement (CASSANDRA-3036)
 * return an InvalidRequestException if an indexed column is assigned
   a value larger than 64KB (CASSANDRA-3057)
 * fix of numeric-only and string column names handling in CLI "drop index"
   (CASSANDRA-3054)
 * prune index scan resultset back to original request for lazy
   resultset expansion case (CASSANDRA-2964)
 * (Hadoop) fail jobs when Cassandra node has failed but TaskTracker
   has not (CASSANDRA-2388)
 * fix dynamic snitch ignoring nodes when read_repair_chance is zero
   (CASSANDRA-2662)
 * avoid retaining references to dropped CFS objects in
   CompactionManager.estimatedCompactions (CASSANDRA-2708)
 * expose rpc timeouts per host in MessagingServiceMBean (CASSANDRA-2941)
 * avoid including cwd in classpath for deb and rpm packages (CASSANDRA-2881)
 * remove gossip state when a new IP takes over a token (CASSANDRA-3071)
 * allow sstable2json to work on index sstable files (CASSANDRA-3059)
 * always hint counters (CASSANDRA-3099)
 * fix log4j initialization in EmbeddedCassandraService (CASSANDRA-2857)
 * remove gossip state when a new IP takes over a token (CASSANDRA-3071)
 * work around native memory leak in com.sun.management.GarbageCollectorMXBean
    (CASSANDRA-2868)
 * fix UnavailableException with writes at CL.EACH_QUORM (CASSANDRA-3084)
 * fix parsing of the Keyspace and ColumnFamily names in numeric
   and string representations in CLI (CASSANDRA-3075)
 * fix corner cases in Range.differenceToFetch (CASSANDRA-3084)
 * fix ip address String representation in the ring cache (CASSANDRA-3044)
 * fix ring cache compatibility when mixing pre-0.8.4 nodes with post-
   in the same cluster (CASSANDRA-3023)
 * make repair report failure when a node participating dies (instead of
   hanging forever) (CASSANDRA-2433)
 * fix handling of the empty byte buffer by ReversedType (CASSANDRA-3111)
 * Add validation that Keyspace names are case-insensitively unique (CASSANDRA-3066)
 * catch invalid key_validation_class before instantiating UpdateColumnFamily (CASSANDRA-3102)
 * make Range and Bounds objects client-safe (CASSANDRA-3108)
 * optionally skip log4j configuration (CASSANDRA-3061)
 * bundle sstableloader with the debian package (CASSANDRA-3113)
 * don't try to build secondary indexes when there is none (CASSANDRA-3123)
 * improve SSTableSimpleUnsortedWriter speed for large rows (CASSANDRA-3122)
 * handle keyspace arguments correctly in nodetool snapshot (CASSANDRA-3038)
 * Fix SSTableImportTest on windows (CASSANDRA-3043)
 * expose compactionThroughputMbPerSec through JMX (CASSANDRA-3117)
 * log keyspace and CF of large rows being compacted


0.8.4
 * change TokenRing.endpoints to be a list of rpc addresses instead of
   listen/broadcast addresses (CASSANDRA-1777)
 * include files-to-be-streamed in StreamInSession.getSources (CASSANDRA-2972)
 * use JAVA env var in cassandra-env.sh (CASSANDRA-2785, 2992)
 * avoid doing read for no-op replicate-on-write at CL=1 (CASSANDRA-2892)
 * refuse counter write for CL.ANY (CASSANDRA-2990)
 * switch back to only logging recent dropped messages (CASSANDRA-3004)
 * always deserialize RowMutation for counters (CASSANDRA-3006)
 * ignore saved replication_factor strategy_option for NTS (CASSANDRA-3011)
 * make sure pre-truncate CL segments are discarded (CASSANDRA-2950)


0.8.3
 * add ability to drop local reads/writes that are going to timeout
   (CASSANDRA-2943)
 * revamp token removal process, keep gossip states for 3 days (CASSANDRA-2496)
 * don't accept extra args for 0-arg nodetool commands (CASSANDRA-2740)
 * log unavailableexception details at debug level (CASSANDRA-2856)
 * expose data_dir though jmx (CASSANDRA-2770)
 * don't include tmp files as sstable when create cfs (CASSANDRA-2929)
 * log Java classpath on startup (CASSANDRA-2895)
 * keep gossipped version in sync with actual on migration coordinator
   (CASSANDRA-2946)
 * use lazy initialization instead of class initialization in NodeId
   (CASSANDRA-2953)
 * check column family validity in nodetool repair (CASSANDRA-2933)
 * speedup bytes to hex conversions dramatically (CASSANDRA-2850)
 * Flush memtables on shutdown when durable writes are disabled
   (CASSANDRA-2958)
 * improved POSIX compatibility of start scripts (CASsANDRA-2965)
 * add counter support to Hadoop InputFormat (CASSANDRA-2981)
 * fix bug where dirty commitlog segments were removed (and avoid keeping
   segments with no post-flush activity permanently dirty) (CASSANDRA-2829)
 * fix throwing exception with batch mutation of counter super columns
   (CASSANDRA-2949)
 * ignore system tables during repair (CASSANDRA-2979)
 * throw exception when NTS is given replication_factor as an option
   (CASSANDRA-2960)
 * fix assertion error during compaction of counter CFs (CASSANDRA-2968)
 * avoid trying to create index names, when no index exists (CASSANDRA-2867)
 * don't sample the system table when choosing a bootstrap token
   (CASSANDRA-2825)
 * gossiper notifies of local state changes (CASSANDRA-2948)
 * add asynchronous and half-sync/half-async (hsha) thrift servers
   (CASSANDRA-1405)
 * fix potential use of free'd native memory in SerializingCache
   (CASSANDRA-2951)
 * prune index scan resultset back to original request for lazy
   resultset expansion case (CASSANDRA-2964)
 * (Hadoop) fail jobs when Cassandra node has failed but TaskTracker
    has not (CASSANDRA-2388)


0.8.2
 * CQL:
   - include only one row per unique key for IN queries (CASSANDRA-2717)
   - respect client timestamp on full row deletions (CASSANDRA-2912)
 * improve thread-safety in StreamOutSession (CASSANDRA-2792)
 * allow deleting a row and updating indexed columns in it in the
   same mutation (CASSANDRA-2773)
 * Expose number of threads blocked on submitting memtable to flush
   in JMX (CASSANDRA-2817)
 * add ability to return "endpoints" to nodetool (CASSANDRA-2776)
 * Add support for multiple (comma-delimited) coordinator addresses
   to ColumnFamilyInputFormat (CASSANDRA-2807)
 * fix potential NPE while scheduling read repair for range slice
   (CASSANDRA-2823)
 * Fix race in SystemTable.getCurrentLocalNodeId (CASSANDRA-2824)
 * Correctly set default for replicate_on_write (CASSANDRA-2835)
 * improve nodetool compactionstats formatting (CASSANDRA-2844)
 * fix index-building status display (CASSANDRA-2853)
 * fix CLI perpetuating obsolete KsDef.replication_factor (CASSANDRA-2846)
 * improve cli treatment of multiline comments (CASSANDRA-2852)
 * handle row tombstones correctly in EchoedRow (CASSANDRA-2786)
 * add MessagingService.get[Recently]DroppedMessages and
   StorageService.getExceptionCount (CASSANDRA-2804)
 * fix possibility of spurious UnavailableException for LOCAL_QUORUM
   reads with dynamic snitch + read repair disabled (CASSANDRA-2870)
 * add ant-optional as dependence for the debian package (CASSANDRA-2164)
 * add option to specify limit for get_slice in the CLI (CASSANDRA-2646)
 * decrease HH page size (CASSANDRA-2832)
 * reset cli keyspace after dropping the current one (CASSANDRA-2763)
 * add KeyRange option to Hadoop inputformat (CASSANDRA-1125)
 * fix protocol versioning (CASSANDRA-2818, 2860)
 * support spaces in path to log4j configuration (CASSANDRA-2383)
 * avoid including inferred types in CF update (CASSANDRA-2809)
 * fix JMX bulkload call (CASSANDRA-2908)
 * fix updating KS with durable_writes=false (CASSANDRA-2907)
 * add simplified facade to SSTableWriter for bulk loading use
   (CASSANDRA-2911)
 * fix re-using index CF sstable names after drop/recreate (CASSANDRA-2872)
 * prepend CF to default index names (CASSANDRA-2903)
 * fix hint replay (CASSANDRA-2928)
 * Properly synchronize repair's merkle tree computation (CASSANDRA-2816)


0.8.1
 * CQL:
   - support for insert, delete in BATCH (CASSANDRA-2537)
   - support for IN to SELECT, UPDATE (CASSANDRA-2553)
   - timestamp support for INSERT, UPDATE, and BATCH (CASSANDRA-2555)
   - TTL support (CASSANDRA-2476)
   - counter support (CASSANDRA-2473)
   - ALTER COLUMNFAMILY (CASSANDRA-1709)
   - DROP INDEX (CASSANDRA-2617)
   - add SCHEMA/TABLE as aliases for KS/CF (CASSANDRA-2743)
   - server handles wait-for-schema-agreement (CASSANDRA-2756)
   - key alias support (CASSANDRA-2480)
 * add support for comparator parameters and a generic ReverseType
   (CASSANDRA-2355)
 * add CompositeType and DynamicCompositeType (CASSANDRA-2231)
 * optimize batches containing multiple updates to the same row
   (CASSANDRA-2583)
 * adjust hinted handoff page size to avoid OOM with large columns
   (CASSANDRA-2652)
 * mark BRAF buffer invalid post-flush so we don't re-flush partial
   buffers again, especially on CL writes (CASSANDRA-2660)
 * add DROP INDEX support to CLI (CASSANDRA-2616)
 * don't perform HH to client-mode [storageproxy] nodes (CASSANDRA-2668)
 * Improve forceDeserialize/getCompactedRow encapsulation (CASSANDRA-2659)
 * Don't write CounterUpdateColumn to disk in tests (CASSANDRA-2650)
 * Add sstable bulk loading utility (CASSANDRA-1278)
 * avoid replaying hints to dropped columnfamilies (CASSANDRA-2685)
 * add placeholders for missing rows in range query pseudo-RR (CASSANDRA-2680)
 * remove no-op HHOM.renameHints (CASSANDRA-2693)
 * clone super columns to avoid modifying them during flush (CASSANDRA-2675)
 * allow writes to bypass the commitlog for certain keyspaces (CASSANDRA-2683)
 * avoid NPE when bypassing commitlog during memtable flush (CASSANDRA-2781)
 * Added support for making bootstrap retry if nodes flap (CASSANDRA-2644)
 * Added statusthrift to nodetool to report if thrift server is running (CASSANDRA-2722)
 * Fixed rows being cached if they do not exist (CASSANDRA-2723)
 * Support passing tableName and cfName to RowCacheProviders (CASSANDRA-2702)
 * close scrub file handles (CASSANDRA-2669)
 * throttle migration replay (CASSANDRA-2714)
 * optimize column serializer creation (CASSANDRA-2716)
 * Added support for making bootstrap retry if nodes flap (CASSANDRA-2644)
 * Added statusthrift to nodetool to report if thrift server is running
   (CASSANDRA-2722)
 * Fixed rows being cached if they do not exist (CASSANDRA-2723)
 * fix truncate/compaction race (CASSANDRA-2673)
 * workaround large resultsets causing large allocation retention
   by nio sockets (CASSANDRA-2654)
 * fix nodetool ring use with Ec2Snitch (CASSANDRA-2733)
 * fix removing columns and subcolumns that are supressed by a row or
   supercolumn tombstone during replica resolution (CASSANDRA-2590)
 * support sstable2json against snapshot sstables (CASSANDRA-2386)
 * remove active-pull schema requests (CASSANDRA-2715)
 * avoid marking entire list of sstables as actively being compacted
   in multithreaded compaction (CASSANDRA-2765)
 * seek back after deserializing a row to update cache with (CASSANDRA-2752)
 * avoid skipping rows in scrub for counter column family (CASSANDRA-2759)
 * fix ConcurrentModificationException in repair when dealing with 0.7 node
   (CASSANDRA-2767)
 * use threadsafe collections for StreamInSession (CASSANDRA-2766)
 * avoid infinite loop when creating merkle tree (CASSANDRA-2758)
 * avoids unmarking compacting sstable prematurely in cleanup (CASSANDRA-2769)
 * fix NPE when the commit log is bypassed (CASSANDRA-2718)
 * don't throw an exception in SS.isRPCServerRunning (CASSANDRA-2721)
 * make stress.jar executable (CASSANDRA-2744)
 * add daemon mode to java stress (CASSANDRA-2267)
 * expose the DC and rack of a node through JMX and nodetool ring (CASSANDRA-2531)
 * fix cache mbean getSize (CASSANDRA-2781)
 * Add Date, Float, Double, and Boolean types (CASSANDRA-2530)
 * Add startup flag to renew counter node id (CASSANDRA-2788)
 * add jamm agent to cassandra.bat (CASSANDRA-2787)
 * fix repair hanging if a neighbor has nothing to send (CASSANDRA-2797)
 * purge tombstone even if row is in only one sstable (CASSANDRA-2801)
 * Fix wrong purge of deleted cf during compaction (CASSANDRA-2786)
 * fix race that could result in Hadoop writer failing to throw an
   exception encountered after close() (CASSANDRA-2755)
 * fix scan wrongly throwing assertion error (CASSANDRA-2653)
 * Always use even distribution for merkle tree with RandomPartitionner
   (CASSANDRA-2841)
 * fix describeOwnership for OPP (CASSANDRA-2800)
 * ensure that string tokens do not contain commas (CASSANDRA-2762)


0.8.0-final
 * fix CQL grammar warning and cqlsh regression from CASSANDRA-2622
 * add ant generate-cql-html target (CASSANDRA-2526)
 * update CQL consistency levels (CASSANDRA-2566)
 * debian packaging fixes (CASSANDRA-2481, 2647)
 * fix UUIDType, IntegerType for direct buffers (CASSANDRA-2682, 2684)
 * switch to native Thrift for Hadoop map/reduce (CASSANDRA-2667)
 * fix StackOverflowError when building from eclipse (CASSANDRA-2687)
 * only provide replication_factor to strategy_options "help" for
   SimpleStrategy, OldNetworkTopologyStrategy (CASSANDRA-2678, 2713)
 * fix exception adding validators to non-string columns (CASSANDRA-2696)
 * avoid instantiating DatabaseDescriptor in JDBC (CASSANDRA-2694)
 * fix potential stack overflow during compaction (CASSANDRA-2626)
 * clone super columns to avoid modifying them during flush (CASSANDRA-2675)
 * reset underlying iterator in EchoedRow constructor (CASSANDRA-2653)


0.8.0-rc1
 * faster flushes and compaction from fixing excessively pessimistic
   rebuffering in BRAF (CASSANDRA-2581)
 * fix returning null column values in the python cql driver (CASSANDRA-2593)
 * fix merkle tree splitting exiting early (CASSANDRA-2605)
 * snapshot_before_compaction directory name fix (CASSANDRA-2598)
 * Disable compaction throttling during bootstrap (CASSANDRA-2612)
 * fix CQL treatment of > and < operators in range slices (CASSANDRA-2592)
 * fix potential double-application of counter updates on commitlog replay
   by moving replay position from header to sstable metadata (CASSANDRA-2419)
 * JDBC CQL driver exposes getColumn for access to timestamp
 * JDBC ResultSetMetadata properties added to AbstractType
 * r/m clustertool (CASSANDRA-2607)
 * add support for presenting row key as a column in CQL result sets
   (CASSANDRA-2622)
 * Don't allow {LOCAL|EACH}_QUORUM unless strategy is NTS (CASSANDRA-2627)
 * validate keyspace strategy_options during CQL create (CASSANDRA-2624)
 * fix empty Result with secondary index when limit=1 (CASSANDRA-2628)
 * Fix regression where bootstrapping a node with no schema fails
   (CASSANDRA-2625)
 * Allow removing LocationInfo sstables (CASSANDRA-2632)
 * avoid attempting to replay mutations from dropped keyspaces (CASSANDRA-2631)
 * avoid using cached position of a key when GT is requested (CASSANDRA-2633)
 * fix counting bloom filter true positives (CASSANDRA-2637)
 * initialize local ep state prior to gossip startup if needed (CASSANDRA-2638)
 * fix counter increment lost after restart (CASSANDRA-2642)
 * add quote-escaping via backslash to CLI (CASSANDRA-2623)
 * fix pig example script (CASSANDRA-2487)
 * fix dynamic snitch race in adding latencies (CASSANDRA-2618)
 * Start/stop cassandra after more important services such as mdadm in
   debian packaging (CASSANDRA-2481)


0.8.0-beta2
 * fix NPE compacting index CFs (CASSANDRA-2528)
 * Remove checking all column families on startup for compaction candidates
   (CASSANDRA-2444)
 * validate CQL create keyspace options (CASSANDRA-2525)
 * fix nodetool setcompactionthroughput (CASSANDRA-2550)
 * move	gossip heartbeat back to its own thread (CASSANDRA-2554)
 * validate cql TRUNCATE columnfamily before truncating (CASSANDRA-2570)
 * fix batch_mutate for mixed standard-counter mutations (CASSANDRA-2457)
 * disallow making schema changes to system keyspace (CASSANDRA-2563)
 * fix sending mutation messages multiple times (CASSANDRA-2557)
 * fix incorrect use of NBHM.size in ReadCallback that could cause
   reads to time out even when responses were received (CASSANDRA-2552)
 * trigger read repair correctly for LOCAL_QUORUM reads (CASSANDRA-2556)
 * Allow configuring the number of compaction thread (CASSANDRA-2558)
 * forceUserDefinedCompaction will attempt to compact what it is given
   even if the pessimistic estimate is that there is not enough disk space;
   automatic compactions will only compact 2 or more sstables (CASSANDRA-2575)
 * refuse to apply migrations with older timestamps than the current
   schema (CASSANDRA-2536)
 * remove unframed Thrift transport option
 * include indexes in snapshots (CASSANDRA-2596)
 * improve ignoring of obsolete mutations in index maintenance (CASSANDRA-2401)
 * recognize attempt to drop just the index while leaving the column
   definition alone (CASSANDRA-2619)


0.8.0-beta1
 * remove Avro RPC support (CASSANDRA-926)
 * support for columns that act as incr/decr counters
   (CASSANDRA-1072, 1937, 1944, 1936, 2101, 2093, 2288, 2105, 2384, 2236, 2342,
   2454)
 * CQL (CASSANDRA-1703, 1704, 1705, 1706, 1707, 1708, 1710, 1711, 1940,
   2124, 2302, 2277, 2493)
 * avoid double RowMutation serialization on write path (CASSANDRA-1800)
 * make NetworkTopologyStrategy the default (CASSANDRA-1960)
 * configurable internode encryption (CASSANDRA-1567, 2152)
 * human readable column names in sstable2json output (CASSANDRA-1933)
 * change default JMX port to 7199 (CASSANDRA-2027)
 * backwards compatible internal messaging (CASSANDRA-1015)
 * atomic switch of memtables and sstables (CASSANDRA-2284)
 * add pluggable SeedProvider (CASSANDRA-1669)
 * Fix clustertool to not throw exception when calling get_endpoints (CASSANDRA-2437)
 * upgrade to thrift 0.6 (CASSANDRA-2412)
 * repair works on a token range instead of full ring (CASSANDRA-2324)
 * purge tombstones from row cache (CASSANDRA-2305)
 * push replication_factor into strategy_options (CASSANDRA-1263)
 * give snapshots the same name on each node (CASSANDRA-1791)
 * remove "nodetool loadbalance" (CASSANDRA-2448)
 * multithreaded compaction (CASSANDRA-2191)
 * compaction throttling (CASSANDRA-2156)
 * add key type information and alias (CASSANDRA-2311, 2396)
 * cli no longer divides read_repair_chance by 100 (CASSANDRA-2458)
 * made CompactionInfo.getTaskType return an enum (CASSANDRA-2482)
 * add a server-wide cap on measured memtable memory usage and aggressively
   flush to keep under that threshold (CASSANDRA-2006)
 * add unified UUIDType (CASSANDRA-2233)
 * add off-heap row cache support (CASSANDRA-1969)


0.7.5
 * improvements/fixes to PIG driver (CASSANDRA-1618, CASSANDRA-2387,
   CASSANDRA-2465, CASSANDRA-2484)
 * validate index names (CASSANDRA-1761)
 * reduce contention on Table.flusherLock (CASSANDRA-1954)
 * try harder to detect failures during streaming, cleaning up temporary
   files more reliably (CASSANDRA-2088)
 * shut down server for OOM on a Thrift thread (CASSANDRA-2269)
 * fix tombstone handling in repair and sstable2json (CASSANDRA-2279)
 * preserve version when streaming data from old sstables (CASSANDRA-2283)
 * don't start repair if a neighboring node is marked as dead (CASSANDRA-2290)
 * purge tombstones from row cache (CASSANDRA-2305)
 * Avoid seeking when sstable2json exports the entire file (CASSANDRA-2318)
 * clear Built flag in system table when dropping an index (CASSANDRA-2320)
 * don't allow arbitrary argument for stress.java (CASSANDRA-2323)
 * validate values for index predicates in get_indexed_slice (CASSANDRA-2328)
 * queue secondary indexes for flush before the parent (CASSANDRA-2330)
 * allow job configuration to set the CL used in Hadoop jobs (CASSANDRA-2331)
 * add memtable_flush_queue_size defaulting to 4 (CASSANDRA-2333)
 * Allow overriding of initial_token, storage_port and rpc_port from system
   properties (CASSANDRA-2343)
 * fix comparator used for non-indexed secondary expressions in index scan
   (CASSANDRA-2347)
 * ensure size calculation and write phase of large-row compaction use
   the same threshold for TTL expiration (CASSANDRA-2349)
 * fix race when iterating CFs during add/drop (CASSANDRA-2350)
 * add ConsistencyLevel command to CLI (CASSANDRA-2354)
 * allow negative numbers in the cli (CASSANDRA-2358)
 * hard code serialVersionUID for tokens class (CASSANDRA-2361)
 * fix potential infinite loop in ByteBufferUtil.inputStream (CASSANDRA-2365)
 * fix encoding bugs in HintedHandoffManager, SystemTable when default
   charset is not UTF8 (CASSANDRA-2367)
 * avoids having removed node reappearing in Gossip (CASSANDRA-2371)
 * fix incorrect truncation of long to int when reading columns via block
   index (CASSANDRA-2376)
 * fix NPE during stream session (CASSANDRA-2377)
 * fix race condition that could leave orphaned data files when dropping CF or
   KS (CASSANDRA-2381)
 * fsync statistics component on write (CASSANDRA-2382)
 * fix duplicate results from CFS.scan (CASSANDRA-2406)
 * add IntegerType to CLI help (CASSANDRA-2414)
 * avoid caching token-only decoratedkeys (CASSANDRA-2416)
 * convert mmap assertion to if/throw so scrub can catch it (CASSANDRA-2417)
 * don't overwrite gc log (CASSANDR-2418)
 * invalidate row cache for streamed row to avoid inconsitencies
   (CASSANDRA-2420)
 * avoid copies in range/index scans (CASSANDRA-2425)
 * make sure we don't wipe data during cleanup if the node has not join
   the ring (CASSANDRA-2428)
 * Try harder to close files after compaction (CASSANDRA-2431)
 * re-set bootstrapped flag after move finishes (CASSANDRA-2435)
 * display validation_class in CLI 'describe keyspace' (CASSANDRA-2442)
 * make cleanup compactions cleanup the row cache (CASSANDRA-2451)
 * add column fields validation to scrub (CASSANDRA-2460)
 * use 64KB flush buffer instead of in_memory_compaction_limit (CASSANDRA-2463)
 * fix backslash substitutions in CLI (CASSANDRA-2492)
 * disable cache saving for system CFS (CASSANDRA-2502)
 * fixes for verifying destination availability under hinted conditions
   so UE can be thrown intead of timing out (CASSANDRA-2514)
 * fix update of validation class in column metadata (CASSANDRA-2512)
 * support LOCAL_QUORUM, EACH_QUORUM CLs outside of NTS (CASSANDRA-2516)
 * preserve version when streaming data from old sstables (CASSANDRA-2283)
 * fix backslash substitutions in CLI (CASSANDRA-2492)
 * count a row deletion as one operation towards memtable threshold
   (CASSANDRA-2519)
 * support LOCAL_QUORUM, EACH_QUORUM CLs outside of NTS (CASSANDRA-2516)


0.7.4
 * add nodetool join command (CASSANDRA-2160)
 * fix secondary indexes on pre-existing or streamed data (CASSANDRA-2244)
 * initialize endpoint in gossiper earlier (CASSANDRA-2228)
 * add ability to write to Cassandra from Pig (CASSANDRA-1828)
 * add rpc_[min|max]_threads (CASSANDRA-2176)
 * add CL.TWO, CL.THREE (CASSANDRA-2013)
 * avoid exporting an un-requested row in sstable2json, when exporting
   a key that does not exist (CASSANDRA-2168)
 * add incremental_backups option (CASSANDRA-1872)
 * add configurable row limit to Pig loadfunc (CASSANDRA-2276)
 * validate column values in batches as well as single-Column inserts
   (CASSANDRA-2259)
 * move sample schema from cassandra.yaml to schema-sample.txt,
   a cli scripts (CASSANDRA-2007)
 * avoid writing empty rows when scrubbing tombstoned rows (CASSANDRA-2296)
 * fix assertion error in range and index scans for CL < ALL
   (CASSANDRA-2282)
 * fix commitlog replay when flush position refers to data that didn't
   get synced before server died (CASSANDRA-2285)
 * fix fd leak in sstable2json with non-mmap'd i/o (CASSANDRA-2304)
 * reduce memory use during streaming of multiple sstables (CASSANDRA-2301)
 * purge tombstoned rows from cache after GCGraceSeconds (CASSANDRA-2305)
 * allow zero replicas in a NTS datacenter (CASSANDRA-1924)
 * make range queries respect snitch for local replicas (CASSANDRA-2286)
 * fix HH delivery when column index is larger than 2GB (CASSANDRA-2297)
 * make 2ary indexes use parent CF flush thresholds during initial build
   (CASSANDRA-2294)
 * update memtable_throughput to be a long (CASSANDRA-2158)


0.7.3
 * Keep endpoint state until aVeryLongTime (CASSANDRA-2115)
 * lower-latency read repair (CASSANDRA-2069)
 * add hinted_handoff_throttle_delay_in_ms option (CASSANDRA-2161)
 * fixes for cache save/load (CASSANDRA-2172, -2174)
 * Handle whole-row deletions in CFOutputFormat (CASSANDRA-2014)
 * Make memtable_flush_writers flush in parallel (CASSANDRA-2178)
 * Add compaction_preheat_key_cache option (CASSANDRA-2175)
 * refactor stress.py to have only one copy of the format string
   used for creating row keys (CASSANDRA-2108)
 * validate index names for \w+ (CASSANDRA-2196)
 * Fix Cassandra cli to respect timeout if schema does not settle
   (CASSANDRA-2187)
 * fix for compaction and cleanup writing old-format data into new-version
   sstable (CASSANDRA-2211, -2216)
 * add nodetool scrub (CASSANDRA-2217, -2240)
 * fix sstable2json large-row pagination (CASSANDRA-2188)
 * fix EOFing on requests for the last bytes in a file (CASSANDRA-2213)
 * fix BufferedRandomAccessFile bugs (CASSANDRA-2218, -2241)
 * check for memtable flush_after_mins exceeded every 10s (CASSANDRA-2183)
 * fix cache saving on Windows (CASSANDRA-2207)
 * add validateSchemaAgreement call + synchronization to schema
   modification operations (CASSANDRA-2222)
 * fix for reversed slice queries on large rows (CASSANDRA-2212)
 * fat clients were writing local data (CASSANDRA-2223)
 * set DEFAULT_MEMTABLE_LIFETIME_IN_MINS to 24h
 * improve detection and cleanup of partially-written sstables
   (CASSANDRA-2206)
 * fix supercolumn de/serialization when subcolumn comparator is different
   from supercolumn's (CASSANDRA-2104)
 * fix starting up on Windows when CASSANDRA_HOME contains whitespace
   (CASSANDRA-2237)
 * add [get|set][row|key]cacheSavePeriod to JMX (CASSANDRA-2100)
 * fix Hadoop ColumnFamilyOutputFormat dropping of mutations
   when batch fills up (CASSANDRA-2255)
 * move file deletions off of scheduledtasks executor (CASSANDRA-2253)


0.7.2
 * copy DecoratedKey.key when inserting into caches to avoid retaining
   a reference to the underlying buffer (CASSANDRA-2102)
 * format subcolumn names with subcomparator (CASSANDRA-2136)
 * fix column bloom filter deserialization (CASSANDRA-2165)


0.7.1
 * refactor MessageDigest creation code. (CASSANDRA-2107)
 * buffer network stack to avoid inefficient small TCP messages while avoiding
   the nagle/delayed ack problem (CASSANDRA-1896)
 * check log4j configuration for changes every 10s (CASSANDRA-1525, 1907)
 * more-efficient cross-DC replication (CASSANDRA-1530, -2051, -2138)
 * avoid polluting page cache with commitlog or sstable writes
   and seq scan operations (CASSANDRA-1470)
 * add RMI authentication options to nodetool (CASSANDRA-1921)
 * make snitches configurable at runtime (CASSANDRA-1374)
 * retry hadoop split requests on connection failure (CASSANDRA-1927)
 * implement describeOwnership for BOP, COPP (CASSANDRA-1928)
 * make read repair behave as expected for ConsistencyLevel > ONE
   (CASSANDRA-982, 2038)
 * distributed test harness (CASSANDRA-1859, 1964)
 * reduce flush lock contention (CASSANDRA-1930)
 * optimize supercolumn deserialization (CASSANDRA-1891)
 * fix CFMetaData.apply to only compare objects of the same class
   (CASSANDRA-1962)
 * allow specifying specific SSTables to compact from JMX (CASSANDRA-1963)
 * fix race condition in MessagingService.targets (CASSANDRA-1959, 2094, 2081)
 * refuse to open sstables from a future version (CASSANDRA-1935)
 * zero-copy reads (CASSANDRA-1714)
 * fix copy bounds for word Text in wordcount demo (CASSANDRA-1993)
 * fixes for contrib/javautils (CASSANDRA-1979)
 * check more frequently for memtable expiration (CASSANDRA-2000)
 * fix writing SSTable column count statistics (CASSANDRA-1976)
 * fix streaming of multiple CFs during bootstrap (CASSANDRA-1992)
 * explicitly set JVM GC new generation size with -Xmn (CASSANDRA-1968)
 * add short options for CLI flags (CASSANDRA-1565)
 * make keyspace argument to "describe keyspace" in CLI optional
   when authenticated to keyspace already (CASSANDRA-2029)
 * added option to specify -Dcassandra.join_ring=false on startup
   to allow "warm spare" nodes or performing JMX maintenance before
   joining the ring (CASSANDRA-526)
 * log migrations at INFO (CASSANDRA-2028)
 * add CLI verbose option in file mode (CASSANDRA-2030)
 * add single-line "--" comments to CLI (CASSANDRA-2032)
 * message serialization tests (CASSANDRA-1923)
 * switch from ivy to maven-ant-tasks (CASSANDRA-2017)
 * CLI attempts to block for new schema to propagate (CASSANDRA-2044)
 * fix potential overflow in nodetool cfstats (CASSANDRA-2057)
 * add JVM shutdownhook to sync commitlog (CASSANDRA-1919)
 * allow nodes to be up without being part of  normal traffic (CASSANDRA-1951)
 * fix CLI "show keyspaces" with null options on NTS (CASSANDRA-2049)
 * fix possible ByteBuffer race conditions (CASSANDRA-2066)
 * reduce garbage generated by MessagingService to prevent load spikes
   (CASSANDRA-2058)
 * fix math in RandomPartitioner.describeOwnership (CASSANDRA-2071)
 * fix deletion of sstable non-data components (CASSANDRA-2059)
 * avoid blocking gossip while deleting handoff hints (CASSANDRA-2073)
 * ignore messages from newer versions, keep track of nodes in gossip
   regardless of version (CASSANDRA-1970)
 * cache writing moved to CompactionManager to reduce i/o contention and
   updated to use non-cache-polluting writes (CASSANDRA-2053)
 * page through large rows when exporting to JSON (CASSANDRA-2041)
 * add flush_largest_memtables_at and reduce_cache_sizes_at options
   (CASSANDRA-2142)
 * add cli 'describe cluster' command (CASSANDRA-2127)
 * add cli support for setting username/password at 'connect' command
   (CASSANDRA-2111)
 * add -D option to Stress.java to allow reading hosts from a file
   (CASSANDRA-2149)
 * bound hints CF throughput between 32M and 256M (CASSANDRA-2148)
 * continue starting when invalid saved cache entries are encountered
   (CASSANDRA-2076)
 * add max_hint_window_in_ms option (CASSANDRA-1459)


0.7.0-final
 * fix offsets to ByteBuffer.get (CASSANDRA-1939)


0.7.0-rc4
 * fix cli crash after backgrounding (CASSANDRA-1875)
 * count timeouts in storageproxy latencies, and include latency
   histograms in StorageProxyMBean (CASSANDRA-1893)
 * fix CLI get recognition of supercolumns (CASSANDRA-1899)
 * enable keepalive on intra-cluster sockets (CASSANDRA-1766)
 * count timeouts towards dynamicsnitch latencies (CASSANDRA-1905)
 * Expose index-building status in JMX + cli schema description
   (CASSANDRA-1871)
 * allow [LOCAL|EACH]_QUORUM to be used with non-NetworkTopology
   replication Strategies
 * increased amount of index locks for faster commitlog replay
 * collect secondary index tombstones immediately (CASSANDRA-1914)
 * revert commitlog changes from #1780 (CASSANDRA-1917)
 * change RandomPartitioner min token to -1 to avoid collision w/
   tokens on actual nodes (CASSANDRA-1901)
 * examine the right nibble when validating TimeUUID (CASSANDRA-1910)
 * include secondary indexes in cleanup (CASSANDRA-1916)
 * CFS.scrubDataDirectories should also cleanup invalid secondary indexes
   (CASSANDRA-1904)
 * ability to disable/enable gossip on nodes to force them down
   (CASSANDRA-1108)


0.7.0-rc3
 * expose getNaturalEndpoints in StorageServiceMBean taking byte[]
   key; RMI cannot serialize ByteBuffer (CASSANDRA-1833)
 * infer org.apache.cassandra.locator for replication strategy classes
   when not otherwise specified
 * validation that generates less garbage (CASSANDRA-1814)
 * add TTL support to CLI (CASSANDRA-1838)
 * cli defaults to bytestype for subcomparator when creating
   column families (CASSANDRA-1835)
 * unregister index MBeans when index is dropped (CASSANDRA-1843)
 * make ByteBufferUtil.clone thread-safe (CASSANDRA-1847)
 * change exception for read requests during bootstrap from
   InvalidRequest to Unavailable (CASSANDRA-1862)
 * respect row-level tombstones post-flush in range scans
   (CASSANDRA-1837)
 * ReadResponseResolver check digests against each other (CASSANDRA-1830)
 * return InvalidRequest when remove of subcolumn without supercolumn
   is requested (CASSANDRA-1866)
 * flush before repair (CASSANDRA-1748)
 * SSTableExport validates key order (CASSANDRA-1884)
 * large row support for SSTableExport (CASSANDRA-1867)
 * Re-cache hot keys post-compaction without hitting disk (CASSANDRA-1878)
 * manage read repair in coordinator instead of data source, to
   provide latency information to dynamic snitch (CASSANDRA-1873)


0.7.0-rc2
 * fix live-column-count of slice ranges including tombstoned supercolumn
   with live subcolumn (CASSANDRA-1591)
 * rename o.a.c.internal.AntientropyStage -> AntiEntropyStage,
   o.a.c.request.Request_responseStage -> RequestResponseStage,
   o.a.c.internal.Internal_responseStage -> InternalResponseStage
 * add AbstractType.fromString (CASSANDRA-1767)
 * require index_type to be present when specifying index_name
   on ColumnDef (CASSANDRA-1759)
 * fix add/remove index bugs in CFMetadata (CASSANDRA-1768)
 * rebuild Strategy during system_update_keyspace (CASSANDRA-1762)
 * cli updates prompt to ... in continuation lines (CASSANDRA-1770)
 * support multiple Mutations per key in hadoop ColumnFamilyOutputFormat
   (CASSANDRA-1774)
 * improvements to Debian init script (CASSANDRA-1772)
 * use local classloader to check for version.properties (CASSANDRA-1778)
 * Validate that column names in column_metadata are valid for the
   defined comparator, and decode properly in cli (CASSANDRA-1773)
 * use cross-platform newlines in cli (CASSANDRA-1786)
 * add ExpiringColumn support to sstable import/export (CASSANDRA-1754)
 * add flush for each append to periodic commitlog mode; added
   periodic_without_flush option to disable this (CASSANDRA-1780)
 * close file handle used for post-flush truncate (CASSANDRA-1790)
 * various code cleanup (CASSANDRA-1793, -1794, -1795)
 * fix range queries against wrapped range (CASSANDRA-1781)
 * fix consistencylevel calculations for NetworkTopologyStrategy
   (CASSANDRA-1804)
 * cli support index type enum names (CASSANDRA-1810)
 * improved validation of column_metadata (CASSANDRA-1813)
 * reads at ConsistencyLevel > 1 throw UnavailableException
   immediately if insufficient live nodes exist (CASSANDRA-1803)
 * copy bytebuffers for local writes to avoid retaining the entire
   Thrift frame (CASSANDRA-1801)
 * fix NPE adding index to column w/o prior metadata (CASSANDRA-1764)
 * reduce fat client timeout (CASSANDRA-1730)
 * fix botched merge of CASSANDRA-1316


0.7.0-rc1
 * fix compaction and flush races with schema updates (CASSANDRA-1715)
 * add clustertool, config-converter, sstablekeys, and schematool
   Windows .bat files (CASSANDRA-1723)
 * reject range queries received during bootstrap (CASSANDRA-1739)
 * fix wrapping-range queries on non-minimum token (CASSANDRA-1700)
 * add nodetool cfhistogram (CASSANDRA-1698)
 * limit repaired ranges to what the nodes have in common (CASSANDRA-1674)
 * index scan treats missing columns as not matching secondary
   expressions (CASSANDRA-1745)
 * Fix misuse of DataOutputBuffer.getData in AntiEntropyService
   (CASSANDRA-1729)
 * detect and warn when obsolete version of JNA is present (CASSANDRA-1760)
 * reduce fat client timeout (CASSANDRA-1730)
 * cleanup smallest CFs first to increase free temp space for larger ones
   (CASSANDRA-1811)
 * Update windows .bat files to work outside of main Cassandra
   directory (CASSANDRA-1713)
 * fix read repair regression from 0.6.7 (CASSANDRA-1727)
 * more-efficient read repair (CASSANDRA-1719)
 * fix hinted handoff replay (CASSANDRA-1656)
 * log type of dropped messages (CASSANDRA-1677)
 * upgrade to SLF4J 1.6.1
 * fix ByteBuffer bug in ExpiringColumn.updateDigest (CASSANDRA-1679)
 * fix IntegerType.getString (CASSANDRA-1681)
 * make -Djava.net.preferIPv4Stack=true the default (CASSANDRA-628)
 * add INTERNAL_RESPONSE verb to differentiate from responses related
   to client requests (CASSANDRA-1685)
 * log tpstats when dropping messages (CASSANDRA-1660)
 * include unreachable nodes in describeSchemaVersions (CASSANDRA-1678)
 * Avoid dropping messages off the client request path (CASSANDRA-1676)
 * fix jna errno reporting (CASSANDRA-1694)
 * add friendlier error for UnknownHostException on startup (CASSANDRA-1697)
 * include jna dependency in RPM package (CASSANDRA-1690)
 * add --skip-keys option to stress.py (CASSANDRA-1696)
 * improve cli handling of non-string keys and column names
   (CASSANDRA-1701, -1693)
 * r/m extra subcomparator line in cli keyspaces output (CASSANDRA-1712)
 * add read repair chance to cli "show keyspaces"
 * upgrade to ConcurrentLinkedHashMap 1.1 (CASSANDRA-975)
 * fix index scan routing (CASSANDRA-1722)
 * fix tombstoning of supercolumns in range queries (CASSANDRA-1734)
 * clear endpoint cache after updating keyspace metadata (CASSANDRA-1741)
 * fix wrapping-range queries on non-minimum token (CASSANDRA-1700)
 * truncate includes secondary indexes (CASSANDRA-1747)
 * retain reference to PendingFile sstables (CASSANDRA-1749)
 * fix sstableimport regression (CASSANDRA-1753)
 * fix for bootstrap when no non-system tables are defined (CASSANDRA-1732)
 * handle replica unavailability in index scan (CASSANDRA-1755)
 * fix service initialization order deadlock (CASSANDRA-1756)
 * multi-line cli commands (CASSANDRA-1742)
 * fix race between snapshot and compaction (CASSANDRA-1736)
 * add listEndpointsPendingHints, deleteHintsForEndpoint JMX methods
   (CASSANDRA-1551)


0.7.0-beta3
 * add strategy options to describe_keyspace output (CASSANDRA-1560)
 * log warning when using randomly generated token (CASSANDRA-1552)
 * re-organize JMX into .db, .net, .internal, .request (CASSANDRA-1217)
 * allow nodes to change IPs between restarts (CASSANDRA-1518)
 * remember ring state between restarts by default (CASSANDRA-1518)
 * flush index built flag so we can read it before log replay (CASSANDRA-1541)
 * lock row cache updates to prevent race condition (CASSANDRA-1293)
 * remove assertion causing rare (and harmless) error messages in
   commitlog (CASSANDRA-1330)
 * fix moving nodes with no keyspaces defined (CASSANDRA-1574)
 * fix unbootstrap when no data is present in a transfer range (CASSANDRA-1573)
 * take advantage of AVRO-495 to simplify our avro IDL (CASSANDRA-1436)
 * extend authorization hierarchy to column family (CASSANDRA-1554)
 * deletion support in secondary indexes (CASSANDRA-1571)
 * meaningful error message for invalid replication strategy class
   (CASSANDRA-1566)
 * allow keyspace creation with RF > N (CASSANDRA-1428)
 * improve cli error handling (CASSANDRA-1580)
 * add cache save/load ability (CASSANDRA-1417, 1606, 1647)
 * add StorageService.getDrainProgress (CASSANDRA-1588)
 * Disallow bootstrap to an in-use token (CASSANDRA-1561)
 * Allow dynamic secondary index creation and destruction (CASSANDRA-1532)
 * log auto-guessed memtable thresholds (CASSANDRA-1595)
 * add ColumnDef support to cli (CASSANDRA-1583)
 * reduce index sample time by 75% (CASSANDRA-1572)
 * add cli support for column, strategy metadata (CASSANDRA-1578, 1612)
 * add cli support for schema modification (CASSANDRA-1584)
 * delete temp files on failed compactions (CASSANDRA-1596)
 * avoid blocking for dead nodes during removetoken (CASSANDRA-1605)
 * remove ConsistencyLevel.ZERO (CASSANDRA-1607)
 * expose in-progress compaction type in jmx (CASSANDRA-1586)
 * removed IClock & related classes from internals (CASSANDRA-1502)
 * fix removing tokens from SystemTable on decommission and removetoken
   (CASSANDRA-1609)
 * include CF metadata in cli 'show keyspaces' (CASSANDRA-1613)
 * switch from Properties to HashMap in PropertyFileSnitch to
   avoid synchronization bottleneck (CASSANDRA-1481)
 * PropertyFileSnitch configuration file renamed to
   cassandra-topology.properties
 * add cli support for get_range_slices (CASSANDRA-1088, CASSANDRA-1619)
 * Make memtable flush thresholds per-CF instead of global
   (CASSANDRA-1007, 1637)
 * add cli support for binary data without CfDef hints (CASSANDRA-1603)
 * fix building SSTable statistics post-stream (CASSANDRA-1620)
 * fix potential infinite loop in 2ary index queries (CASSANDRA-1623)
 * allow creating NTS keyspaces with no replicas configured (CASSANDRA-1626)
 * add jmx histogram of sstables accessed per read (CASSANDRA-1624)
 * remove system_rename_column_family and system_rename_keyspace from the
   client API until races can be fixed (CASSANDRA-1630, CASSANDRA-1585)
 * add cli sanity tests (CASSANDRA-1582)
 * update GC settings in cassandra.bat (CASSANDRA-1636)
 * cli support for index queries (CASSANDRA-1635)
 * cli support for updating schema memtable settings (CASSANDRA-1634)
 * cli --file option (CASSANDRA-1616)
 * reduce automatically chosen memtable sizes by 50% (CASSANDRA-1641)
 * move endpoint cache from snitch to strategy (CASSANDRA-1643)
 * fix commitlog recovery deleting the newly-created segment as well as
   the old ones (CASSANDRA-1644)
 * upgrade to Thrift 0.5 (CASSANDRA-1367)
 * renamed CL.DCQUORUM to LOCAL_QUORUM and DCQUORUMSYNC to EACH_QUORUM
 * cli truncate support (CASSANDRA-1653)
 * update GC settings in cassandra.bat (CASSANDRA-1636)
 * avoid logging when a node's ip/token is gossipped back to it (CASSANDRA-1666)


0.7-beta2
 * always use UTF-8 for hint keys (CASSANDRA-1439)
 * remove cassandra.yaml dependency from Hadoop and Pig (CASSADRA-1322)
 * expose CfDef metadata in describe_keyspaces (CASSANDRA-1363)
 * restore use of mmap_index_only option (CASSANDRA-1241)
 * dropping a keyspace with no column families generated an error
   (CASSANDRA-1378)
 * rename RackAwareStrategy to OldNetworkTopologyStrategy, RackUnawareStrategy
   to SimpleStrategy, DatacenterShardStrategy to NetworkTopologyStrategy,
   AbstractRackAwareSnitch to AbstractNetworkTopologySnitch (CASSANDRA-1392)
 * merge StorageProxy.mutate, mutateBlocking (CASSANDRA-1396)
 * faster UUIDType, LongType comparisons (CASSANDRA-1386, 1393)
 * fix setting read_repair_chance from CLI addColumnFamily (CASSANDRA-1399)
 * fix updates to indexed columns (CASSANDRA-1373)
 * fix race condition leaving to FileNotFoundException (CASSANDRA-1382)
 * fix sharded lock hash on index write path (CASSANDRA-1402)
 * add support for GT/E, LT/E in subordinate index clauses (CASSANDRA-1401)
 * cfId counter got out of sync when CFs were added (CASSANDRA-1403)
 * less chatty schema updates (CASSANDRA-1389)
 * rename column family mbeans. 'type' will now include either
   'IndexColumnFamilies' or 'ColumnFamilies' depending on the CFS type.
   (CASSANDRA-1385)
 * disallow invalid keyspace and column family names. This includes name that
   matches a '^\w+' regex. (CASSANDRA-1377)
 * use JNA, if present, to take snapshots (CASSANDRA-1371)
 * truncate hints if starting 0.7 for the first time (CASSANDRA-1414)
 * fix FD leak in single-row slicepredicate queries (CASSANDRA-1416)
 * allow index expressions against columns that are not part of the
   SlicePredicate (CASSANDRA-1410)
 * config-converter properly handles snitches and framed support
   (CASSANDRA-1420)
 * remove keyspace argument from multiget_count (CASSANDRA-1422)
 * allow specifying cassandra.yaml location as (local or remote) URL
   (CASSANDRA-1126)
 * fix using DynamicEndpointSnitch with NetworkTopologyStrategy
   (CASSANDRA-1429)
 * Add CfDef.default_validation_class (CASSANDRA-891)
 * fix EstimatedHistogram.max (CASSANDRA-1413)
 * quorum read optimization (CASSANDRA-1622)
 * handle zero-length (or missing) rows during HH paging (CASSANDRA-1432)
 * include secondary indexes during schema migrations (CASSANDRA-1406)
 * fix commitlog header race during schema change (CASSANDRA-1435)
 * fix ColumnFamilyStoreMBeanIterator to use new type name (CASSANDRA-1433)
 * correct filename generated by xml->yaml converter (CASSANDRA-1419)
 * add CMSInitiatingOccupancyFraction=75 and UseCMSInitiatingOccupancyOnly
   to default JVM options
 * decrease jvm heap for cassandra-cli (CASSANDRA-1446)
 * ability to modify keyspaces and column family definitions on a live cluster
   (CASSANDRA-1285)
 * support for Hadoop Streaming [non-jvm map/reduce via stdin/out]
   (CASSANDRA-1368)
 * Move persistent sstable stats from the system table to an sstable component
   (CASSANDRA-1430)
 * remove failed bootstrap attempt from pending ranges when gossip times
   it out after 1h (CASSANDRA-1463)
 * eager-create tcp connections to other cluster members (CASSANDRA-1465)
 * enumerate stages and derive stage from message type instead of
   transmitting separately (CASSANDRA-1465)
 * apply reversed flag during collation from different data sources
   (CASSANDRA-1450)
 * make failure to remove commitlog segment non-fatal (CASSANDRA-1348)
 * correct ordering of drain operations so CL.recover is no longer
   necessary (CASSANDRA-1408)
 * removed keyspace from describe_splits method (CASSANDRA-1425)
 * rename check_schema_agreement to describe_schema_versions
   (CASSANDRA-1478)
 * fix QUORUM calculation for RF > 3 (CASSANDRA-1487)
 * remove tombstones during non-major compactions when bloom filter
   verifies that row does not exist in other sstables (CASSANDRA-1074)
 * nodes that coordinated a loadbalance in the past could not be seen by
   newly added nodes (CASSANDRA-1467)
 * exposed endpoint states (gossip details) via jmx (CASSANDRA-1467)
 * ensure that compacted sstables are not included when new readers are
   instantiated (CASSANDRA-1477)
 * by default, calculate heap size and memtable thresholds at runtime (CASSANDRA-1469)
 * fix races dealing with adding/dropping keyspaces and column families in
   rapid succession (CASSANDRA-1477)
 * clean up of Streaming system (CASSANDRA-1503, 1504, 1506)
 * add options to configure Thrift socket keepalive and buffer sizes (CASSANDRA-1426)
 * make contrib CassandraServiceDataCleaner recursive (CASSANDRA-1509)
 * min, max compaction threshold are configurable and persistent
   per-ColumnFamily (CASSANDRA-1468)
 * fix replaying the last mutation in a commitlog unnecessarily
   (CASSANDRA-1512)
 * invoke getDefaultUncaughtExceptionHandler from DTPE with the original
   exception rather than the ExecutionException wrapper (CASSANDRA-1226)
 * remove Clock from the Thrift (and Avro) API (CASSANDRA-1501)
 * Close intra-node sockets when connection is broken (CASSANDRA-1528)
 * RPM packaging spec file (CASSANDRA-786)
 * weighted request scheduler (CASSANDRA-1485)
 * treat expired columns as deleted (CASSANDRA-1539)
 * make IndexInterval configurable (CASSANDRA-1488)
 * add describe_snitch to Thrift API (CASSANDRA-1490)
 * MD5 authenticator compares plain text submitted password with MD5'd
   saved property, instead of vice versa (CASSANDRA-1447)
 * JMX MessagingService pending and completed counts (CASSANDRA-1533)
 * fix race condition processing repair responses (CASSANDRA-1511)
 * make repair blocking (CASSANDRA-1511)
 * create EndpointSnitchInfo and MBean to expose rack and DC (CASSANDRA-1491)
 * added option to contrib/word_count to output results back to Cassandra
   (CASSANDRA-1342)
 * rewrite Hadoop ColumnFamilyRecordWriter to pool connections, retry to
   multiple Cassandra nodes, and smooth impact on the Cassandra cluster
   by using smaller batch sizes (CASSANDRA-1434)
 * fix setting gc_grace_seconds via CLI (CASSANDRA-1549)
 * support TTL'd index values (CASSANDRA-1536)
 * make removetoken work like decommission (CASSANDRA-1216)
 * make cli comparator-aware and improve quote rules (CASSANDRA-1523,-1524)
 * make nodetool compact and cleanup blocking (CASSANDRA-1449)
 * add memtable, cache information to GCInspector logs (CASSANDRA-1558)
 * enable/disable HintedHandoff via JMX (CASSANDRA-1550)
 * Ignore stray files in the commit log directory (CASSANDRA-1547)
 * Disallow bootstrap to an in-use token (CASSANDRA-1561)


0.7-beta1
 * sstable versioning (CASSANDRA-389)
 * switched to slf4j logging (CASSANDRA-625)
 * add (optional) expiration time for column (CASSANDRA-699)
 * access levels for authentication/authorization (CASSANDRA-900)
 * add ReadRepairChance to CF definition (CASSANDRA-930)
 * fix heisenbug in system tests, especially common on OS X (CASSANDRA-944)
 * convert to byte[] keys internally and all public APIs (CASSANDRA-767)
 * ability to alter schema definitions on a live cluster (CASSANDRA-44)
 * renamed configuration file to cassandra.xml, and log4j.properties to
   log4j-server.properties, which must now be loaded from
   the classpath (which is how our scripts in bin/ have always done it)
   (CASSANDRA-971)
 * change get_count to require a SlicePredicate. create multi_get_count
   (CASSANDRA-744)
 * re-organized endpointsnitch implementations and added SimpleSnitch
   (CASSANDRA-994)
 * Added preload_row_cache option (CASSANDRA-946)
 * add CRC to commitlog header (CASSANDRA-999)
 * removed deprecated batch_insert and get_range_slice methods (CASSANDRA-1065)
 * add truncate thrift method (CASSANDRA-531)
 * http mini-interface using mx4j (CASSANDRA-1068)
 * optimize away copy of sliced row on memtable read path (CASSANDRA-1046)
 * replace constant-size 2GB mmaped segments and special casing for index
   entries spanning segment boundaries, with SegmentedFile that computes
   segments that always contain entire entries/rows (CASSANDRA-1117)
 * avoid reading large rows into memory during compaction (CASSANDRA-16)
 * added hadoop OutputFormat (CASSANDRA-1101)
 * efficient Streaming (no more anticompaction) (CASSANDRA-579)
 * split commitlog header into separate file and add size checksum to
   mutations (CASSANDRA-1179)
 * avoid allocating a new byte[] for each mutation on replay (CASSANDRA-1219)
 * revise HH schema to be per-endpoint (CASSANDRA-1142)
 * add joining/leaving status to nodetool ring (CASSANDRA-1115)
 * allow multiple repair sessions per node (CASSANDRA-1190)
 * optimize away MessagingService for local range queries (CASSANDRA-1261)
 * make framed transport the default so malformed requests can't OOM the
   server (CASSANDRA-475)
 * significantly faster reads from row cache (CASSANDRA-1267)
 * take advantage of row cache during range queries (CASSANDRA-1302)
 * make GCGraceSeconds a per-ColumnFamily value (CASSANDRA-1276)
 * keep persistent row size and column count statistics (CASSANDRA-1155)
 * add IntegerType (CASSANDRA-1282)
 * page within a single row during hinted handoff (CASSANDRA-1327)
 * push DatacenterShardStrategy configuration into keyspace definition,
   eliminating datacenter.properties. (CASSANDRA-1066)
 * optimize forward slices starting with '' and single-index-block name
   queries by skipping the column index (CASSANDRA-1338)
 * streaming refactor (CASSANDRA-1189)
 * faster comparison for UUID types (CASSANDRA-1043)
 * secondary index support (CASSANDRA-749 and subtasks)
 * make compaction buckets deterministic (CASSANDRA-1265)


0.6.6
 * Allow using DynamicEndpointSnitch with RackAwareStrategy (CASSANDRA-1429)
 * remove the remaining vestiges of the unfinished DatacenterShardStrategy
   (replaced by NetworkTopologyStrategy in 0.7)


0.6.5
 * fix key ordering in range query results with RandomPartitioner
   and ConsistencyLevel > ONE (CASSANDRA-1145)
 * fix for range query starting with the wrong token range (CASSANDRA-1042)
 * page within a single row during hinted handoff (CASSANDRA-1327)
 * fix compilation on non-sun JDKs (CASSANDRA-1061)
 * remove String.trim() call on row keys in batch mutations (CASSANDRA-1235)
 * Log summary of dropped messages instead of spamming log (CASSANDRA-1284)
 * add dynamic endpoint snitch (CASSANDRA-981)
 * fix streaming for keyspaces with hyphens in their name (CASSANDRA-1377)
 * fix errors in hard-coded bloom filter optKPerBucket by computing it
   algorithmically (CASSANDRA-1220
 * remove message deserialization stage, and uncap read/write stages
   so slow reads/writes don't block gossip processing (CASSANDRA-1358)
 * add jmx port configuration to Debian package (CASSANDRA-1202)
 * use mlockall via JNA, if present, to prevent Linux from swapping
   out parts of the JVM (CASSANDRA-1214)


0.6.4
 * avoid queuing multiple hint deliveries for the same endpoint
   (CASSANDRA-1229)
 * better performance for and stricter checking of UTF8 column names
   (CASSANDRA-1232)
 * extend option to lower compaction priority to hinted handoff
   as well (CASSANDRA-1260)
 * log errors in gossip instead of re-throwing (CASSANDRA-1289)
 * avoid aborting commitlog replay prematurely if a flushed-but-
   not-removed commitlog segment is encountered (CASSANDRA-1297)
 * fix duplicate rows being read during mapreduce (CASSANDRA-1142)
 * failure detection wasn't closing command sockets (CASSANDRA-1221)
 * cassandra-cli.bat works on windows (CASSANDRA-1236)
 * pre-emptively drop requests that cannot be processed within RPCTimeout
   (CASSANDRA-685)
 * add ack to Binary write verb and update CassandraBulkLoader
   to wait for acks for each row (CASSANDRA-1093)
 * added describe_partitioner Thrift method (CASSANDRA-1047)
 * Hadoop jobs no longer require the Cassandra storage-conf.xml
   (CASSANDRA-1280, CASSANDRA-1047)
 * log thread pool stats when GC is excessive (CASSANDRA-1275)
 * remove gossip message size limit (CASSANDRA-1138)
 * parallelize local and remote reads during multiget, and respect snitch
   when determining whether to do local read for CL.ONE (CASSANDRA-1317)
 * fix read repair to use requested consistency level on digest mismatch,
   rather than assuming QUORUM (CASSANDRA-1316)
 * process digest mismatch re-reads in parallel (CASSANDRA-1323)
 * switch hints CF comparator to BytesType (CASSANDRA-1274)


0.6.3
 * retry to make streaming connections up to 8 times. (CASSANDRA-1019)
 * reject describe_ring() calls on invalid keyspaces (CASSANDRA-1111)
 * fix cache size calculation for size of 100% (CASSANDRA-1129)
 * fix cache capacity only being recalculated once (CASSANDRA-1129)
 * remove hourly scan of all hints on the off chance that the gossiper
   missed a status change; instead, expose deliverHintsToEndpoint to JMX
   so it can be done manually, if necessary (CASSANDRA-1141)
 * don't reject reads at CL.ALL (CASSANDRA-1152)
 * reject deletions to supercolumns in CFs containing only standard
   columns (CASSANDRA-1139)
 * avoid preserving login information after client disconnects
   (CASSANDRA-1057)
 * prefer sun jdk to openjdk in debian init script (CASSANDRA-1174)
 * detect partioner config changes between restarts and fail fast
   (CASSANDRA-1146)
 * use generation time to resolve node token reassignment disagreements
   (CASSANDRA-1118)
 * restructure the startup ordering of Gossiper and MessageService to avoid
   timing anomalies (CASSANDRA-1160)
 * detect incomplete commit log hearders (CASSANDRA-1119)
 * force anti-entropy service to stream files on the stream stage to avoid
   sending streams out of order (CASSANDRA-1169)
 * remove inactive stream managers after AES streams files (CASSANDRA-1169)
 * allow removing entire row through batch_mutate Deletion (CASSANDRA-1027)
 * add JMX metrics for row-level bloom filter false positives (CASSANDRA-1212)
 * added a redhat init script to contrib (CASSANDRA-1201)
 * use midpoint when bootstrapping a new machine into range with not
   much data yet instead of random token (CASSANDRA-1112)
 * kill server on OOM in executor stage as well as Thrift (CASSANDRA-1226)
 * remove opportunistic repairs, when two machines with overlapping replica
   responsibilities happen to finish major compactions of the same CF near
   the same time.  repairs are now fully manual (CASSANDRA-1190)
 * add ability to lower compaction priority (default is no change from 0.6.2)
   (CASSANDRA-1181)


0.6.2
 * fix contrib/word_count build. (CASSANDRA-992)
 * split CommitLogExecutorService into BatchCommitLogExecutorService and
   PeriodicCommitLogExecutorService (CASSANDRA-1014)
 * add latency histograms to CFSMBean (CASSANDRA-1024)
 * make resolving timestamp ties deterministic by using value bytes
   as a tiebreaker (CASSANDRA-1039)
 * Add option to turn off Hinted Handoff (CASSANDRA-894)
 * fix windows startup (CASSANDRA-948)
 * make concurrent_reads, concurrent_writes configurable at runtime via JMX
   (CASSANDRA-1060)
 * disable GCInspector on non-Sun JVMs (CASSANDRA-1061)
 * fix tombstone handling in sstable rows with no other data (CASSANDRA-1063)
 * fix size of row in spanned index entries (CASSANDRA-1056)
 * install json2sstable, sstable2json, and sstablekeys to Debian package
 * StreamingService.StreamDestinations wouldn't empty itself after streaming
   finished (CASSANDRA-1076)
 * added Collections.shuffle(splits) before returning the splits in
   ColumnFamilyInputFormat (CASSANDRA-1096)
 * do not recalculate cache capacity post-compaction if it's been manually
   modified (CASSANDRA-1079)
 * better defaults for flush sorter + writer executor queue sizes
   (CASSANDRA-1100)
 * windows scripts for SSTableImport/Export (CASSANDRA-1051)
 * windows script for nodetool (CASSANDRA-1113)
 * expose PhiConvictThreshold (CASSANDRA-1053)
 * make repair of RF==1 a no-op (CASSANDRA-1090)
 * improve default JVM GC options (CASSANDRA-1014)
 * fix SlicePredicate serialization inside Hadoop jobs (CASSANDRA-1049)
 * close Thrift sockets in Hadoop ColumnFamilyRecordReader (CASSANDRA-1081)


0.6.1
 * fix NPE in sstable2json when no excluded keys are given (CASSANDRA-934)
 * keep the replica set constant throughout the read repair process
   (CASSANDRA-937)
 * allow querying getAllRanges with empty token list (CASSANDRA-933)
 * fix command line arguments inversion in clustertool (CASSANDRA-942)
 * fix race condition that could trigger a false-positive assertion
   during post-flush discard of old commitlog segments (CASSANDRA-936)
 * fix neighbor calculation for anti-entropy repair (CASSANDRA-924)
 * perform repair even for small entropy differences (CASSANDRA-924)
 * Use hostnames in CFInputFormat to allow Hadoop's naive string-based
   locality comparisons to work (CASSANDRA-955)
 * cache read-only BufferedRandomAccessFile length to avoid
   3 system calls per invocation (CASSANDRA-950)
 * nodes with IPv6 (and no IPv4) addresses could not join cluster
   (CASSANDRA-969)
 * Retrieve the correct number of undeleted columns, if any, from
   a supercolumn in a row that had been deleted previously (CASSANDRA-920)
 * fix index scans that cross the 2GB mmap boundaries for both mmap
   and standard i/o modes (CASSANDRA-866)
 * expose drain via nodetool (CASSANDRA-978)


0.6.0-RC1
 * JMX drain to flush memtables and run through commit log (CASSANDRA-880)
 * Bootstrapping can skip ranges under the right conditions (CASSANDRA-902)
 * fix merging row versions in range_slice for CL > ONE (CASSANDRA-884)
 * default write ConsistencyLeven chaned from ZERO to ONE
 * fix for index entries spanning mmap buffer boundaries (CASSANDRA-857)
 * use lexical comparison if time part of TimeUUIDs are the same
   (CASSANDRA-907)
 * bound read, mutation, and response stages to fix possible OOM
   during log replay (CASSANDRA-885)
 * Use microseconds-since-epoch (UTC) in cli, instead of milliseconds
 * Treat batch_mutate Deletion with null supercolumn as "apply this predicate
   to top level supercolumns" (CASSANDRA-834)
 * Streaming destination nodes do not update their JMX status (CASSANDRA-916)
 * Fix internal RPC timeout calculation (CASSANDRA-911)
 * Added Pig loadfunc to contrib/pig (CASSANDRA-910)


0.6.0-beta3
 * fix compaction bucketing bug (CASSANDRA-814)
 * update windows batch file (CASSANDRA-824)
 * deprecate KeysCachedFraction configuration directive in favor
   of KeysCached; move to unified-per-CF key cache (CASSANDRA-801)
 * add invalidateRowCache to ColumnFamilyStoreMBean (CASSANDRA-761)
 * send Handoff hints to natural locations to reduce load on
   remaining nodes in a failure scenario (CASSANDRA-822)
 * Add RowWarningThresholdInMB configuration option to warn before very
   large rows get big enough to threaten node stability, and -x option to
   be able to remove them with sstable2json if the warning is unheeded
   until it's too late (CASSANDRA-843)
 * Add logging of GC activity (CASSANDRA-813)
 * fix ConcurrentModificationException in commitlog discard (CASSANDRA-853)
 * Fix hardcoded row count in Hadoop RecordReader (CASSANDRA-837)
 * Add a jmx status to the streaming service and change several DEBUG
   messages to INFO (CASSANDRA-845)
 * fix classpath in cassandra-cli.bat for Windows (CASSANDRA-858)
 * allow re-specifying host, port to cassandra-cli if invalid ones
   are first tried (CASSANDRA-867)
 * fix race condition handling rpc timeout in the coordinator
   (CASSANDRA-864)
 * Remove CalloutLocation and StagingFileDirectory from storage-conf files
   since those settings are no longer used (CASSANDRA-878)
 * Parse a long from RowWarningThresholdInMB instead of an int (CASSANDRA-882)
 * Remove obsolete ControlPort code from DatabaseDescriptor (CASSANDRA-886)
 * move skipBytes side effect out of assert (CASSANDRA-899)
 * add "double getLoad" to StorageServiceMBean (CASSANDRA-898)
 * track row stats per CF at compaction time (CASSANDRA-870)
 * disallow CommitLogDirectory matching a DataFileDirectory (CASSANDRA-888)
 * default key cache size is 200k entries, changed from 10% (CASSANDRA-863)
 * add -Dcassandra-foreground=yes to cassandra.bat
 * exit if cluster name is changed unexpectedly (CASSANDRA-769)


0.6.0-beta1/beta2
 * add batch_mutate thrift command, deprecating batch_insert (CASSANDRA-336)
 * remove get_key_range Thrift API, deprecated in 0.5 (CASSANDRA-710)
 * add optional login() Thrift call for authentication (CASSANDRA-547)
 * support fat clients using gossiper and StorageProxy to perform
   replication in-process [jvm-only] (CASSANDRA-535)
 * support mmapped I/O for reads, on by default on 64bit JVMs
   (CASSANDRA-408, CASSANDRA-669)
 * improve insert concurrency, particularly during Hinted Handoff
   (CASSANDRA-658)
 * faster network code (CASSANDRA-675)
 * stress.py moved to contrib (CASSANDRA-635)
 * row caching [must be explicitly enabled per-CF in config] (CASSANDRA-678)
 * present a useful measure of compaction progress in JMX (CASSANDRA-599)
 * add bin/sstablekeys (CASSNADRA-679)
 * add ConsistencyLevel.ANY (CASSANDRA-687)
 * make removetoken remove nodes from gossip entirely (CASSANDRA-644)
 * add ability to set cache sizes at runtime (CASSANDRA-708)
 * report latency and cache hit rate statistics with lifetime totals
   instead of average over the last minute (CASSANDRA-702)
 * support get_range_slice for RandomPartitioner (CASSANDRA-745)
 * per-keyspace replication factory and replication strategy (CASSANDRA-620)
 * track latency in microseconds (CASSANDRA-733)
 * add describe_ Thrift methods, deprecating get_string_property and
   get_string_list_property
 * jmx interface for tracking operation mode and streams in general.
   (CASSANDRA-709)
 * keep memtables in sorted order to improve range query performance
   (CASSANDRA-799)
 * use while loop instead of recursion when trimming sstables compaction list
   to avoid blowing stack in pathological cases (CASSANDRA-804)
 * basic Hadoop map/reduce support (CASSANDRA-342)


0.5.1
 * ensure all files for an sstable are streamed to the same directory.
   (CASSANDRA-716)
 * more accurate load estimate for bootstrapping (CASSANDRA-762)
 * tolerate dead or unavailable bootstrap target on write (CASSANDRA-731)
 * allow larger numbers of keys (> 140M) in a sstable bloom filter
   (CASSANDRA-790)
 * include jvm argument improvements from CASSANDRA-504 in debian package
 * change streaming chunk size to 32MB to accomodate Windows XP limitations
   (was 64MB) (CASSANDRA-795)
 * fix get_range_slice returning results in the wrong order (CASSANDRA-781)


0.5.0 final
 * avoid attempting to delete temporary bootstrap files twice (CASSANDRA-681)
 * fix bogus NaN in nodeprobe cfstats output (CASSANDRA-646)
 * provide a policy for dealing with single thread executors w/ a full queue
   (CASSANDRA-694)
 * optimize inner read in MessagingService, vastly improving multiple-node
   performance (CASSANDRA-675)
 * wait for table flush before streaming data back to a bootstrapping node.
   (CASSANDRA-696)
 * keep track of bootstrapping sources by table so that bootstrapping doesn't
   give the indication of finishing early (CASSANDRA-673)


0.5.0 RC3
 * commit the correct version of the patch for CASSANDRA-663


0.5.0 RC2 (unreleased)
 * fix bugs in converting get_range_slice results to Thrift
   (CASSANDRA-647, CASSANDRA-649)
 * expose java.util.concurrent.TimeoutException in StorageProxy methods
   (CASSANDRA-600)
 * TcpConnectionManager was holding on to disconnected connections,
   giving the false indication they were being used. (CASSANDRA-651)
 * Remove duplicated write. (CASSANDRA-662)
 * Abort bootstrap if IP is already in the token ring (CASSANDRA-663)
 * increase default commitlog sync period, and wait for last sync to
   finish before submitting another (CASSANDRA-668)


0.5.0 RC1
 * Fix potential NPE in get_range_slice (CASSANDRA-623)
 * add CRC32 to commitlog entries (CASSANDRA-605)
 * fix data streaming on windows (CASSANDRA-630)
 * GC compacted sstables after cleanup and compaction (CASSANDRA-621)
 * Speed up anti-entropy validation (CASSANDRA-629)
 * Fix anti-entropy assertion error (CASSANDRA-639)
 * Fix pending range conflicts when bootstapping or moving
   multiple nodes at once (CASSANDRA-603)
 * Handle obsolete gossip related to node movement in the case where
   one or more nodes is down when the movement occurs (CASSANDRA-572)
 * Include dead nodes in gossip to avoid a variety of problems
   and fix HH to removed nodes (CASSANDRA-634)
 * return an InvalidRequestException for mal-formed SlicePredicates
   (CASSANDRA-643)
 * fix bug determining closest neighbor for use in multiple datacenters
   (CASSANDRA-648)
 * Vast improvements in anticompaction speed (CASSANDRA-607)
 * Speed up log replay and writes by avoiding redundant serializations
   (CASSANDRA-652)


0.5.0 beta 2
 * Bootstrap improvements (several tickets)
 * add nodeprobe repair anti-entropy feature (CASSANDRA-193, CASSANDRA-520)
 * fix possibility of partition when many nodes restart at once
   in clusters with multiple seeds (CASSANDRA-150)
 * fix NPE in get_range_slice when no data is found (CASSANDRA-578)
 * fix potential NPE in hinted handoff (CASSANDRA-585)
 * fix cleanup of local "system" keyspace (CASSANDRA-576)
 * improve computation of cluster load balance (CASSANDRA-554)
 * added super column read/write, column count, and column/row delete to
   cassandra-cli (CASSANDRA-567, CASSANDRA-594)
 * fix returning live subcolumns of deleted supercolumns (CASSANDRA-583)
 * respect JAVA_HOME in bin/ scripts (several tickets)
 * add StorageService.initClient for fat clients on the JVM (CASSANDRA-535)
   (see contrib/client_only for an example of use)
 * make consistency_level functional in get_range_slice (CASSANDRA-568)
 * optimize key deserialization for RandomPartitioner (CASSANDRA-581)
 * avoid GCing tombstones except on major compaction (CASSANDRA-604)
 * increase failure conviction threshold, resulting in less nodes
   incorrectly (and temporarily) marked as down (CASSANDRA-610)
 * respect memtable thresholds during log replay (CASSANDRA-609)
 * support ConsistencyLevel.ALL on read (CASSANDRA-584)
 * add nodeprobe removetoken command (CASSANDRA-564)


0.5.0 beta
 * Allow multiple simultaneous flushes, improving flush throughput
   on multicore systems (CASSANDRA-401)
 * Split up locks to improve write and read throughput on multicore systems
   (CASSANDRA-444, CASSANDRA-414)
 * More efficient use of memory during compaction (CASSANDRA-436)
 * autobootstrap option: when enabled, all non-seed nodes will attempt
   to bootstrap when started, until bootstrap successfully
   completes. -b option is removed.  (CASSANDRA-438)
 * Unless a token is manually specified in the configuration xml,
   a bootstraping node will use a token that gives it half the
   keys from the most-heavily-loaded node in the cluster,
   instead of generating a random token.
   (CASSANDRA-385, CASSANDRA-517)
 * Miscellaneous bootstrap fixes (several tickets)
 * Ability to change a node's token even after it has data on it
   (CASSANDRA-541)
 * Ability to decommission a live node from the ring (CASSANDRA-435)
 * Semi-automatic loadbalancing via nodeprobe (CASSANDRA-192)
 * Add ability to set compaction thresholds at runtime via
   JMX / nodeprobe.  (CASSANDRA-465)
 * Add "comment" field to ColumnFamily definition. (CASSANDRA-481)
 * Additional JMX metrics (CASSANDRA-482)
 * JSON based export and import tools (several tickets)
 * Hinted Handoff fixes (several tickets)
 * Add key cache to improve read performance (CASSANDRA-423)
 * Simplified construction of custom ReplicationStrategy classes
   (CASSANDRA-497)
 * Graphical application (Swing) for ring integrity verification and
   visualization was added to contrib (CASSANDRA-252)
 * Add DCQUORUM, DCQUORUMSYNC consistency levels and corresponding
   ReplicationStrategy / EndpointSnitch classes.  Experimental.
   (CASSANDRA-492)
 * Web client interface added to contrib (CASSANDRA-457)
 * More-efficient flush for Random, CollatedOPP partitioners
   for normal writes (CASSANDRA-446) and bulk load (CASSANDRA-420)
 * Add MemtableFlushAfterMinutes, a global replacement for the old
   per-CF FlushPeriodInMinutes setting (CASSANDRA-463)
 * optimizations to slice reading (CASSANDRA-350) and supercolumn
   queries (CASSANDRA-510)
 * force binding to given listenaddress for nodes with multiple
   interfaces (CASSANDRA-546)
 * stress.py benchmarking tool improvements (several tickets)
 * optimized replica placement code (CASSANDRA-525)
 * faster log replay on restart (CASSANDRA-539, CASSANDRA-540)
 * optimized local-node writes (CASSANDRA-558)
 * added get_range_slice, deprecating get_key_range (CASSANDRA-344)
 * expose TimedOutException to thrift (CASSANDRA-563)


0.4.2
 * Add validation disallowing null keys (CASSANDRA-486)
 * Fix race conditions in TCPConnectionManager (CASSANDRA-487)
 * Fix using non-utf8-aware comparison as a sanity check.
   (CASSANDRA-493)
 * Improve default garbage collector options (CASSANDRA-504)
 * Add "nodeprobe flush" (CASSANDRA-505)
 * remove NotFoundException from get_slice throws list (CASSANDRA-518)
 * fix get (not get_slice) of entire supercolumn (CASSANDRA-508)
 * fix null token during bootstrap (CASSANDRA-501)


0.4.1
 * Fix FlushPeriod columnfamily configuration regression
   (CASSANDRA-455)
 * Fix long column name support (CASSANDRA-460)
 * Fix for serializing a row that only contains tombstones
   (CASSANDRA-458)
 * Fix for discarding unneeded commitlog segments (CASSANDRA-459)
 * Add SnapshotBeforeCompaction configuration option (CASSANDRA-426)
 * Fix compaction abort under insufficient disk space (CASSANDRA-473)
 * Fix reading subcolumn slice from tombstoned CF (CASSANDRA-484)
 * Fix race condition in RVH causing occasional NPE (CASSANDRA-478)


0.4.0
 * fix get_key_range problems when a node is down (CASSANDRA-440)
   and add UnavailableException to more Thrift methods
 * Add example EndPointSnitch contrib code (several tickets)


0.4.0 RC2
 * fix SSTable generation clash during compaction (CASSANDRA-418)
 * reject method calls with null parameters (CASSANDRA-308)
 * properly order ranges in nodeprobe output (CASSANDRA-421)
 * fix logging of certain errors on executor threads (CASSANDRA-425)


0.4.0 RC1
 * Bootstrap feature is live; use -b on startup (several tickets)
 * Added multiget api (CASSANDRA-70)
 * fix Deadlock with SelectorManager.doProcess and TcpConnection.write
   (CASSANDRA-392)
 * remove key cache b/c of concurrency bugs in third-party
   CLHM library (CASSANDRA-405)
 * update non-major compaction logic to use two threshold values
   (CASSANDRA-407)
 * add periodic / batch commitlog sync modes (several tickets)
 * inline BatchMutation into batch_insert params (CASSANDRA-403)
 * allow setting the logging level at runtime via mbean (CASSANDRA-402)
 * change default comparator to BytesType (CASSANDRA-400)
 * add forwards-compatible ConsistencyLevel parameter to get_key_range
   (CASSANDRA-322)
 * r/m special case of blocking for local destination when writing with
   ConsistencyLevel.ZERO (CASSANDRA-399)
 * Fixes to make BinaryMemtable [bulk load interface] useful (CASSANDRA-337);
   see contrib/bmt_example for an example of using it.
 * More JMX properties added (several tickets)
 * Thrift changes (several tickets)
    - Merged _super get methods with the normal ones; return values
      are now of ColumnOrSuperColumn.
    - Similarly, merged batch_insert_super into batch_insert.



0.4.0 beta
 * On-disk data format has changed to allow billions of keys/rows per
   node instead of only millions
 * Multi-keyspace support
 * Scan all sstables for all queries to avoid situations where
   different types of operation on the same ColumnFamily could
   disagree on what data was present
 * Snapshot support via JMX
 * Thrift API has changed a _lot_:
    - removed time-sorted CFs; instead, user-defined comparators
      may be defined on the column names, which are now byte arrays.
      Default comparators are provided for UTF8, Bytes, Ascii, Long (i64),
      and UUID types.
    - removed colon-delimited strings in thrift api in favor of explicit
      structs such as ColumnPath, ColumnParent, etc.  Also normalized
      thrift struct and argument naming.
    - Added columnFamily argument to get_key_range.
    - Change signature of get_slice to accept starting and ending
      columns as well as an offset.  (This allows use of indexes.)
      Added "ascending" flag to allow reasonably-efficient reverse
      scans as well.  Removed get_slice_by_range as redundant.
    - get_key_range operates on one CF at a time
    - changed `block` boolean on insert methods to ConsistencyLevel enum,
      with options of NONE, ONE, QUORUM, and ALL.
    - added similar consistency_level parameter to read methods
    - column-name-set slice with no names given now returns zero columns
      instead of all of them.  ("all" can run your server out of memory.
      use a range-based slice with a high max column count instead.)
 * Removed the web interface. Node information can now be obtained by
   using the newly introduced nodeprobe utility.
 * More JMX stats
 * Remove magic values from internals (e.g. special key to indicate
   when to flush memtables)
 * Rename configuration "table" to "keyspace"
 * Moved to crash-only design; no more shutdown (just kill the process)
 * Lots of bug fixes

Full list of issues resolved in 0.4 is at https://issues.apache.org/jira/secure/IssueNavigator.jspa?reset=true&&pid=12310865&fixfor=12313862&resolution=1&sorter/field=issuekey&sorter/order=DESC


0.3.0 RC3
 * Fix potential deadlock under load in TCPConnection.
   (CASSANDRA-220)


0.3.0 RC2
 * Fix possible data loss when server is stopped after replaying
   log but before new inserts force memtable flush.
   (CASSANDRA-204)
 * Added BUGS file


0.3.0 RC1
 * Range queries on keys, including user-defined key collation
 * Remove support
 * Workarounds for a weird bug in JDK select/register that seems
   particularly common on VM environments. Cassandra should deploy
   fine on EC2 now
 * Much improved infrastructure: the beginnings of a decent test suite
   ("ant test" for unit tests; "nosetests" for system tests), code
   coverage reporting, etc.
 * Expanded node status reporting via JMX
 * Improved error reporting/logging on both server and client
 * Reduced memory footprint in default configuration
 * Combined blocking and non-blocking versions of insert APIs
 * Added FlushPeriodInMinutes configuration parameter to force
   flushing of infrequently-updated ColumnFamilies<|MERGE_RESOLUTION|>--- conflicted
+++ resolved
@@ -1,10 +1,6 @@
-<<<<<<< HEAD
 3.11.14
 Merged from 3.0:
-=======
-3.0.28
  * Fix issue where frozen maps may not be serialized in the correct order (CASSANDRA-17623)
->>>>>>> ffc4c89c
  * Suppress CVE-2022-24823 (CASSANDRA-17633)
  * fsync TOC and digest files (CASSANDRA-10709)
 
