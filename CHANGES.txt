--- conflicted
+++ resolved
@@ -1,4 +1,3 @@
-<<<<<<< HEAD
 4.0-beta4
  * Upgrade JNA to 5.6.0, dropping support for <=glibc-2.6 systems (CASSANDRA-16212)
  * Add saved Host IDs to TokenMetadata at startup (CASSANDRA-16246)
@@ -10,10 +9,7 @@
  * Throw BufferOverflowException from DataOutputBuffer for better visibility (CASSANDRA-16214)
  * TLS connections to the storage port on a node without server encryption configured causes java.io.IOException accessing missing keystore (CASSANDRA-16144)
 Merged from 3.11:
-=======
-3.11.10
  * SASI's `max_compaction_flush_memory_in_mb` settings over 100GB revert to default of 1GB (CASSANDRA-16071)
->>>>>>> ad9b7156
 Merged from 3.0:
  * Improved check of num_tokens against the length of initial_token (CASSANDRA-14477)
  * Fix a race condition on ColumnFamilyStore and TableMetrics (CASSANDRA-16228)
