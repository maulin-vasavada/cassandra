// Licensed to the Apache Software Foundation (ASF) under one
// or more contributor license agreements.  See the NOTICE file
// distributed with this work for additional information
// regarding copyright ownership.  The ASF licenses this file
// to you under the Apache License, Version 2.0 (the
// "License"); you may not use this file except in compliance
// with the License.  You may obtain a copy of the License at
//
//    https://www.apache.org/licenses/LICENSE-2.0
//
// Unless required by applicable law or agreed to in writing,
// software distributed under the License is distributed on an
// "AS IS" BASIS, WITHOUT WARRANTIES OR CONDITIONS OF ANY
// KIND, either express or implied.  See the License for the
// specific language governing permissions and limitations
// under the License.
//
//
// Jenkins declaration of how to build and test the current codebase.
//  Jenkins infrastructure related settings should be kept in
//    https://github.com/apache/cassandra-builds/blob/trunk/jenkins-dsl/cassandra_job_dsl_seed.groovy
//
// Validate/lint this file using the following command
// `curl -X POST  -F "jenkinsfile=<.jenkins/Jenkinsfile" https://ci-cassandra.apache.org/pipeline-model-converter/validate`

pipeline {
  agent { label 'cassandra' }
  stages {
    stage('Init') {
      steps {
          cleanWs()
          script {
              currentBuild.result='SUCCESS'
          }
      }
    }
    stage('Build') {
      steps {
       script {
        def attempt = 1
        retry(2) {
          if (attempt > 1) {
            sleep(60 * attempt)
          }
          attempt = attempt + 1
          build job: "${env.JOB_NAME}-artifacts"
        }
       }
      }
    }
    stage('Test') {
      parallel {
        stage('stress') {
          steps {
            script {
              def attempt = 1
              retry(2) {
                if (attempt > 1) {
                  sleep(60 * attempt)
                }
                attempt = attempt + 1
                stress = build job: "${env.JOB_NAME}-stress-test", propagate: false
              }
              if (stress.result != 'SUCCESS') unstable('stress test failures')
              if (stress.result == 'FAILURE') currentBuild.result='FAILURE'
            }
          }
          post {
            always {
                warnError('missing test xml files') {
                    script {
                        copyTestResults('stress-test', stress.getNumber())
                    }
                }
            }
          }
        }
        stage('fqltool') {
          steps {
              script {
                def attempt = 1
                while (attempt <=2) {
                  if (attempt > 1) {
                    sleep(60 * attempt)
                  }
                  attempt = attempt + 1
<<<<<<< HEAD
                  fqltool = build job: "${env.JOB_NAME}-fqltool-test", propagate: false
=======
                  stress = build job: "${env.JOB_NAME}-stress-test", propagate: false
                  if (stress.result != 'FAILURE') break
>>>>>>> 51fb85a9
                }
                if (fqltool.result != 'SUCCESS') unstable('fqltool test failures')
                if (fqltool.result == 'FAILURE') currentBuild.result='FAILURE'
              }
          }
          post {
            always {
                warnError('missing test xml files') {
                    script {
                        copyTestResults('fqltool-test', fqltool.getNumber())
                    }
                }
            }
          }
        }
        stage('units') {
          steps {
            script {
                def attempt = 1
                while (attempt <=2) {
                  if (attempt > 1) {
                    sleep(60 * attempt)
                  }
                  attempt = attempt + 1
                  test = build job: "${env.JOB_NAME}-test", propagate: false
<<<<<<< HEAD
=======
                  if (test.result != 'FAILURE') break
                }
                if (test.result != 'SUCCESS') unstable('unit test failures')
                if (test.result == 'FAILURE') currentBuild.result='FAILURE'
>>>>>>> 51fb85a9
              }
              if (test.result != 'SUCCESS') unstable('unit test failures')
              if (test.result == 'FAILURE') currentBuild.result='FAILURE'
            }
          }
          post {
            always {
                warnError('missing test xml files') {
                    script {
                        copyTestResults('test', test.getNumber())
                    }
                }
            }
          }
        }
        stage('long units') {
          steps {
            script {
                def attempt = 1
                while (attempt <=2) {
                  if (attempt > 1) {
                    sleep(60 * attempt)
                  }
                  attempt = attempt + 1
                  long_test = build job: "${env.JOB_NAME}-long-test", propagate: false
<<<<<<< HEAD
=======
                  if (long_test.result != 'FAILURE') break
                }
                if (long_test.result != 'SUCCESS') unstable('long unit test failures')
                if (long_test.result == 'FAILURE') currentBuild.result='FAILURE'
>>>>>>> 51fb85a9
              }
              if (long_test.result != 'SUCCESS') unstable('long unit test failures')
              if (long_test.result == 'FAILURE') currentBuild.result='FAILURE'
            }
          }
          post {
            always {
                warnError('missing test xml files') {
                    script {
                        copyTestResults('long-test', long_test.getNumber())
                    }
                }
            }
          }
        }
        stage('burn') {
          steps {
            script {
                def attempt = 1
                while (attempt <=2) {
                  if (attempt > 1) {
                    sleep(60 * attempt)
                  }
                  attempt = attempt + 1
                  burn = build job: "${env.JOB_NAME}-test-burn", propagate: false
<<<<<<< HEAD
=======
                  if (burn.result != 'FAILURE') break
                }
                if (burn.result != 'SUCCESS') unstable('burn test failures')
                if (burn.result == 'FAILURE') currentBuild.result='FAILURE'
>>>>>>> 51fb85a9
              }
              if (burn.result != 'SUCCESS') unstable('burn test failures')
              if (burn.result == 'FAILURE') currentBuild.result='FAILURE'
            }
          }
          post {
            always {
                warnError('missing test xml files') {
                    script {
                        copyTestResults('test-burn', burn.getNumber())
                    }
                }
            }
          }
        }
        stage('cdc') {
          steps {
            script {
                def attempt = 1
                while (attempt <=2) {
                  if (attempt > 1) {
                    sleep(60 * attempt)
                  }
                  attempt = attempt + 1
                  cdc = build job: "${env.JOB_NAME}-test-cdc", propagate: false
<<<<<<< HEAD
=======
                  if (cdc.result != 'FAILURE') break
                }
                if (cdc.result != 'SUCCESS') unstable('cdc failures')
                if (cdc.result == 'FAILURE') currentBuild.result='FAILURE'
>>>>>>> 51fb85a9
              }
              if (cdc.result != 'SUCCESS') unstable('cdc failures')
              if (cdc.result == 'FAILURE') currentBuild.result='FAILURE'
            }
          }
          post {
            always {
                warnError('missing test xml files') {
                    script {
                        copyTestResults('test-cdc', cdc.getNumber())
                    }
                }
            }
          }
        }
        stage('compression') {
          steps {
            script {
                def attempt = 1
                while (attempt <=2) {
                  if (attempt > 1) {
                    sleep(60 * attempt)
                  }
                  attempt = attempt + 1
                  compression = build job: "${env.JOB_NAME}-test-compression", propagate: false
<<<<<<< HEAD
=======
                  if (compression.result != 'FAILURE') break
                }
                if (compression.result != 'SUCCESS') unstable('compression failures')
                if (compression.result == 'FAILURE') currentBuild.result='FAILURE'
>>>>>>> 51fb85a9
              }
              if (compression.result != 'SUCCESS') unstable('compression failures')
              if (compression.result == 'FAILURE') currentBuild.result='FAILURE'
            }
          }
          post {
            always {
                warnError('missing test xml files') {
                    script {
                        copyTestResults('test-compression', compression.getNumber())
                    }
                }
            }
          }
        }
        stage('cqlsh') {
          steps {
            script {
                def attempt = 1
                while (attempt <=2) {
                  if (attempt > 1) {
                    sleep(60 * attempt)
                  }
                  attempt = attempt + 1
                  cqlsh = build job: "${env.JOB_NAME}-cqlsh-tests", propagate: false
                  if (cqlsh.result != 'FAILURE') break
                }
                if (cqlsh.result != 'SUCCESS') unstable('cqlsh failures')
                if (cqlsh.result == 'FAILURE') currentBuild.result='FAILURE'
              }
            }
            post {
              always {
                  warnError('missing test xml files') {
                      script {
                          copyTestResults('cqlsh-tests', cqlsh.getNumber())
                      }
                  }
              }
            }
        }
      }
    }
    stage('Distributed Test') {
        parallel {
          stage('jvm-dtest') {
            steps {
              script {
<<<<<<< HEAD
                  def attempt = 1
                  retry(2) {
                    if (attempt > 1) {
                      sleep(60 * attempt)
                    }
                    attempt = attempt + 1
                    jvm_dtest = build job: "${env.JOB_NAME}-jvm-dtest", propagate: false
                  }
                  if (jvm_dtest.result != 'SUCCESS') unstable('jvm-dtest failures')
                  if (jvm_dtest.result == 'FAILURE') currentBuild.result='FAILURE'
=======
                def attempt = 1
                while (attempt <=2) {
                  if (attempt > 1) {
                    sleep(60 * attempt)
                  }
                  attempt = attempt + 1
                  jvm_dtest = build job: "${env.JOB_NAME}-jvm-dtest", propagate: false
                  if (jvm_dtest.result != 'FAILURE') break
                }
                if (jvm_dtest.result != 'SUCCESS') unstable('jvm-dtest failures')
                if (jvm_dtest.result == 'FAILURE') currentBuild.result='FAILURE'
>>>>>>> 51fb85a9
              }
            }
            post {
              always {
                  warnError('missing test xml files') {
                      script {
                          copyTestResults('jvm-dtest', jvm_dtest.getNumber())
                      }
                  }
              }
            }
          }
          stage('jvm-dtest-upgrade') {
            steps {
              script {
<<<<<<< HEAD
                  def attempt = 1
                  retry(2) {
                    if (attempt > 1) {
                      sleep(60 * attempt)
                    }
                    attempt = attempt + 1
                    jvm_dtest_upgrade = build job: "${env.JOB_NAME}-jvm-dtest-upgrade", propagate: false
=======
                def attempt = 1
                while (attempt <=2) {
                  if (attempt > 1) {
                    sleep(60 * attempt)
                  }
                  attempt = attempt + 1
                  jvm_dtest_upgrade = build job: "${env.JOB_NAME}-jvm-dtest-upgrade", propagate: false
                  if (jvm_dtest_upgrade.result != 'FAILURE') break
>>>>>>> 51fb85a9
                }
                if (jvm_dtest_upgrade.result != 'SUCCESS') unstable('jvm-dtest-upgrade failures')
                if (jvm_dtest_upgrade.result == 'FAILURE') currentBuild.result='FAILURE'
              }
            }
            post {
              always {
                  warnError('missing test xml files') {
                      script {
                          copyTestResults('jvm-dtest-upgrade', jvm_dtest_upgrade.getNumber())
                      }
                  }
              }
            } 
          }       
          stage('dtest') {
            steps {
              script {
<<<<<<< HEAD
                  def attempt = 1
                  retry(2) {
                    if (attempt > 1) {
                      sleep(60 * attempt)
                    }
                    attempt = attempt + 1
                    dtest = build job: "${env.JOB_NAME}-dtest", propagate: false
=======
                def attempt = 1
                while (attempt <=2) {
                  if (attempt > 1) {
                    sleep(60 * attempt)
                  }
                  attempt = attempt + 1
                  dtest = build job: "${env.JOB_NAME}-dtest", propagate: false
                  if (dtest.result != 'FAILURE') break
>>>>>>> 51fb85a9
                }
                if (dtest.result != 'SUCCESS') unstable('dtest failures')
                if (dtest.result == 'FAILURE') currentBuild.result='FAILURE'
              }
            }
            post {
              always {
                  warnError('missing test xml files') {
                      script {
                          copyTestResults('dtest', dtest.getNumber())
                      }
                  }
              }
            }
          }
          stage('dtest-large') {
            steps {
              script {
<<<<<<< HEAD
                  def attempt = 1
                  retry(2) {
                    if (attempt > 1) {
                      sleep(60 * attempt)
                    }
                    attempt = attempt + 1
                    dtest_large = build job: "${env.JOB_NAME}-dtest-large", propagate: false
=======
                def attempt = 1
                while (attempt <=2) {
                  if (attempt > 1) {
                    sleep(60 * attempt)
                  }
                  attempt = attempt + 1
                  dtest_large = build job: "${env.JOB_NAME}-dtest-large", propagate: false
                  if (dtest_large.result != 'FAILURE') break
>>>>>>> 51fb85a9
                }
                if (dtest_large.result != 'SUCCESS') unstable('dtest-large failures')
                if (dtest_large.result == 'FAILURE') currentBuild.result='FAILURE'
              }
            }
            post {
              always {
                warnError('missing test xml files') {
                    script {
                        copyTestResults('dtest-large', dtest_large.getNumber())
                    }
                }
              }
            }
          }
          stage('dtest-novnode') {
            steps {
              script {
<<<<<<< HEAD
                  def attempt = 1
                  retry(2) {
                    if (attempt > 1) {
                      sleep(60 * attempt)
                    }
                    attempt = attempt + 1
                    dtest_novnode = build job: "${env.JOB_NAME}-dtest-novnode", propagate: false
=======
                def attempt = 1
                while (attempt <=2) {
                  if (attempt > 1) {
                    sleep(60 * attempt)
                  }
                  attempt = attempt + 1
                  dtest_novnode = build job: "${env.JOB_NAME}-dtest-novnode", propagate: false
                  if (dtest_novnode.result != 'FAILURE') break
>>>>>>> 51fb85a9
                }
                if (dtest_novnode.result != 'SUCCESS') unstable('dtest-novnode failures')
                if (dtest_novnode.result == 'FAILURE') currentBuild.result='FAILURE'
              }
            }
            post {
              always {
                warnError('missing test xml files') {
                    script {
                        copyTestResults('dtest-novnode', dtest_novnode.getNumber())
                    }
                }
              }
            }
          }
          stage('dtest-offheap') {
            steps {
              script {
<<<<<<< HEAD
                  def attempt = 1
                  retry(2) {
                    if (attempt > 1) {
                      sleep(60 * attempt)
                    }
                    attempt = attempt + 1
                    dtest_offheap = build job: "${env.JOB_NAME}-dtest-offheap", propagate: false
=======
                def attempt = 1
                while (attempt <=2) {
                  if (attempt > 1) {
                    sleep(60 * attempt)
                  }
                  attempt = attempt + 1
                  dtest_offheap = build job: "${env.JOB_NAME}-dtest-offheap", propagate: false
                  if (dtest_offheap.result != 'FAILURE') break
>>>>>>> 51fb85a9
                }
                if (dtest_offheap.result != 'SUCCESS') unstable('dtest-offheap failures')
                if (dtest_offheap.result == 'FAILURE') currentBuild.result='FAILURE'
              }
            }
            post {
              always {
                warnError('missing test xml files') {
                    script {
                        copyTestResults('dtest-offheap', dtest_offheap.getNumber())
                    }
                }
              }
            }
          }
          stage('dtest-large-novnode') {
            steps {
              script {
<<<<<<< HEAD
                  def attempt = 1
                  retry(2) {
                    if (attempt > 1) {
                      sleep(60 * attempt)
                    }
                    attempt = attempt + 1
                    dtest_large_novnode = build job: "${env.JOB_NAME}-dtest-large-novnode", propagate: false
=======
                def attempt = 1
                while (attempt <=2) {
                  if (attempt > 1) {
                    sleep(60 * attempt)
                  }
                  attempt = attempt + 1
                  dtest_large_novnode = build job: "${env.JOB_NAME}-dtest-large-novnode", propagate: false
                  if (dtest_large_novnode.result != 'FAILURE') break
>>>>>>> 51fb85a9
                }
                if (dtest_large_novnode.result != 'SUCCESS') unstable('dtest-large-novnode failures')
                if (dtest_large_novnode.result == 'FAILURE') currentBuild.result='FAILURE'
              }
            }
            post {
              always {
                warnError('missing test xml files') {
                    script {
                        copyTestResults('dtest-large-novnode', dtest_large_novnode.getNumber())
                    }
                }
              }
            }
          }
          stage('dtest-upgrade') {
            steps {
              script {
<<<<<<< HEAD
                  def attempt = 1
                  retry(2) {
                    if (attempt > 1) {
                      sleep(60 * attempt)
                    }
                    attempt = attempt + 1
                    dtest_upgrade = build job: "${env.JOB_NAME}-dtest-upgrade", propagate: false
=======
                def attempt = 1
                while (attempt <=2) {
                  if (attempt > 1) {
                    sleep(60 * attempt)
                  }
                  attempt = attempt + 1
                  dtest_upgrade = build job: "${env.JOB_NAME}-dtest-upgrade", propagate: false
                  if (dtest_upgrade.result != 'FAILURE') break
>>>>>>> 51fb85a9
                }
                if (dtest_upgrade.result != 'SUCCESS') unstable('dtest failures')
                if (dtest_upgrade.result == 'FAILURE') currentBuild.result='FAILURE'
              }
            }
            post {
              always {
                  warnError('missing test xml files') {
                      script {
                          copyTestResults('dtest-upgrade', dtest_upgrade.getNumber())
                      }
                  }
              }
            }
          }
        }
    }
    stage('Summary') {
      steps {
          sh "rm -fR cassandra-builds"
          sh "git clone --depth 1 --single-branch https://gitbox.apache.org/repos/asf/cassandra-builds.git"
          sh "./cassandra-builds/build-scripts/cassandra-test-report.sh"
          junit testResults: '**/build/test/**/TEST*.xml,**/cqlshlib.xml,**/nosetests.xml', testDataPublishers: [[$class: 'StabilityTestDataPublisher']]

          // the following should fail on any installation other than ci-cassandra.apache.org
          //  TODO: keep jenkins infrastructure related settings in `cassandra_job_dsl_seed.groovy`
          warnError('cannot send notifications') {
              script {
                changes = formatChanges(currentBuild.changeSets)
                echo "changes: ${changes}"
              }
              slackSend channel: '#cassandra-builds', message: ":apache: <${env.BUILD_URL}|${currentBuild.fullDisplayName}> completed: ${currentBuild.result}. <https://github.com/apache/cassandra/commit/${env.GIT_COMMIT}|${env.GIT_COMMIT}>\n${changes}"
              emailext to: 'builds@cassandra.apache.org', subject: "Build complete: ${currentBuild.fullDisplayName} [${currentBuild.result}] ${env.GIT_COMMIT}", presendScript: '${FILE,path="cassandra-builds/jenkins-dsl/cassandra_email_presend.groovy"}', body: '''
-------------------------------------------------------------------------------
Build ${ENV,var="JOB_NAME"} #${BUILD_NUMBER} ${BUILD_STATUS}
URL: ${BUILD_URL}
-------------------------------------------------------------------------------
Changes:
${CHANGES}
-------------------------------------------------------------------------------
Failed Tests:
${FAILED_TESTS,maxTests=500,showMessage=false,showStack=false}
-------------------------------------------------------------------------------
For complete test report and logs see https://nightlies.apache.org/cassandra/${JOB_NAME}/${BUILD_NUMBER}/
'''
          }
          sh "echo \"summary) cassandra-builds: `git -C cassandra-builds log -1 --pretty=format:'%H %an %ad %s'`\" > builds.head"
          sh "./cassandra-builds/jenkins-dsl/print-shas.sh"
          sh "xz TESTS-TestSuites.xml"
          sh "wget --retry-connrefused --waitretry=1 \"\${BUILD_URL}/timestamps/?time=HH:mm:ss&timeZone=UTC&appendLog\" -qO - > console.log || echo wget failed"
          sh "xz console.log"
          sh "echo \"For test report and logs see https://nightlies.apache.org/cassandra/${JOB_NAME}/${BUILD_NUMBER}/\""
      }
      post {
          always {
              sshPublisher(publishers: [sshPublisherDesc(configName: 'Nightlies', transfers: [sshTransfer(remoteDirectory: 'cassandra/${JOB_NAME}/${BUILD_NUMBER}/', sourceFiles: 'console.log.xz,TESTS-TestSuites.xml.xz')])])
          }
      }
    }
  }
}

def copyTestResults(target, build_number) {
    step([$class: 'CopyArtifact',
            projectName: "${env.JOB_NAME}-${target}",
            optional: true,
            fingerprintArtifacts: true,
            selector: specific("${build_number}"),
            target: target]);
}

def formatChanges(changeLogSets) {
    def result = ''
    for (int i = 0; i < changeLogSets.size(); i++) {
        def entries = changeLogSets[i].items
        for (int j = 0; j < entries.length; j++) {
            def entry = entries[j]
            result = result + "${entry.commitId} by ${entry.author} on ${new Date(entry.timestamp)}: ${entry.msg}\n"
        }
    }
    return result
}<|MERGE_RESOLUTION|>--- conflicted
+++ resolved
@@ -54,12 +54,13 @@
           steps {
             script {
               def attempt = 1
-              retry(2) {
+              while (attempt <=2) {
                 if (attempt > 1) {
                   sleep(60 * attempt)
                 }
                 attempt = attempt + 1
                 stress = build job: "${env.JOB_NAME}-stress-test", propagate: false
+                if (stress.result != 'FAILURE') break
               }
               if (stress.result != 'SUCCESS') unstable('stress test failures')
               if (stress.result == 'FAILURE') currentBuild.result='FAILURE'
@@ -84,12 +85,8 @@
                     sleep(60 * attempt)
                   }
                   attempt = attempt + 1
-<<<<<<< HEAD
                   fqltool = build job: "${env.JOB_NAME}-fqltool-test", propagate: false
-=======
-                  stress = build job: "${env.JOB_NAME}-stress-test", propagate: false
-                  if (stress.result != 'FAILURE') break
->>>>>>> 51fb85a9
+                  if (fqltool.result != 'FAILURE') break
                 }
                 if (fqltool.result != 'SUCCESS') unstable('fqltool test failures')
                 if (fqltool.result == 'FAILURE') currentBuild.result='FAILURE'
@@ -115,13 +112,7 @@
                   }
                   attempt = attempt + 1
                   test = build job: "${env.JOB_NAME}-test", propagate: false
-<<<<<<< HEAD
-=======
                   if (test.result != 'FAILURE') break
-                }
-                if (test.result != 'SUCCESS') unstable('unit test failures')
-                if (test.result == 'FAILURE') currentBuild.result='FAILURE'
->>>>>>> 51fb85a9
               }
               if (test.result != 'SUCCESS') unstable('unit test failures')
               if (test.result == 'FAILURE') currentBuild.result='FAILURE'
@@ -147,13 +138,7 @@
                   }
                   attempt = attempt + 1
                   long_test = build job: "${env.JOB_NAME}-long-test", propagate: false
-<<<<<<< HEAD
-=======
                   if (long_test.result != 'FAILURE') break
-                }
-                if (long_test.result != 'SUCCESS') unstable('long unit test failures')
-                if (long_test.result == 'FAILURE') currentBuild.result='FAILURE'
->>>>>>> 51fb85a9
               }
               if (long_test.result != 'SUCCESS') unstable('long unit test failures')
               if (long_test.result == 'FAILURE') currentBuild.result='FAILURE'
@@ -179,13 +164,7 @@
                   }
                   attempt = attempt + 1
                   burn = build job: "${env.JOB_NAME}-test-burn", propagate: false
-<<<<<<< HEAD
-=======
                   if (burn.result != 'FAILURE') break
-                }
-                if (burn.result != 'SUCCESS') unstable('burn test failures')
-                if (burn.result == 'FAILURE') currentBuild.result='FAILURE'
->>>>>>> 51fb85a9
               }
               if (burn.result != 'SUCCESS') unstable('burn test failures')
               if (burn.result == 'FAILURE') currentBuild.result='FAILURE'
@@ -211,13 +190,7 @@
                   }
                   attempt = attempt + 1
                   cdc = build job: "${env.JOB_NAME}-test-cdc", propagate: false
-<<<<<<< HEAD
-=======
                   if (cdc.result != 'FAILURE') break
-                }
-                if (cdc.result != 'SUCCESS') unstable('cdc failures')
-                if (cdc.result == 'FAILURE') currentBuild.result='FAILURE'
->>>>>>> 51fb85a9
               }
               if (cdc.result != 'SUCCESS') unstable('cdc failures')
               if (cdc.result == 'FAILURE') currentBuild.result='FAILURE'
@@ -243,13 +216,7 @@
                   }
                   attempt = attempt + 1
                   compression = build job: "${env.JOB_NAME}-test-compression", propagate: false
-<<<<<<< HEAD
-=======
                   if (compression.result != 'FAILURE') break
-                }
-                if (compression.result != 'SUCCESS') unstable('compression failures')
-                if (compression.result == 'FAILURE') currentBuild.result='FAILURE'
->>>>>>> 51fb85a9
               }
               if (compression.result != 'SUCCESS') unstable('compression failures')
               if (compression.result == 'FAILURE') currentBuild.result='FAILURE'
@@ -298,30 +265,17 @@
           stage('jvm-dtest') {
             steps {
               script {
-<<<<<<< HEAD
-                  def attempt = 1
-                  retry(2) {
+                  def attempt = 1
+                  while (attempt <=2) {
                     if (attempt > 1) {
                       sleep(60 * attempt)
                     }
                     attempt = attempt + 1
                     jvm_dtest = build job: "${env.JOB_NAME}-jvm-dtest", propagate: false
+                    if (jvm_dtest.result != 'FAILURE') break
                   }
                   if (jvm_dtest.result != 'SUCCESS') unstable('jvm-dtest failures')
                   if (jvm_dtest.result == 'FAILURE') currentBuild.result='FAILURE'
-=======
-                def attempt = 1
-                while (attempt <=2) {
-                  if (attempt > 1) {
-                    sleep(60 * attempt)
-                  }
-                  attempt = attempt + 1
-                  jvm_dtest = build job: "${env.JOB_NAME}-jvm-dtest", propagate: false
-                  if (jvm_dtest.result != 'FAILURE') break
-                }
-                if (jvm_dtest.result != 'SUCCESS') unstable('jvm-dtest failures')
-                if (jvm_dtest.result == 'FAILURE') currentBuild.result='FAILURE'
->>>>>>> 51fb85a9
               }
             }
             post {
@@ -337,24 +291,14 @@
           stage('jvm-dtest-upgrade') {
             steps {
               script {
-<<<<<<< HEAD
-                  def attempt = 1
-                  retry(2) {
+                  def attempt = 1
+                  while (attempt <=2) {
                     if (attempt > 1) {
                       sleep(60 * attempt)
                     }
                     attempt = attempt + 1
                     jvm_dtest_upgrade = build job: "${env.JOB_NAME}-jvm-dtest-upgrade", propagate: false
-=======
-                def attempt = 1
-                while (attempt <=2) {
-                  if (attempt > 1) {
-                    sleep(60 * attempt)
-                  }
-                  attempt = attempt + 1
-                  jvm_dtest_upgrade = build job: "${env.JOB_NAME}-jvm-dtest-upgrade", propagate: false
-                  if (jvm_dtest_upgrade.result != 'FAILURE') break
->>>>>>> 51fb85a9
+                    if (jvm_dtest_upgrade.result != 'FAILURE') break
                 }
                 if (jvm_dtest_upgrade.result != 'SUCCESS') unstable('jvm-dtest-upgrade failures')
                 if (jvm_dtest_upgrade.result == 'FAILURE') currentBuild.result='FAILURE'
@@ -373,24 +317,14 @@
           stage('dtest') {
             steps {
               script {
-<<<<<<< HEAD
-                  def attempt = 1
-                  retry(2) {
+                  def attempt = 1
+                  while (attempt <=2) {
                     if (attempt > 1) {
                       sleep(60 * attempt)
                     }
                     attempt = attempt + 1
                     dtest = build job: "${env.JOB_NAME}-dtest", propagate: false
-=======
-                def attempt = 1
-                while (attempt <=2) {
-                  if (attempt > 1) {
-                    sleep(60 * attempt)
-                  }
-                  attempt = attempt + 1
-                  dtest = build job: "${env.JOB_NAME}-dtest", propagate: false
-                  if (dtest.result != 'FAILURE') break
->>>>>>> 51fb85a9
+                    if (dtest.result != 'FAILURE') break
                 }
                 if (dtest.result != 'SUCCESS') unstable('dtest failures')
                 if (dtest.result == 'FAILURE') currentBuild.result='FAILURE'
@@ -409,24 +343,14 @@
           stage('dtest-large') {
             steps {
               script {
-<<<<<<< HEAD
-                  def attempt = 1
-                  retry(2) {
+                  def attempt = 1
+                  while (attempt <=2) {
                     if (attempt > 1) {
                       sleep(60 * attempt)
                     }
                     attempt = attempt + 1
                     dtest_large = build job: "${env.JOB_NAME}-dtest-large", propagate: false
-=======
-                def attempt = 1
-                while (attempt <=2) {
-                  if (attempt > 1) {
-                    sleep(60 * attempt)
-                  }
-                  attempt = attempt + 1
-                  dtest_large = build job: "${env.JOB_NAME}-dtest-large", propagate: false
-                  if (dtest_large.result != 'FAILURE') break
->>>>>>> 51fb85a9
+                    if (dtest_large.result != 'FAILURE') break
                 }
                 if (dtest_large.result != 'SUCCESS') unstable('dtest-large failures')
                 if (dtest_large.result == 'FAILURE') currentBuild.result='FAILURE'
@@ -445,24 +369,14 @@
           stage('dtest-novnode') {
             steps {
               script {
-<<<<<<< HEAD
-                  def attempt = 1
-                  retry(2) {
+                  def attempt = 1
+                  while (attempt <=2) {
                     if (attempt > 1) {
                       sleep(60 * attempt)
                     }
                     attempt = attempt + 1
                     dtest_novnode = build job: "${env.JOB_NAME}-dtest-novnode", propagate: false
-=======
-                def attempt = 1
-                while (attempt <=2) {
-                  if (attempt > 1) {
-                    sleep(60 * attempt)
-                  }
-                  attempt = attempt + 1
-                  dtest_novnode = build job: "${env.JOB_NAME}-dtest-novnode", propagate: false
-                  if (dtest_novnode.result != 'FAILURE') break
->>>>>>> 51fb85a9
+                    if (dtest_novnode.result != 'FAILURE') break
                 }
                 if (dtest_novnode.result != 'SUCCESS') unstable('dtest-novnode failures')
                 if (dtest_novnode.result == 'FAILURE') currentBuild.result='FAILURE'
@@ -481,24 +395,14 @@
           stage('dtest-offheap') {
             steps {
               script {
-<<<<<<< HEAD
-                  def attempt = 1
-                  retry(2) {
+                  def attempt = 1
+                  while (attempt <=2) {
                     if (attempt > 1) {
                       sleep(60 * attempt)
                     }
                     attempt = attempt + 1
                     dtest_offheap = build job: "${env.JOB_NAME}-dtest-offheap", propagate: false
-=======
-                def attempt = 1
-                while (attempt <=2) {
-                  if (attempt > 1) {
-                    sleep(60 * attempt)
-                  }
-                  attempt = attempt + 1
-                  dtest_offheap = build job: "${env.JOB_NAME}-dtest-offheap", propagate: false
-                  if (dtest_offheap.result != 'FAILURE') break
->>>>>>> 51fb85a9
+                    if (dtest_offheap.result != 'FAILURE') break
                 }
                 if (dtest_offheap.result != 'SUCCESS') unstable('dtest-offheap failures')
                 if (dtest_offheap.result == 'FAILURE') currentBuild.result='FAILURE'
@@ -517,24 +421,14 @@
           stage('dtest-large-novnode') {
             steps {
               script {
-<<<<<<< HEAD
-                  def attempt = 1
-                  retry(2) {
+                  def attempt = 1
+                  while (attempt <=2) {
                     if (attempt > 1) {
                       sleep(60 * attempt)
                     }
                     attempt = attempt + 1
                     dtest_large_novnode = build job: "${env.JOB_NAME}-dtest-large-novnode", propagate: false
-=======
-                def attempt = 1
-                while (attempt <=2) {
-                  if (attempt > 1) {
-                    sleep(60 * attempt)
-                  }
-                  attempt = attempt + 1
-                  dtest_large_novnode = build job: "${env.JOB_NAME}-dtest-large-novnode", propagate: false
-                  if (dtest_large_novnode.result != 'FAILURE') break
->>>>>>> 51fb85a9
+                    if (dtest_large_novnode.result != 'FAILURE') break
                 }
                 if (dtest_large_novnode.result != 'SUCCESS') unstable('dtest-large-novnode failures')
                 if (dtest_large_novnode.result == 'FAILURE') currentBuild.result='FAILURE'
@@ -553,24 +447,14 @@
           stage('dtest-upgrade') {
             steps {
               script {
-<<<<<<< HEAD
-                  def attempt = 1
-                  retry(2) {
+                  def attempt = 1
+                  while (attempt <=2) {
                     if (attempt > 1) {
                       sleep(60 * attempt)
                     }
                     attempt = attempt + 1
                     dtest_upgrade = build job: "${env.JOB_NAME}-dtest-upgrade", propagate: false
-=======
-                def attempt = 1
-                while (attempt <=2) {
-                  if (attempt > 1) {
-                    sleep(60 * attempt)
-                  }
-                  attempt = attempt + 1
-                  dtest_upgrade = build job: "${env.JOB_NAME}-dtest-upgrade", propagate: false
-                  if (dtest_upgrade.result != 'FAILURE') break
->>>>>>> 51fb85a9
+                    if (dtest_upgrade.result != 'FAILURE') break
                 }
                 if (dtest_upgrade.result != 'SUCCESS') unstable('dtest failures')
                 if (dtest_upgrade.result == 'FAILURE') currentBuild.result='FAILURE'
