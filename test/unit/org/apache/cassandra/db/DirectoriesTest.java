/*
 * Licensed to the Apache Software Foundation (ASF) under one
 * or more contributor license agreements.  See the NOTICE file
 * distributed with this work for additional information
 * regarding copyright ownership.  The ASF licenses this file
 * to you under the Apache License, Version 2.0 (the
 * "License"); you may not use this file except in compliance
 * with the License.  You may obtain a copy of the License at
 *
 *     http://www.apache.org/licenses/LICENSE-2.0
 *
 * Unless required by applicable law or agreed to in writing, software
 * distributed under the License is distributed on an "AS IS" BASIS,
 * WITHOUT WARRANTIES OR CONDITIONS OF ANY KIND, either express or implied.
 * See the License for the specific language governing permissions and
 * limitations under the License.
 */
package org.apache.cassandra.db;

import java.io.IOException;
import java.nio.file.Files;
import java.nio.file.Path;
<<<<<<< HEAD
import java.time.Instant;
import java.util.ArrayList;
import java.util.Arrays;
import java.util.Collection;
import java.util.Collections;
import java.util.HashMap;
import java.util.HashSet;
import java.util.IdentityHashMap;
import java.util.Iterator;
import java.util.LinkedList;
import java.util.List;
import java.util.Map;
import java.util.Set;
=======
import java.util.*;
import java.util.concurrent.atomic.AtomicInteger;
>>>>>>> 65c99bfc
import java.util.concurrent.Callable;
import java.util.concurrent.Executors;
import java.util.concurrent.Future;
import java.util.function.Supplier;
import java.util.stream.Collectors;
import java.util.stream.Stream;

import com.google.common.collect.Sets;
import org.apache.commons.lang3.StringUtils;
<<<<<<< HEAD
=======

import org.junit.After;
>>>>>>> 65c99bfc
import org.junit.AfterClass;
import org.junit.Before;
import org.junit.BeforeClass;
import org.junit.Test;
import org.junit.runner.RunWith;
import org.junit.runners.Parameterized;

<<<<<<< HEAD
import org.apache.cassandra.Util;
=======
import org.slf4j.LoggerFactory;
import org.slf4j.MDC;
// Our version of Sfl4j seems to be missing the ListAppender class.
// Future sfl4j versions have one. At that time the below imports can be
// replaced with `org.slf4j.*` equivalents.
import ch.qos.logback.classic.Level;
import ch.qos.logback.classic.Logger;
import ch.qos.logback.classic.spi.ILoggingEvent;
import ch.qos.logback.core.read.ListAppender;

import org.apache.cassandra.cql3.ColumnIdentifier;
import org.apache.cassandra.schema.Indexes;
import org.apache.cassandra.schema.SchemaConstants;
import org.apache.cassandra.schema.SchemaKeyspaceTables;
import org.apache.cassandra.schema.TableMetadata;
>>>>>>> 65c99bfc
import org.apache.cassandra.auth.AuthKeyspace;
import org.apache.cassandra.config.Config.DiskFailurePolicy;
import org.apache.cassandra.config.DatabaseDescriptor;
import org.apache.cassandra.config.DurationSpec;
import org.apache.cassandra.cql3.ColumnIdentifier;
import org.apache.cassandra.cql3.statements.schema.IndexTarget;
import org.apache.cassandra.db.Directories.DataDirectories;
import org.apache.cassandra.db.Directories.DataDirectory;
import org.apache.cassandra.db.marshal.UTF8Type;
import org.apache.cassandra.index.internal.CassandraIndex;
import org.apache.cassandra.io.FSWriteError;
import org.apache.cassandra.io.sstable.Component;
import org.apache.cassandra.io.sstable.Descriptor;
import org.apache.cassandra.io.sstable.SSTableId;
import org.apache.cassandra.io.sstable.SequenceBasedSSTableId;
import org.apache.cassandra.io.sstable.UUIDBasedSSTableId;
import org.apache.cassandra.io.sstable.format.SSTableFormat;
import org.apache.cassandra.io.util.File;
import org.apache.cassandra.io.util.FileOutputStreamPlus;
import org.apache.cassandra.io.util.FileUtils;
import org.apache.cassandra.schema.IndexMetadata;
import org.apache.cassandra.schema.Indexes;
import org.apache.cassandra.schema.MockSchema;
import org.apache.cassandra.schema.SchemaConstants;
import org.apache.cassandra.schema.SchemaKeyspaceTables;
import org.apache.cassandra.schema.TableMetadata;
import org.apache.cassandra.service.DefaultFSErrorHandler;
import org.apache.cassandra.service.snapshot.SnapshotManifest;
import org.apache.cassandra.service.snapshot.TableSnapshot;
import org.apache.cassandra.utils.JVMStabilityInspector;

import static org.apache.cassandra.schema.MockSchema.sstableId;
import static org.apache.cassandra.utils.Clock.Global.nanoTime;
import static org.apache.cassandra.utils.FBUtilities.now;
import static org.assertj.core.api.Assertions.assertThat;
import static org.junit.Assert.assertEquals;
import static org.junit.Assert.assertFalse;
import static org.junit.Assert.assertSame;
import static org.junit.Assert.assertTrue;
import static org.junit.Assert.fail;

@RunWith(Parameterized.class)
public class DirectoriesTest
{
    public static final String TABLE_NAME = "FakeTable";
    public static final String SNAPSHOT1 = "snapshot1";
    public static final String SNAPSHOT2 = "snapshot2";

    public static final String LEGACY_SNAPSHOT_NAME = "42";
    private static File tempDataDir;
    private static final String KS = "ks";
    private static String[] TABLES;
    private static Set<TableMetadata> CFM;
    private static Map<String, List<File>> sstablesByTableName;

    @Parameterized.Parameter(0)
    public SSTableId.Builder<? extends SSTableId> idBuilder;

    @Parameterized.Parameter(1)
    public Supplier<? extends SSTableId> idGenerator;

    @Parameterized.Parameters
    public static Collection<Object[]> idBuilders()
    {
        return Arrays.asList(new Object[]{ SequenceBasedSSTableId.Builder.instance, Util.newSeqGen() },
                             new Object[]{ UUIDBasedSSTableId.Builder.instance, Util.newUUIDGen() });
    }


    private static final String MDCID = "test-DirectoriesTest-id";
    private static AtomicInteger diyThreadId = new AtomicInteger(1);
    private int myDiyId = -1;
    private static Logger logger;
    private ListAppender<ILoggingEvent> listAppender;

    @BeforeClass
    public static void beforeClass()
    {
        DatabaseDescriptor.daemonInitialization();
        FileUtils.setFSErrorHandler(new DefaultFSErrorHandler());
    }

    @Before
    public void beforeTest() throws IOException
    {
        MockSchema.sstableIds.clear();
        MockSchema.sstableIdGenerator = idGenerator;

        TABLES = new String[] { "cf1", "ks" };
        CFM = new HashSet<>(TABLES.length);
        sstablesByTableName = new HashMap<>();

        for (String table : TABLES)
        {
            CFM.add(createFakeTable(table));
        }

        tempDataDir = FileUtils.createTempFile("cassandra", "unittest");
        tempDataDir.tryDelete(); // hack to create a temp dir
        tempDataDir.tryCreateDirectory();

        // Create two fake data dir for tests, one using CF directories, one that do not.
        createTestFiles();
        tailLogs();
    }

    @AfterClass
    public static void afterClass()
    {
        FileUtils.deleteRecursive(tempDataDir);
    }

    @After
    public void afterTest()
    {
        detachLogger();
    }

    private static DataDirectory[] toDataDirectories(File location)
    {
        return new DataDirectory[] { new DataDirectory(location) };
    }

<<<<<<< HEAD
    private void createTestFiles() throws IOException
=======
    private static DataDirectory[] toDataDirectories(File[] locations)
    {
        DataDirectory[] dirs = new DataDirectory[locations.length];
        for (int i=0; i<locations.length; i++)
        {
            dirs[i] = new DataDirectory(locations[i]);
        }
        return dirs;
    }

    private static void createTestFiles() throws IOException
>>>>>>> 65c99bfc
    {
        for (TableMetadata cfm : CFM)
        {
            List<File> allSStables = new ArrayList<>();
            sstablesByTableName.put(cfm.name, allSStables);
            File tableDir = cfDir(cfm);
            tableDir.tryCreateDirectories();

            allSStables.addAll(createFakeSSTable(tableDir, cfm.name, 1));
            allSStables.addAll(createFakeSSTable(tableDir, cfm.name, 2));

            File backupDir = new File(tableDir, Directories.BACKUPS_SUBDIR);
            backupDir.tryCreateDirectory();
            allSStables.addAll(createFakeSSTable(backupDir, cfm.name, 1));

            File snapshotDir = new File(tableDir, Directories.SNAPSHOT_SUBDIR + File.pathSeparator() + LEGACY_SNAPSHOT_NAME);
            snapshotDir.tryCreateDirectories();
            allSStables.addAll(createFakeSSTable(snapshotDir, cfm.name, 1));
        }
    }

    class FakeSnapshot {
        final TableMetadata table;
        final String tag;
        final File snapshotDir;
        final SnapshotManifest manifest;

        FakeSnapshot(TableMetadata table, String tag, File snapshotDir, SnapshotManifest manifest)
        {
            this.table = table;
            this.tag = tag;
            this.snapshotDir = snapshotDir;
            this.manifest = manifest;
        }

        public TableSnapshot asTableSnapshot()
        {
            Instant createdAt = manifest == null ? null : manifest.createdAt;
            Instant expiresAt = manifest == null ? null : manifest.expiresAt;
            return new TableSnapshot(table.keyspace, table.name, table.id.asUUID(), tag, createdAt, expiresAt, Collections.singleton(snapshotDir));
        }
    }

    private TableMetadata createFakeTable(String table)
    {
        return TableMetadata.builder(KS, table)
                            .addPartitionKeyColumn("thekey", UTF8Type.instance)
                            .addClusteringColumn("thecolumn", UTF8Type.instance)
                            .build();
    }

    public FakeSnapshot createFakeSnapshot(TableMetadata table, String tag, boolean createManifest) throws IOException
    {
        File tableDir = cfDir(table);
        tableDir.tryCreateDirectories();
        File snapshotDir = new File(tableDir, Directories.SNAPSHOT_SUBDIR + File.pathSeparator() + tag);
        snapshotDir.tryCreateDirectories();

        Descriptor sstableDesc = new Descriptor(snapshotDir, KS, table.name, sstableId(1), SSTableFormat.Type.BIG);
        createFakeSSTable(sstableDesc);

        SnapshotManifest manifest = null;
        if (createManifest)
        {
            File manifestFile = Directories.getSnapshotManifestFile(snapshotDir);
            manifest = new SnapshotManifest(Collections.singletonList(sstableDesc.filenameFor(Component.DATA)), new DurationSpec.IntSecondsBound("1m"), now());
            manifest.serializeToJsonFile(manifestFile);
        }

        return new FakeSnapshot(table, tag, snapshotDir, manifest);
    }

    private List<File> createFakeSSTable(File dir, String cf, int gen)
    {
        Descriptor desc = new Descriptor(dir, KS, cf, sstableId(gen), SSTableFormat.Type.BIG);
        return createFakeSSTable(desc);
    }

    private List<File> createFakeSSTable(Descriptor desc)
    {
        List<File> components = new ArrayList<>(3);
        for (Component c : new Component[]{ Component.DATA, Component.PRIMARY_INDEX, Component.FILTER })
        {
            File f = new File(desc.filenameFor(c));
            f.createFileIfNotExists();
            components.add(f);
        }
        return components;
    }

    private static File cfDir(TableMetadata metadata)
    {
        String tableId = metadata.id.toHexString();
        int idx = metadata.name.indexOf(Directories.SECONDARY_INDEX_NAME_SEPARATOR);
        if (idx >= 0)
        {
            // secondary index
            return new File(tempDataDir,
                            metadata.keyspace + File.pathSeparator() +
                            metadata.name.substring(0, idx) + '-' + tableId + File.pathSeparator() +
                            metadata.name.substring(idx));
        }
        else
        {
            return new File(tempDataDir, metadata.keyspace + File.pathSeparator() + metadata.name + '-' + tableId);
        }
    }

    @Test
    public void testStandardDirs() throws IOException
    {
        for (TableMetadata cfm : CFM)
        {
            Directories directories = new Directories(cfm, toDataDirectories(tempDataDir));
            assertEquals(cfDir(cfm), directories.getDirectoryForNewSSTables());

            Descriptor desc = new Descriptor(cfDir(cfm), KS, cfm.name, sstableId(1), SSTableFormat.Type.BIG);
            File snapshotDir = new File(cfDir(cfm), File.pathSeparator() + Directories.SNAPSHOT_SUBDIR + File.pathSeparator() + LEGACY_SNAPSHOT_NAME);
            assertEquals(snapshotDir.toCanonical(), Directories.getSnapshotDirectory(desc, LEGACY_SNAPSHOT_NAME));

            File backupsDir = new File(cfDir(cfm), File.pathSeparator() + Directories.BACKUPS_SUBDIR);
            assertEquals(backupsDir.toCanonical(), Directories.getBackupsDirectory(desc));

            Supplier<? extends SSTableId> uidGen = directories.getUIDGenerator(idBuilder);
            assertThat(Stream.generate(uidGen).limit(100).filter(MockSchema.sstableIds::containsValue).collect(Collectors.toList())).isEmpty();
        }
    }

    @Test
    public void testListSnapshots() throws Exception {
        // Initial state
        TableMetadata fakeTable = createFakeTable(TABLE_NAME);
        Directories directories = new Directories(fakeTable, toDataDirectories(tempDataDir));
        assertThat(directories.listSnapshots()).isEmpty();

        // Create snapshot with and without manifest
        FakeSnapshot snapshot1 = createFakeSnapshot(fakeTable, SNAPSHOT1, true);
        FakeSnapshot snapshot2 = createFakeSnapshot(fakeTable, SNAPSHOT2, false);

        // Both snapshots should be present
        Map<String, TableSnapshot> snapshots = directories.listSnapshots();
        assertThat(snapshots.keySet()).isEqualTo(Sets.newHashSet(SNAPSHOT1, SNAPSHOT2));
        assertThat(snapshots.get(SNAPSHOT1)).isEqualTo(snapshot1.asTableSnapshot());
        assertThat(snapshots.get(SNAPSHOT2)).isEqualTo(snapshot2.asTableSnapshot());

        // Now remove snapshot1
        FileUtils.deleteRecursive(snapshot1.snapshotDir);

        // Only snapshot 2 should be present
        snapshots = directories.listSnapshots();
        assertThat(snapshots.keySet()).isEqualTo(Sets.newHashSet(SNAPSHOT2));
        assertThat(snapshots.get(SNAPSHOT2)).isEqualTo(snapshot2.asTableSnapshot());
    }

    @Test
    public void testListSnapshotDirsByTag() throws Exception {
        // Initial state
        TableMetadata fakeTable = createFakeTable("FakeTable");
        Directories directories = new Directories(fakeTable, toDataDirectories(tempDataDir));
        assertThat(directories.listSnapshotDirsByTag()).isEmpty();

        // Create snapshot with and without manifest
        FakeSnapshot snapshot1 = createFakeSnapshot(fakeTable, SNAPSHOT1, true);
        FakeSnapshot snapshot2 = createFakeSnapshot(fakeTable, SNAPSHOT2, false);

        // Both snapshots should be present
        Map<String, Set<File>> snapshotDirs = directories.listSnapshotDirsByTag();
        assertThat(snapshotDirs.keySet()).isEqualTo(Sets.newHashSet(SNAPSHOT1, SNAPSHOT2));
        assertThat(snapshotDirs.get(SNAPSHOT1)).allMatch(snapshotDir -> snapshotDir.equals(snapshot1.snapshotDir));
        assertThat(snapshotDirs.get(SNAPSHOT2)).allMatch(snapshotDir -> snapshotDir.equals(snapshot2.snapshotDir));

        // Now remove snapshot1
        FileUtils.deleteRecursive(snapshot1.snapshotDir);

        // Only snapshot 2 should be present
        snapshotDirs = directories.listSnapshotDirsByTag();
        assertThat(snapshotDirs.keySet()).isEqualTo(Sets.newHashSet(SNAPSHOT2));
    }

    @Test
    public void testMaybeManifestLoading() throws Exception {
        for (TableMetadata cfm : CFM)
        {
            String tag = "test";
            Directories directories = new Directories(cfm, toDataDirectories(tempDataDir));
            Descriptor parentDesc = new Descriptor(directories.getDirectoryForNewSSTables(), KS, cfm.name, sstableId(0), SSTableFormat.Type.BIG);
            File parentSnapshotDirectory = Directories.getSnapshotDirectory(parentDesc, tag);

            List<String> files = new LinkedList<>();
            files.add(parentSnapshotDirectory.toAbsolute().absolutePath());

            File manifestFile = directories.getSnapshotManifestFile(tag);

            SnapshotManifest manifest = new SnapshotManifest(files, new DurationSpec.IntSecondsBound("1m"), now());
            manifest.serializeToJsonFile(manifestFile);

            Set<File> dirs = new HashSet<>();

            dirs.add(manifestFile.parent());
            dirs.add(new File("buzz"));
            SnapshotManifest loadedManifest = Directories.maybeLoadManifest(KS, cfm.name, tag, dirs);

            assertEquals(manifest, loadedManifest);
        }
    }

    @Test
    public void testSecondaryIndexDirectories()
    {
        TableMetadata.Builder builder =
            TableMetadata.builder(KS, "cf")
                         .addPartitionKeyColumn("thekey", UTF8Type.instance)
                         .addClusteringColumn("col", UTF8Type.instance);

        ColumnIdentifier col = ColumnIdentifier.getInterned("col", true);
        IndexMetadata indexDef =
            IndexMetadata.fromIndexTargets(
            Collections.singletonList(new IndexTarget(col, IndexTarget.Type.VALUES)),
                                           "idx",
                                           IndexMetadata.Kind.KEYS,
                                           Collections.emptyMap());
        builder.indexes(Indexes.of(indexDef));

        TableMetadata PARENT_CFM = builder.build();
        TableMetadata INDEX_CFM = CassandraIndex.indexCfsMetadata(PARENT_CFM, indexDef);
        Directories parentDirectories = new Directories(PARENT_CFM, toDataDirectories(tempDataDir));
        Directories indexDirectories = new Directories(INDEX_CFM, toDataDirectories(tempDataDir));
        // secondary index has its own directory
        for (File dir : indexDirectories.getCFDirectories())
        {
            assertEquals(cfDir(INDEX_CFM), dir);
        }
        Descriptor parentDesc = new Descriptor(parentDirectories.getDirectoryForNewSSTables(), KS, PARENT_CFM.name, sstableId(0), SSTableFormat.Type.BIG);
        Descriptor indexDesc = new Descriptor(indexDirectories.getDirectoryForNewSSTables(), KS, INDEX_CFM.name, sstableId(0), SSTableFormat.Type.BIG);

        // snapshot dir should be created under its parent's
        File parentSnapshotDirectory = Directories.getSnapshotDirectory(parentDesc, "test");
        File indexSnapshotDirectory = Directories.getSnapshotDirectory(indexDesc, "test");
        assertEquals(parentSnapshotDirectory, indexSnapshotDirectory.parent());

        // check if snapshot directory exists
        parentSnapshotDirectory.tryCreateDirectories();
        assertTrue(parentDirectories.snapshotExists("test"));
        assertTrue(indexDirectories.snapshotExists("test"));

        // check true snapshot size
        Descriptor parentSnapshot = new Descriptor(parentSnapshotDirectory, KS, PARENT_CFM.name, sstableId(0), SSTableFormat.Type.BIG);
        createFile(parentSnapshot.filenameFor(Component.DATA), 30);
        Descriptor indexSnapshot = new Descriptor(indexSnapshotDirectory, KS, INDEX_CFM.name, sstableId(0), SSTableFormat.Type.BIG);
        createFile(indexSnapshot.filenameFor(Component.DATA), 40);

        assertEquals(30, parentDirectories.trueSnapshotsSize());
        assertEquals(40, indexDirectories.trueSnapshotsSize());

        // check snapshot details
        Map<String, TableSnapshot> parentSnapshotDetail = parentDirectories.listSnapshots();
        assertTrue(parentSnapshotDetail.containsKey("test"));
        // CASSANDRA-17357: include indexes when computing true size of parent table
        assertEquals(70L, parentSnapshotDetail.get("test").computeTrueSizeBytes());

        // check backup directory
        File parentBackupDirectory = Directories.getBackupsDirectory(parentDesc);
        File indexBackupDirectory = Directories.getBackupsDirectory(indexDesc);
        assertEquals(parentBackupDirectory, indexBackupDirectory.parent());
    }

    private File createFile(String fileName, int size)
    {
        File newFile = new File(fileName);
        try (FileOutputStreamPlus writer = new FileOutputStreamPlus(newFile);)
        {
            writer.write(new byte[size]);
            writer.flush();
        }
        catch (IOException ignore) {}
        return newFile;
    }

    @Test
    public void testSSTableLister()
    {
        for (TableMetadata cfm : CFM)
        {
            Directories directories = new Directories(cfm, toDataDirectories(tempDataDir));
            checkFiles(cfm, directories);
        }
    }

    private void checkFiles(TableMetadata cfm, Directories directories)
    {
        Directories.SSTableLister lister;
        Set<File> listed;// List all but no snapshot, backup
        lister = directories.sstableLister(Directories.OnTxnErr.THROW);
        listed = new HashSet<>(lister.listFiles());
        for (File f : sstablesByTableName.get(cfm.name))
        {
            if (f.path().contains(Directories.SNAPSHOT_SUBDIR) || f.path().contains(Directories.BACKUPS_SUBDIR))
                assertFalse(f + " should not be listed", listed.contains(f));
            else
                assertTrue(f + " is missing", listed.contains(f));
        }

        // List all but including backup (but no snapshot)
        lister = directories.sstableLister(Directories.OnTxnErr.THROW).includeBackups(true);
        listed = new HashSet<>(lister.listFiles());
        for (File f : sstablesByTableName.get(cfm.name))
        {
            if (f.path().contains(Directories.SNAPSHOT_SUBDIR))
                assertFalse(f + " should not be listed", listed.contains(f));
            else
                assertTrue(f + " is missing", listed.contains(f));
        }

        // Skip temporary and compacted
        lister = directories.sstableLister(Directories.OnTxnErr.THROW).skipTemporary(true);
        listed = new HashSet<>(lister.listFiles());
        for (File f : sstablesByTableName.get(cfm.name))
        {
            if (f.path().contains(Directories.SNAPSHOT_SUBDIR) || f.path().contains(Directories.BACKUPS_SUBDIR))
                assertFalse(f + " should not be listed", listed.contains(f));
            else if (f.name().contains("tmp-"))
                assertFalse(f + " should not be listed", listed.contains(f));
            else
                assertTrue(f + " is missing", listed.contains(f));
        }
    }

    @Test
    public void testTemporaryFile() throws IOException
    {
        for (TableMetadata cfm : CFM)
        {
            Directories directories = new Directories(cfm, toDataDirectories(tempDataDir));

            File tempDir = directories.getTemporaryWriteableDirectoryAsFile(10);
            tempDir.tryCreateDirectory();
            File tempFile = new File(tempDir, "tempFile");
            tempFile.createFileIfNotExists();

            assertTrue(tempDir.exists());
            assertTrue(tempFile.exists());

            //make sure temp dir/file will not affect existing sstable listing
            checkFiles(cfm, directories);

            directories.removeTemporaryDirectories();

            //make sure temp dir/file deletion will not affect existing sstable listing
            checkFiles(cfm, directories);

            assertFalse(tempDir.exists());
            assertFalse(tempFile.exists());
        }
    }

    @Test
    public void testDiskFailurePolicy_best_effort()
    {
        DiskFailurePolicy origPolicy = DatabaseDescriptor.getDiskFailurePolicy();

        try
        {
            DatabaseDescriptor.setDiskFailurePolicy(DiskFailurePolicy.best_effort);

            Set<DataDirectory> directories = Directories.dataDirectories.getAllDirectories();
            DataDirectory first = directories.iterator().next();

            // Fake a Directory creation failure
            if (!directories.isEmpty())
            {
                String[] path = new String[] {KS, "bad"};
                File dir = new File(first.location, StringUtils.join(path, File.pathSeparator()));
                JVMStabilityInspector.inspectThrowable(new FSWriteError(new IOException("Unable to create directory " + dir), dir));
            }

            File file = new File(first.location, new File(KS, "bad").path());
            assertTrue(DisallowedDirectories.isUnwritable(file));
        }
        finally 
        {
            DatabaseDescriptor.setDiskFailurePolicy(origPolicy);
        }
    }

    @Test
    public void testMTSnapshots() throws Exception
    {
        for (final TableMetadata cfm : CFM)
        {
            final Directories directories = new Directories(cfm, toDataDirectories(tempDataDir));
            assertEquals(cfDir(cfm), directories.getDirectoryForNewSSTables());
            final String n = Long.toString(nanoTime());
            Callable<File> directoryGetter = new Callable<File>() {
                public File call() throws Exception {
                    Descriptor desc = new Descriptor(cfDir(cfm), KS, cfm.name, sstableId(1), SSTableFormat.Type.BIG);
                    return Directories.getSnapshotDirectory(desc, n);
                }
            };
            List<Future<File>> invoked = Executors.newFixedThreadPool(2).invokeAll(Arrays.asList(directoryGetter, directoryGetter));
            for(Future<File> fut:invoked) {
                assertTrue(fut.get().exists());
            }
        }
    }

    @Test
    public void testDiskFreeSpace()
    {
        DataDirectory[] dataDirectories = new DataDirectory[]
                                          {
                                          new DataDirectory(new File("/nearlyFullDir1"))
                                          {
                                              public long getAvailableSpace()
                                              {
                                                  return 11L;
                                              }
                                          },
                                          new DataDirectory(new File("/nearlyFullDir2"))
                                          {
                                              public long getAvailableSpace()
                                              {
                                                  return 10L;
                                              }
                                          },
                                          new DataDirectory(new File("/uniformDir1"))
                                          {
                                              public long getAvailableSpace()
                                              {
                                                  return 1000L;
                                              }
                                          },
                                          new DataDirectory(new File("/uniformDir2"))
                                          {
                                              public long getAvailableSpace()
                                              {
                                                  return 999L;
                                              }
                                          },
                                          new DataDirectory(new File("/veryFullDir"))
                                          {
                                              public long getAvailableSpace()
                                              {
                                                  return 4L;
                                              }
                                          }
                                          };

        // directories should be sorted
        // 1. by their free space ratio
        // before weighted random is applied
        List<Directories.DataDirectoryCandidate> candidates = getWriteableDirectories(dataDirectories, 0L);
        assertSame(dataDirectories[2], candidates.get(0).dataDirectory); // available: 1000
        assertSame(dataDirectories[3], candidates.get(1).dataDirectory); // available: 999
        assertSame(dataDirectories[0], candidates.get(2).dataDirectory); // available: 11
        assertSame(dataDirectories[1], candidates.get(3).dataDirectory); // available: 10

        // check for writeSize == 5
        Map<DataDirectory, DataDirectory> testMap = new IdentityHashMap<>();
        for (int i=0; ; i++)
        {
            candidates = getWriteableDirectories(dataDirectories, 5L);
            assertEquals(4, candidates.size());

            DataDirectory dir = Directories.pickWriteableDirectory(candidates);
            testMap.put(dir, dir);

            assertFalse(testMap.size() > 4);
            if (testMap.size() == 4)
            {
                // at least (rule of thumb) 100 iterations to see whether there are more (wrong) directories returned
                if (i >= 100)
                    break;
            }

            // random weighted writeable directory algorithm fails to return all possible directories after
            // many tries
            if (i >= 10000000)
                fail();
        }

        // check for writeSize == 11
        testMap.clear();
        for (int i=0; ; i++)
        {
            candidates = getWriteableDirectories(dataDirectories, 11L);
            assertEquals(3, candidates.size());
            for (Directories.DataDirectoryCandidate candidate : candidates)
                assertTrue(candidate.dataDirectory.getAvailableSpace() >= 11L);

            DataDirectory dir = Directories.pickWriteableDirectory(candidates);
            testMap.put(dir, dir);

            assertFalse(testMap.size() > 3);
            if (testMap.size() == 3)
            {
                // at least (rule of thumb) 100 iterations
                if (i >= 100)
                    break;
            }

            // random weighted writeable directory algorithm fails to return all possible directories after
            // many tries
            if (i >= 10000000)
                fail();
        }
    }

    @Test
    public void testGetLocationForDisk()
    {
        Collection<DataDirectory> paths = new ArrayList<>();
        paths.add(new DataDirectory(new File("/tmp/aaa")));
        paths.add(new DataDirectory(new File("/tmp/aa")));
        paths.add(new DataDirectory(new File("/tmp/a")));

        for (TableMetadata cfm : CFM)
        {
            Directories dirs = new Directories(cfm, paths);
            for (DataDirectory dir : paths)
            {
                String p = dirs.getLocationForDisk(dir).absolutePath() + File.pathSeparator();
                assertTrue(p.startsWith(dir.location.absolutePath() + File.pathSeparator()));
            }
        }
    }

    @Test
    public void testGetLocationWithSymlinks() throws IOException
    {
        Path p = Files.createTempDirectory("something");
        Path symlinktarget = Files.createDirectories(p.resolve("symlinktarget"));
        Path ddir = Files.createDirectories(p.resolve("datadir1"));

        Path p1 = Files.createDirectories(ddir.resolve("p1").resolve("ks")).getParent(); // the data dir does not include the keyspace dir
        Path p2 = Files.createDirectories(ddir.resolve("p2"));
        Path l1 = Files.createSymbolicLink(p2.resolve("ks"), symlinktarget);

        DataDirectory path1 = new DataDirectory(new File(p1));
        DataDirectory path2 = new DataDirectory(new File(p2));
        Directories dirs = new Directories(CFM.iterator().next(), new DataDirectory[] {path1, path2});
        dirs.getLocationForDisk(new DataDirectory(new File(p1)));
        dirs.getLocationForDisk(new DataDirectory(new File(p2)));

        assertTrue(dirs.getLocationForDisk(path2).toPath().startsWith(l1));
        assertTrue(dirs.getLocationForDisk(path1).toPath().startsWith(p1));
    }

    @Test
    public void getDataDirectoryForFile()
    {
        Collection<DataDirectory> paths = new ArrayList<>();
        paths.add(new DataDirectory("/tmp/a"));
        paths.add(new DataDirectory("/tmp/aa"));
        paths.add(new DataDirectory("/tmp/aaa"));

        for (TableMetadata cfm : CFM)
        {
            Directories dirs = new Directories(cfm, paths);
            for (DataDirectory dir : paths)
            {
                Descriptor d = Descriptor.fromFilename(new File(dir.location, getNewFilename(cfm, false)).toString());
                String p = dirs.getDataDirectoryForFile(d).location.absolutePath() + File.pathSeparator();
                assertTrue(p.startsWith(dir.location.absolutePath() + File.pathSeparator()));
            }
        }
    }

    /**
     * Makes sure we can find the data directory when it is a symlink
     *
     * creates the following data directories:
     * <tempdir something>/datadir1
     * <tempdir something>/datadir11 (symlink to <tempdir something>/symlinktarget)
     *
     * and then makes sure that we get the correct directory back.
     */
    @Test
    public void testDirectoriesSymlinks() throws IOException
    {
        Path p = Files.createTempDirectory("something");
        Path symlinktarget = Files.createDirectories(p.resolve("symlinktarget"));
        Path ddir1 = Files.createDirectories(p.resolve("datadir1"));
        Path ddir2 = Files.createSymbolicLink(p.resolve("datadir11"), symlinktarget);
        DataDirectory dd1 = new DataDirectory(new File(ddir1));
        DataDirectory dd2 = new DataDirectory(new File(ddir2));

        for (TableMetadata tm : CFM)
        {
            Directories dirs = new Directories(tm, Sets.newHashSet(dd1, dd2));
            Descriptor desc = Descriptor.fromFilename(new File(ddir1.resolve(getNewFilename(tm, false))));
            assertEquals(new File(ddir1), dirs.getDataDirectoryForFile(desc).location);
            desc = Descriptor.fromFilename(new File(ddir2.resolve(getNewFilename(tm, false))));
            assertEquals(new File(ddir2), dirs.getDataDirectoryForFile(desc).location);
        }
    }

    @Test
    public void testDirectoriesOldTableSymlink() throws IOException
    {
        testDirectoriesSymlinksHelper(true);
    }

    @Test
    public void testDirectoriesTableSymlink() throws IOException
    {
        testDirectoriesSymlinksHelper(false);
    }

    /**
     * Makes sure we can find the data directory for a file when the table directory is a symlink
     *
     * if oldStyle is false we append the table id to the table directory
     *
     * creates the following structure
     * <tempdir>/datadir1/<ks>/<table>
     * <tempdir>/datadir11/<ks>/<table symlink to <tempdir>/symlinktarget>
     *
     * and then we create a fake descriptor to a file in the table directory and make sure we get the correct
     * data directory back.
     */
    private void testDirectoriesSymlinksHelper(boolean oldStyle) throws IOException
    {
        Path p = Files.createTempDirectory("something");
        Path symlinktarget = Files.createDirectories(p.resolve("symlinktarget"));
        Path ddir1 = Files.createDirectories(p.resolve("datadir1"));
        Path ddir2 = Files.createDirectories(p.resolve("datadir11"));

        for (TableMetadata tm : CFM)
        {
            Path keyspacedir = Files.createDirectories(ddir2.resolve(tm.keyspace));
            String tabledir = tm.name + (oldStyle ? "" : Component.separator + tm.id.toHexString());
            Files.createSymbolicLink(keyspacedir.resolve(tabledir), symlinktarget);
        }

        DataDirectory dd1 = new DataDirectory(new File(ddir1));
        DataDirectory dd2 = new DataDirectory(new File(ddir2));
        for (TableMetadata tm : CFM)
        {
            Directories dirs = new Directories(tm, Sets.newHashSet(dd1, dd2));
            Descriptor desc = Descriptor.fromFilename(new File(ddir1.resolve(getNewFilename(tm, oldStyle))));
            assertEquals(new File(ddir1), dirs.getDataDirectoryForFile(desc).location);
            desc = Descriptor.fromFilename(new File(ddir2.resolve(getNewFilename(tm, oldStyle))));
            assertEquals(new File(ddir2), dirs.getDataDirectoryForFile(desc).location);
        }
    }

    @Test
    public void testIsStoredInLocalSystemKeyspacesDataLocation()
    {
        for (String table : SystemKeyspace.TABLES_SPLIT_ACROSS_MULTIPLE_DISKS)
        {
            assertFalse(Directories.isStoredInLocalSystemKeyspacesDataLocation(SchemaConstants.SYSTEM_KEYSPACE_NAME, table));
        }
        assertTrue(Directories.isStoredInLocalSystemKeyspacesDataLocation(SchemaConstants.SYSTEM_KEYSPACE_NAME, SystemKeyspace.PEERS_V2));
        assertTrue(Directories.isStoredInLocalSystemKeyspacesDataLocation(SchemaConstants.SYSTEM_KEYSPACE_NAME, SystemKeyspace.TRANSFERRED_RANGES_V2));
        assertTrue(Directories.isStoredInLocalSystemKeyspacesDataLocation(SchemaConstants.SCHEMA_KEYSPACE_NAME, SchemaKeyspaceTables.KEYSPACES));
        assertTrue(Directories.isStoredInLocalSystemKeyspacesDataLocation(SchemaConstants.SCHEMA_KEYSPACE_NAME, SchemaKeyspaceTables.TABLES));
        assertFalse(Directories.isStoredInLocalSystemKeyspacesDataLocation(SchemaConstants.AUTH_KEYSPACE_NAME, AuthKeyspace.ROLES));
        assertFalse(Directories.isStoredInLocalSystemKeyspacesDataLocation(KS, TABLES[0]));
    }

    @Test
    public void testDataDirectoriesIterator() throws IOException
    {
        Path tmpDir = Files.createTempDirectory(this.getClass().getSimpleName());
        Path subDir_1 = Files.createDirectory(tmpDir.resolve("a"));
        Path subDir_2 = Files.createDirectory(tmpDir.resolve("b"));
        Path subDir_3 = Files.createDirectory(tmpDir.resolve("c"));

        DataDirectories directories = new DataDirectories(new String[]{subDir_1.toString(), subDir_2.toString()},
                                                          new String[]{subDir_3.toString()});

        Iterator<DataDirectory> iter = directories.iterator();
        assertTrue(iter.hasNext());
        assertEquals(new DataDirectory(new File(subDir_1)), iter.next());
        assertTrue(iter.hasNext());
        assertEquals(new DataDirectory(new File(subDir_2)), iter.next());
        assertTrue(iter.hasNext());
        assertEquals(new DataDirectory(new File(subDir_3)), iter.next());
        assertFalse(iter.hasNext());

        directories = new DataDirectories(new String[]{subDir_1.toString(), subDir_2.toString()},
                                                          new String[]{subDir_1.toString()});

        iter = directories.iterator();
        assertTrue(iter.hasNext());
        assertEquals(new DataDirectory(new File(subDir_1)), iter.next());
        assertTrue(iter.hasNext());
        assertEquals(new DataDirectory(new File(subDir_2)), iter.next());
        assertFalse(iter.hasNext());
    }

    private String getNewFilename(TableMetadata tm, boolean oldStyle)
    {
        return tm.keyspace + File.pathSeparator() + tm.name + (oldStyle ? "" : Component.separator + tm.id.toHexString()) + "/na-1-big-Data.db";
    }

    private List<Directories.DataDirectoryCandidate> getWriteableDirectories(DataDirectory[] dataDirectories, long writeSize)
    {
        // copied from Directories.getWriteableLocation(long)
        List<Directories.DataDirectoryCandidate> candidates = new ArrayList<>();

        long totalAvailable = 0L;

        for (DataDirectory dataDir : dataDirectories)
        {
            Directories.DataDirectoryCandidate candidate = new Directories.DataDirectoryCandidate(dataDir);
            // exclude directory if its total writeSize does not fit to data directory
            if (candidate.availableSpace < writeSize)
                continue;
            candidates.add(candidate);
            totalAvailable += candidate.availableSpace;
        }

        Directories.sortWriteableCandidates(candidates, totalAvailable);

        return candidates;
    }
<<<<<<< HEAD
=======

    private int getDiyThreadId()
    {
        return myDiyId = diyThreadId.getAndIncrement();
    }

    private void detachLogger()
    {
        logger.detachAppender(listAppender);
        MDC.remove(this.MDCID);
    }

    private void tailLogs()
    {
        int diyId = getDiyThreadId();
        MDC.put(this.MDCID, String.valueOf(diyId));
        logger = (Logger) LoggerFactory.getLogger(Directories.class);

        // create and start a ListAppender
        listAppender = new ListAppender<>();
        listAppender.start();

        // add the appender to the logger
        logger.addAppender(listAppender);
    }

    private List<ILoggingEvent> filterLogByDiyId(List<ILoggingEvent> log)
    {
        ArrayList<ILoggingEvent> filteredLog = new ArrayList<>();
        for (ILoggingEvent event : log)
        {
            int mdcId = Integer.parseInt(event.getMDCPropertyMap().get(this.MDCID));
            if (mdcId == myDiyId)
            {
                filteredLog.add(event);
            }
        }
        return filteredLog;
    }

    private void checkFormattedMessage(List<ILoggingEvent> log, Level expectedLevel, String expectedMessage, int expectedCount)
    {
        int found=0;
        for(ILoggingEvent e: log)
        {
            System.err.println(e.getFormattedMessage());
            if(e.getFormattedMessage().endsWith(expectedMessage))
            {
                if (e.getLevel() == expectedLevel)
                    found++;
            }
        }

        assertEquals(expectedCount, found);
    }

    @Test
    public void testHasAvailableDiskSpace()
    {
        DataDirectory[] dataDirectories = new DataDirectory[]
                                          {
                                          new DataDirectory(new File("/nearlyFullDir1"))
                                          {
                                              public long getAvailableSpace()
                                              {
                                                  return 11L;
                                              }
                                          },
                                          new DataDirectory(new File("/uniformDir2"))
                                          {
                                              public long getAvailableSpace()
                                              {
                                                  return 999L;
                                              }
                                          },
                                          new DataDirectory(new File("/veryFullDir"))
                                          {
                                              public long getAvailableSpace()
                                              {
                                                  return 4L;
                                              }
                                          }
                                          };

        Directories d = new Directories( ((TableMetadata) CFM.toArray()[0]), dataDirectories);

        assertTrue(d.hasAvailableDiskSpace(1,2));
        assertTrue(d.hasAvailableDiskSpace(10,99));
        assertFalse(d.hasAvailableDiskSpace(10,1024));
        assertFalse(d.hasAvailableDiskSpace(1024,1024*1024));

        List<ILoggingEvent> filteredLog = listAppender.list;
        //List<ILoggingEvent> filteredLog = filterLogByDiyId(listAppender.list);
        // Log messages can be out of order, even for the single thread. (e tui AsyncAppender?)
        // We can deal with it, it's sufficient to just check that all messages exist in the result
        assertEquals(23, filteredLog.size());
        String logMsgFormat = "DataDirectory %s has %d bytes available, checking if we can write %d bytes";
        String logMsg = String.format(logMsgFormat, "/nearlyFullDir1", 11, 2);
        checkFormattedMessage(filteredLog, Level.DEBUG, logMsg, 1);
        logMsg = String.format(logMsgFormat, "/uniformDir2", 999, 2);
        checkFormattedMessage(filteredLog, Level.DEBUG, logMsg, 1);
        logMsg = String.format(logMsgFormat, "/veryFullDir", 4, 2);
        checkFormattedMessage(filteredLog, Level.DEBUG, logMsg, 1);
        logMsg = String.format(logMsgFormat, "/nearlyFullDir1", 11, 2);
        checkFormattedMessage(filteredLog, Level.DEBUG, logMsg, 1);
        logMsg = String.format(logMsgFormat, "/uniformDir2", 999, 9);
        checkFormattedMessage(filteredLog, Level.DEBUG, logMsg, 1);
        logMsg = String.format(logMsgFormat, "/veryFullDir", 4, 9);
        checkFormattedMessage(filteredLog, Level.DEBUG, logMsg, 1);
        logMsg = String.format(logMsgFormat, "/nearlyFullDir1", 11, 102);
        checkFormattedMessage(filteredLog, Level.DEBUG, logMsg, 1);
        logMsg = String.format(logMsgFormat, "/uniformDir2", 999, 102);
        checkFormattedMessage(filteredLog, Level.DEBUG, logMsg, 1);
        logMsg = String.format(logMsgFormat, "/veryFullDir", 4, 102);
        checkFormattedMessage(filteredLog, Level.DEBUG, logMsg, 1);
        logMsg = String.format(logMsgFormat, "/nearlyFullDir1", 11, 1024);
        checkFormattedMessage(filteredLog, Level.DEBUG, logMsg, 1);
        logMsg = String.format(logMsgFormat, "/uniformDir2", 999, 1024);
        checkFormattedMessage(filteredLog, Level.DEBUG, logMsg, 1);
        logMsg = String.format(logMsgFormat, "/veryFullDir", 4, 1024);
        checkFormattedMessage(filteredLog, Level.DEBUG, logMsg, 1);

        logMsgFormat = "DataDirectory %s can't be used for compaction. Only %s is available, but %s is the minimum write size.";
        logMsg = String.format(logMsgFormat, "/veryFullDir", "4 bytes", "9 bytes");
        checkFormattedMessage(filteredLog, Level.WARN, logMsg, 1);
        logMsg = String.format(logMsgFormat, "/nearlyFullDir1", "11 bytes", "102 bytes");
        checkFormattedMessage(filteredLog, Level.WARN, logMsg, 1);
        logMsg = String.format(logMsgFormat, "/veryFullDir", "4 bytes", "102 bytes");
        checkFormattedMessage(filteredLog, Level.WARN, logMsg, 1);
        logMsg = String.format(logMsgFormat, "/nearlyFullDir1", "11 bytes", "1 KiB");
        checkFormattedMessage(filteredLog, Level.WARN, logMsg, 1);
        logMsg = String.format(logMsgFormat, "/uniformDir2", "999 bytes", "1 KiB");
        checkFormattedMessage(filteredLog, Level.WARN, logMsg, 1);
        logMsg = String.format(logMsgFormat, "/veryFullDir", "4 bytes", "1 KiB");
        checkFormattedMessage(filteredLog, Level.WARN, logMsg, 1);

        logMsgFormat = "Across %s there's only %s available, but %s is needed.";
        logMsg = String.format(logMsgFormat, "[/nearlyFullDir1,/uniformDir2,/veryFullDir]", "999 bytes", "1 KiB");
        checkFormattedMessage(filteredLog, Level.WARN, logMsg, 1);
        logMsg = String.format(logMsgFormat, "[/nearlyFullDir1,/uniformDir2,/veryFullDir]", "0 bytes", "1 MiB");
        checkFormattedMessage(filteredLog, Level.WARN, logMsg, 1);
    }
>>>>>>> 65c99bfc
}<|MERGE_RESOLUTION|>--- conflicted
+++ resolved
@@ -20,7 +20,6 @@
 import java.io.IOException;
 import java.nio.file.Files;
 import java.nio.file.Path;
-<<<<<<< HEAD
 import java.time.Instant;
 import java.util.ArrayList;
 import java.util.Arrays;
@@ -34,10 +33,7 @@
 import java.util.List;
 import java.util.Map;
 import java.util.Set;
-=======
-import java.util.*;
 import java.util.concurrent.atomic.AtomicInteger;
->>>>>>> 65c99bfc
 import java.util.concurrent.Callable;
 import java.util.concurrent.Executors;
 import java.util.concurrent.Future;
@@ -47,11 +43,8 @@
 
 import com.google.common.collect.Sets;
 import org.apache.commons.lang3.StringUtils;
-<<<<<<< HEAD
-=======
 
 import org.junit.After;
->>>>>>> 65c99bfc
 import org.junit.AfterClass;
 import org.junit.Before;
 import org.junit.BeforeClass;
@@ -59,9 +52,7 @@
 import org.junit.runner.RunWith;
 import org.junit.runners.Parameterized;
 
-<<<<<<< HEAD
 import org.apache.cassandra.Util;
-=======
 import org.slf4j.LoggerFactory;
 import org.slf4j.MDC;
 // Our version of Sfl4j seems to be missing the ListAppender class.
@@ -72,12 +63,6 @@
 import ch.qos.logback.classic.spi.ILoggingEvent;
 import ch.qos.logback.core.read.ListAppender;
 
-import org.apache.cassandra.cql3.ColumnIdentifier;
-import org.apache.cassandra.schema.Indexes;
-import org.apache.cassandra.schema.SchemaConstants;
-import org.apache.cassandra.schema.SchemaKeyspaceTables;
-import org.apache.cassandra.schema.TableMetadata;
->>>>>>> 65c99bfc
 import org.apache.cassandra.auth.AuthKeyspace;
 import org.apache.cassandra.config.Config.DiskFailurePolicy;
 import org.apache.cassandra.config.DatabaseDescriptor;
@@ -201,9 +186,6 @@
         return new DataDirectory[] { new DataDirectory(location) };
     }
 
-<<<<<<< HEAD
-    private void createTestFiles() throws IOException
-=======
     private static DataDirectory[] toDataDirectories(File[] locations)
     {
         DataDirectory[] dirs = new DataDirectory[locations.length];
@@ -214,8 +196,7 @@
         return dirs;
     }
 
-    private static void createTestFiles() throws IOException
->>>>>>> 65c99bfc
+    private void createTestFiles() throws IOException
     {
         for (TableMetadata cfm : CFM)
         {
@@ -934,8 +915,6 @@
 
         return candidates;
     }
-<<<<<<< HEAD
-=======
 
     private int getDiyThreadId()
     {
@@ -1078,5 +1057,4 @@
         logMsg = String.format(logMsgFormat, "[/nearlyFullDir1,/uniformDir2,/veryFullDir]", "0 bytes", "1 MiB");
         checkFormattedMessage(filteredLog, Level.WARN, logMsg, 1);
     }
->>>>>>> 65c99bfc
 }