/*
* Licensed to the Apache Software Foundation (ASF) under one
* or more contributor license agreements.  See the NOTICE file
* distributed with this work for additional information
* regarding copyright ownership.  The ASF licenses this file
* to you under the Apache License, Version 2.0 (the
* "License"); you may not use this file except in compliance
* with the License.  You may obtain a copy of the License at
*
*    http://www.apache.org/licenses/LICENSE-2.0
*
* Unless required by applicable law or agreed to in writing,
* software distributed under the License is distributed on an
* "AS IS" BASIS, WITHOUT WARRANTIES OR CONDITIONS OF ANY
* KIND, either express or implied.  See the License for the
* specific language governing permissions and limitations
* under the License.
*/
package org.apache.cassandra.db.commitlog;

import java.io.*;
import java.nio.ByteBuffer;
import java.util.*;
import java.util.concurrent.Callable;
import java.util.concurrent.ExecutionException;
import java.util.function.BiConsumer;
import java.util.stream.Collectors;
import java.util.zip.CRC32;
import java.util.zip.Checksum;

import com.google.common.collect.Iterables;

import org.junit.*;
import org.junit.runner.RunWith;
import org.junit.runners.Parameterized;
import org.junit.runners.Parameterized.Parameters;

import org.apache.cassandra.SchemaLoader;
import org.apache.cassandra.Util;
import org.apache.cassandra.config.CFMetaData;
import org.apache.cassandra.config.DatabaseDescriptor;
import org.apache.cassandra.config.ParameterizedClass;
import org.apache.cassandra.config.Config.DiskFailurePolicy;
import org.apache.cassandra.db.*;
import org.apache.cassandra.db.commitlog.CommitLogReplayer.CommitLogReplayException;
import org.apache.cassandra.db.compaction.CompactionManager;
import org.apache.cassandra.db.marshal.AsciiType;
import org.apache.cassandra.db.marshal.BytesType;
import org.apache.cassandra.db.partitions.PartitionUpdate;
import org.apache.cassandra.db.rows.Row;
import org.apache.cassandra.exceptions.ConfigurationException;
import org.apache.cassandra.io.FSWriteError;
import org.apache.cassandra.io.compress.DeflateCompressor;
import org.apache.cassandra.io.compress.LZ4Compressor;
import org.apache.cassandra.io.compress.SnappyCompressor;
import org.apache.cassandra.io.sstable.format.SSTableReader;
import org.apache.cassandra.net.MessagingService;
import org.apache.cassandra.schema.KeyspaceParams;
import org.apache.cassandra.security.EncryptionContext;
import org.apache.cassandra.security.EncryptionContextGenerator;
import org.apache.cassandra.utils.Hex;
import org.apache.cassandra.utils.JVMStabilityInspector;
import org.apache.cassandra.utils.KillerForTests;
import org.apache.cassandra.utils.Pair;
import org.apache.cassandra.utils.vint.VIntCoding;

import org.junit.After;
import static org.apache.cassandra.utils.ByteBufferUtil.bytes;
import static org.junit.Assert.assertEquals;
import static org.junit.Assert.assertTrue;

@RunWith(Parameterized.class)
public class CommitLogTest
{
    private static final String KEYSPACE1 = "CommitLogTest";
    private static final String KEYSPACE2 = "CommitLogTestNonDurable";
    private static final String STANDARD1 = "Standard1";
    private static final String STANDARD2 = "Standard2";

    private static JVMStabilityInspector.Killer oldKiller;
    private static KillerForTests testKiller;

    public CommitLogTest(ParameterizedClass commitLogCompression, EncryptionContext encryptionContext)
    {
        DatabaseDescriptor.setCommitLogCompression(commitLogCompression);
        DatabaseDescriptor.setEncryptionContext(encryptionContext);
    }

    @Parameters()
    public static Collection<Object[]> generateData()
    {
        return Arrays.asList(new Object[][]{
            {null, EncryptionContextGenerator.createDisabledContext()}, // No compression, no encryption
            {null, EncryptionContextGenerator.createContext(true)}, // Encryption
            {new ParameterizedClass(LZ4Compressor.class.getName(), Collections.emptyMap()), EncryptionContextGenerator.createDisabledContext()},
            {new ParameterizedClass(SnappyCompressor.class.getName(), Collections.emptyMap()), EncryptionContextGenerator.createDisabledContext()},
            {new ParameterizedClass(DeflateCompressor.class.getName(), Collections.emptyMap()), EncryptionContextGenerator.createDisabledContext()}});
    }

    @BeforeClass
    public static void beforeClass() throws ConfigurationException
    {
        // Disable durable writes for system keyspaces to prevent system mutations, e.g. sstable_activity,
        // to end up in CL segments and cause unexpected results in this test wrt counting CL segments,
        // see CASSANDRA-12854
        KeyspaceParams.DEFAULT_LOCAL_DURABLE_WRITES = false;

        SchemaLoader.prepareServer();
        SchemaLoader.createKeyspace(KEYSPACE1,
                                    KeyspaceParams.simple(1),
                                    SchemaLoader.standardCFMD(KEYSPACE1, STANDARD1, 0, AsciiType.instance, BytesType.instance),
                                    SchemaLoader.standardCFMD(KEYSPACE1, STANDARD2, 0, AsciiType.instance, BytesType.instance));
        SchemaLoader.createKeyspace(KEYSPACE2,
                                    KeyspaceParams.simpleTransient(1),
                                    SchemaLoader.standardCFMD(KEYSPACE1, STANDARD1, 0, AsciiType.instance, BytesType.instance),
                                    SchemaLoader.standardCFMD(KEYSPACE1, STANDARD2, 0, AsciiType.instance, BytesType.instance));
        CompactionManager.instance.disableAutoCompaction();

        testKiller = new KillerForTests();

        // While we don't want the JVM to be nuked from under us on a test failure, we DO want some indication of
        // an error. If we hit a "Kill the JVM" condition while working with the CL when we don't expect it, an aggressive
        // KillerForTests will assertion out on us.
        oldKiller = JVMStabilityInspector.replaceKiller(testKiller);
    }

    @AfterClass
    public static void afterClass()
    {
        JVMStabilityInspector.replaceKiller(oldKiller);
    }

    @Before
    public void beforeTest() throws IOException
    {
        CommitLog.instance.resetUnsafe(true);
    }

    @After
    public void afterTest()
    {
        testKiller.reset();
    }

    @Test
    public void testRecoveryWithEmptyLog() throws Exception
    {
        // The first empty file we expect to throw as it's invalid
        // We need to pass the second as well, because allowTruncation will be set to true for the final segment
        runExpecting(() -> {
<<<<<<< HEAD
            CommitLog.instance.recoverFiles(tmpFile(CommitLogDescriptor.current_version));
=======
            CommitLog.instance.recover(new File[]{
                    tmpFile(CommitLogDescriptor.current_version),
                    tmpFile(CommitLogDescriptor.current_version)  });
>>>>>>> 0493545d
            return null;
        }, CommitLogReplayException.class);
    }

    @Test
    public void testRecoveryWithEmptyFinalLog() throws Exception
    {
        // Even though it's empty, it's the last commitlog segment, so allowTruncation=true should allow it to pass
        CommitLog.instance.recover(new File[]{ tmpFile(CommitLogDescriptor.current_version)  });
    }

    @Test
    public void testRecoveryWithEmptyLog20() throws Exception
    {
        CommitLog.instance.recoverFiles(tmpFile(CommitLogDescriptor.VERSION_20));
    }

    @Test
    public void testRecoveryWithZeroLog() throws Exception
    {
        testRecovery(new byte[10], null);
    }

    @Test
    public void testRecoveryWithShortLog() throws Exception
    {
        // force EOF while reading log
        testRecoveryWithBadSizeArgument(100, 10);
    }

    @Test
    public void testRecoveryWithShortPadding() throws Exception
    {
            // If we have 0-3 bytes remaining, commitlog replayer
            // should pass, because there's insufficient room
            // left in the segment for the legacy size marker.
            testRecovery(new byte[1], null);
            testRecovery(new byte[2], null);
            testRecovery(new byte[3], null);
    }

    @Test
    public void testRecoveryWithShortSize() throws Exception
    {
        byte[] data = new byte[5];
        data[3] = 1; // Not a legacy marker, give it a fake (short) size
        runExpecting(() -> {
            testRecovery(data, CommitLogDescriptor.VERSION_20);
            return null;
        }, CommitLogReplayException.class);
    }

    @Test
    public void testRecoveryWithShortMutationSize() throws Exception
    {
        testRecoveryWithBadSizeArgument(9, 10);
    }

    private void testRecoveryWithGarbageLog() throws Exception
    {
        byte[] garbage = new byte[100];
        (new java.util.Random()).nextBytes(garbage);
        testRecovery(garbage, CommitLogDescriptor.current_version);
    }

    @Test
    public void testRecoveryWithGarbageLog_fail() throws Exception
    {
        runExpecting(() -> {
            testRecoveryWithGarbageLog();
            return null;
        }, CommitLogReplayException.class);
    }

    @Test
    public void testRecoveryWithGarbageLog_ignoredByProperty() throws Exception
    {
        try {
            System.setProperty(CommitLogReplayer.IGNORE_REPLAY_ERRORS_PROPERTY, "true");
            testRecoveryWithGarbageLog();
        } finally {
            System.clearProperty(CommitLogReplayer.IGNORE_REPLAY_ERRORS_PROPERTY);
        }
    }

    @Test
    public void testRecoveryWithBadSizeChecksum() throws Exception
    {
        Checksum checksum = new CRC32();
        checksum.update(100);
        testRecoveryWithBadSizeArgument(100, 100, ~checksum.getValue());
    }

    @Test
    public void testRecoveryWithNegativeSizeArgument() throws Exception
    {
        // garbage from a partial/bad flush could be read as a negative size even if there is no EOF
        testRecoveryWithBadSizeArgument(-10, 10); // negative size, but no EOF
    }

    @Test
    public void testDontDeleteIfDirty() throws Exception
    {
        Keyspace ks = Keyspace.open(KEYSPACE1);
        ColumnFamilyStore cfs1 = ks.getColumnFamilyStore(STANDARD1);
        ColumnFamilyStore cfs2 = ks.getColumnFamilyStore(STANDARD2);

        // Roughly 32 MB mutation
        Mutation m = new RowUpdateBuilder(cfs1.metadata, 0, "k")
                     .clustering("bytes")
                     .add("val", ByteBuffer.allocate(DatabaseDescriptor.getCommitLogSegmentSize() / 4))
                     .build();

        // Adding it 5 times
        CommitLog.instance.add(m);
        CommitLog.instance.add(m);
        CommitLog.instance.add(m);
        CommitLog.instance.add(m);
        CommitLog.instance.add(m);

        // Adding new mutation on another CF
        Mutation m2 = new RowUpdateBuilder(cfs2.metadata, 0, "k")
                      .clustering("bytes")
                      .add("val", ByteBuffer.allocate(4))
                      .build();
        CommitLog.instance.add(m2);

        assertEquals(2, CommitLog.instance.segmentManager.getActiveSegments().size());

        UUID cfid2 = m2.getColumnFamilyIds().iterator().next();
        CommitLog.instance.discardCompletedSegments(cfid2, CommitLogPosition.NONE, CommitLog.instance.getCurrentPosition());

        // Assert we still have both our segments
        assertEquals(2, CommitLog.instance.segmentManager.getActiveSegments().size());
    }

    @Test
    public void testDeleteIfNotDirty() throws Exception
    {
        Keyspace ks = Keyspace.open(KEYSPACE1);
        ColumnFamilyStore cfs1 = ks.getColumnFamilyStore(STANDARD1);
        ColumnFamilyStore cfs2 = ks.getColumnFamilyStore(STANDARD2);

        // Roughly 32 MB mutation
         Mutation rm = new RowUpdateBuilder(cfs1.metadata, 0, "k")
                  .clustering("bytes")
                  .add("val", ByteBuffer.allocate((DatabaseDescriptor.getCommitLogSegmentSize()/4) - 1))
                  .build();

        // Adding it twice (won't change segment)
        CommitLog.instance.add(rm);
        CommitLog.instance.add(rm);

        assertEquals(1, CommitLog.instance.segmentManager.getActiveSegments().size());

        // "Flush": this won't delete anything
        UUID cfid1 = rm.getColumnFamilyIds().iterator().next();
        CommitLog.instance.sync();
        CommitLog.instance.discardCompletedSegments(cfid1, CommitLogPosition.NONE, CommitLog.instance.getCurrentPosition());

        assertEquals(1, CommitLog.instance.segmentManager.getActiveSegments().size());

        // Adding new mutation on another CF, large enough (including CL entry overhead) that a new segment is created
        Mutation rm2 = new RowUpdateBuilder(cfs2.metadata, 0, "k")
                       .clustering("bytes")
                       .add("val", ByteBuffer.allocate(DatabaseDescriptor.getMaxMutationSize() - 200))
                       .build();
        CommitLog.instance.add(rm2);
        // also forces a new segment, since each entry-with-overhead is just under half the CL size
        CommitLog.instance.add(rm2);
        CommitLog.instance.add(rm2);

        Collection<CommitLogSegment> segments = CommitLog.instance.segmentManager.getActiveSegments();

        assertEquals(String.format("Expected 3 segments but got %d (%s)", segments.size(), getDirtyCFIds(segments)),
                     3,
                     segments.size());

        // "Flush" second cf: The first segment should be deleted since we
        // didn't write anything on cf1 since last flush (and we flush cf2)

        UUID cfid2 = rm2.getColumnFamilyIds().iterator().next();
        CommitLog.instance.discardCompletedSegments(cfid2, CommitLogPosition.NONE, CommitLog.instance.getCurrentPosition());

        segments = CommitLog.instance.segmentManager.getActiveSegments();

        // Assert we still have both our segment
        assertEquals(String.format("Expected 1 segment but got %d (%s)", segments.size(), getDirtyCFIds(segments)),
                     1,
                     segments.size());
    }

    private String getDirtyCFIds(Collection<CommitLogSegment> segments)
    {
        return "Dirty cfIds: <"
               + String.join(", ", segments.stream()
                                           .map(CommitLogSegment::getDirtyCFIDs)
                                           .flatMap(uuids -> uuids.stream())
                                           .distinct()
                                           .map(uuid -> uuid.toString()).collect(Collectors.toList()))
               + ">";
    }

    private static int getMaxRecordDataSize(String keyspace, ByteBuffer key, String cfName, String colName)
    {
        ColumnFamilyStore cfs = Keyspace.open(keyspace).getColumnFamilyStore(cfName);
        // We don't want to allocate a size of 0 as this is optimized under the hood and our computation would
        // break testEqualRecordLimit
        int allocSize = 1;
        Mutation rm = new RowUpdateBuilder(cfs.metadata, 0, key)
                      .clustering(colName)
                      .add("val", ByteBuffer.allocate(allocSize)).build();

        int max = DatabaseDescriptor.getMaxMutationSize();
        max -= CommitLogSegment.ENTRY_OVERHEAD_SIZE; // log entry overhead

        // Note that the size of the value if vint encoded. So we first compute the ovehead of the mutation without the value and it's size
        int mutationOverhead = (int)Mutation.serializer.serializedSize(rm, MessagingService.current_version) - (VIntCoding.computeVIntSize(allocSize) + allocSize);
        max -= mutationOverhead;

        // Now, max is the max for both the value and it's size. But we want to know how much we can allocate, i.e. the size of the value.
        int sizeOfMax = VIntCoding.computeVIntSize(max);
        max -= sizeOfMax;
        assert VIntCoding.computeVIntSize(max) == sizeOfMax; // sanity check that we're still encoded with the size we though we would
        return max;
    }

    private static int getMaxRecordDataSize()
    {
        return getMaxRecordDataSize(KEYSPACE1, bytes("k"), STANDARD1, "bytes");
    }

    // CASSANDRA-3615
    @Test
    public void testEqualRecordLimit() throws Exception
    {
        ColumnFamilyStore cfs = Keyspace.open(KEYSPACE1).getColumnFamilyStore(STANDARD1);
        Mutation rm = new RowUpdateBuilder(cfs.metadata, 0, "k")
                      .clustering("bytes")
                      .add("val", ByteBuffer.allocate(getMaxRecordDataSize()))
                      .build();
        CommitLog.instance.add(rm);
    }

    @Test(expected = IllegalArgumentException.class)
    public void testExceedRecordLimit() throws Exception
    {
        Keyspace ks = Keyspace.open(KEYSPACE1);
        ColumnFamilyStore cfs = ks.getColumnFamilyStore(STANDARD1);
        Mutation rm = new RowUpdateBuilder(cfs.metadata, 0, "k")
                      .clustering("bytes")
                      .add("val", ByteBuffer.allocate(1 + getMaxRecordDataSize()))
                      .build();
        CommitLog.instance.add(rm);
        throw new AssertionError("mutation larger than limit was accepted");
    }

    protected void testRecoveryWithBadSizeArgument(int size, int dataSize) throws Exception
    {
        Checksum checksum = new CRC32();
        checksum.update(size);
        testRecoveryWithBadSizeArgument(size, dataSize, checksum.getValue());
    }

    protected void testRecoveryWithBadSizeArgument(int size, int dataSize, long checksum) throws Exception
    {
        ByteArrayOutputStream out = new ByteArrayOutputStream();
        DataOutputStream dout = new DataOutputStream(out);
        dout.writeInt(size);
        dout.writeLong(checksum);
        dout.write(new byte[dataSize]);
        dout.close();
        testRecovery(out.toByteArray(), CommitLogReplayException.class);
    }

    /**
     * Create a temporary commit log file with an appropriate descriptor at the head.
     *
     * @return the commit log file reference and the first position after the descriptor in the file
     * (so that subsequent writes happen at the correct file location).
     */
    protected Pair<File, Integer> tmpFile() throws IOException
    {
        EncryptionContext encryptionContext = DatabaseDescriptor.getEncryptionContext();
        CommitLogDescriptor desc = new CommitLogDescriptor(CommitLogDescriptor.current_version,
                                                           CommitLogSegment.getNextId(),
                                                           DatabaseDescriptor.getCommitLogCompression(),
                                                           encryptionContext);


        ByteBuffer buf = ByteBuffer.allocate(1024);
        CommitLogDescriptor.writeHeader(buf, desc, getAdditionalHeaders(encryptionContext));
        buf.flip();
        int positionAfterHeader = buf.limit() + 1;

        File logFile = new File(DatabaseDescriptor.getCommitLogLocation(), desc.fileName());

        try (OutputStream lout = new FileOutputStream(logFile))
        {
            lout.write(buf.array(), 0, buf.limit());
        }

        return Pair.create(logFile, positionAfterHeader);
    }

    private Map<String, String> getAdditionalHeaders(EncryptionContext encryptionContext)
    {
        if (!encryptionContext.isEnabled())
            return Collections.emptyMap();

        // if we're testing encryption, we need to write out a cipher IV to the descriptor headers
        byte[] buf = new byte[16];
        new Random().nextBytes(buf);
        return Collections.singletonMap(EncryptionContext.ENCRYPTION_IV, Hex.bytesToHex(buf));
    }

    protected File tmpFile(int version) throws IOException
    {
        File logFile = File.createTempFile("CommitLog-" + version + "-", ".log");
        assert logFile.length() == 0;
        return logFile;
    }

    protected Void testRecovery(byte[] logData, int version) throws Exception
    {
        File logFile = tmpFile(version);
        try (OutputStream lout = new FileOutputStream(logFile))
        {
            lout.write(logData);
            //statics make it annoying to test things correctly
            CommitLog.instance.recover(logFile.getPath()); //CASSANDRA-1119 / CASSANDRA-1179 throw on failure*/
        }
        return null;
    }

    protected Void testRecovery(CommitLogDescriptor desc, byte[] logData) throws Exception
    {
        File logFile = tmpFile(desc.version);
        CommitLogDescriptor fromFile = CommitLogDescriptor.fromFileName(logFile.getName());
        // Change id to match file.
        desc = new CommitLogDescriptor(desc.version, fromFile.id, desc.compression, desc.getEncryptionContext());
        ByteBuffer buf = ByteBuffer.allocate(1024);
        CommitLogDescriptor.writeHeader(buf, desc, getAdditionalHeaders(desc.getEncryptionContext()));
        try (OutputStream lout = new FileOutputStream(logFile))
        {
            lout.write(buf.array(), 0, buf.position());
            lout.write(logData);
            //statics make it annoying to test things correctly
            CommitLog.instance.recover(logFile.getPath()); //CASSANDRA-1119 / CASSANDRA-1179 throw on failure*/
        }
        return null;
    }

    @Test
    public void testRecoveryWithIdMismatch() throws Exception
    {
        CommitLogDescriptor desc = new CommitLogDescriptor(4, null, EncryptionContextGenerator.createDisabledContext());
        File logFile = tmpFile(desc.version);
        ByteBuffer buf = ByteBuffer.allocate(1024);
        CommitLogDescriptor.writeHeader(buf, desc);
        try (OutputStream lout = new FileOutputStream(logFile))
        {
            lout.write(buf.array(), 0, buf.position());

            runExpecting(() -> {
                CommitLog.instance.recover(logFile.getPath()); //CASSANDRA-1119 / CASSANDRA-1179 throw on failure*/
                return null;
            }, CommitLogReplayException.class);
        }
    }

    @Test
    public void testRecoveryWithBadCompressor() throws Exception
    {
        CommitLogDescriptor desc = new CommitLogDescriptor(4, new ParameterizedClass("UnknownCompressor", null), EncryptionContextGenerator.createDisabledContext());
        runExpecting(() -> {
            testRecovery(desc, new byte[0]);
            return null;
        }, CommitLogReplayException.class);
    }

    protected void runExpecting(Callable<Void> r, Class<?> expected)
    {
        Throwable caught = null;
        try
        {
            r.call();
        }
        catch (Throwable t)
        {
            if (expected != t.getClass())
                throw new AssertionError("Expected exception " + expected + ", got " + t, t);
            caught = t;
        }
        if (expected != null && caught == null)
            Assert.fail("Expected exception " + expected + " but call completed successfully.");

        assertEquals("JVM kill state doesn't match expectation.", expected != null, testKiller.wasKilled());
    }

    protected void testRecovery(final byte[] logData, Class<?> expected) throws Exception
    {
        ParameterizedClass commitLogCompression = DatabaseDescriptor.getCommitLogCompression();
        EncryptionContext encryptionContext = DatabaseDescriptor.getEncryptionContext();
        runExpecting(() -> testRecovery(logData, CommitLogDescriptor.VERSION_20), expected);
        runExpecting(() -> testRecovery(new CommitLogDescriptor(4, commitLogCompression, encryptionContext), logData), expected);
    }

    @Test
    public void testTruncateWithoutSnapshot() throws ExecutionException, InterruptedException, IOException
    {
        boolean originalState = DatabaseDescriptor.isAutoSnapshot();
        try
        {
            boolean prev = DatabaseDescriptor.isAutoSnapshot();
            DatabaseDescriptor.setAutoSnapshot(false);
            Keyspace ks = Keyspace.open(KEYSPACE1);
            ColumnFamilyStore cfs1 = ks.getColumnFamilyStore(STANDARD1);
            ColumnFamilyStore cfs2 = ks.getColumnFamilyStore(STANDARD2);

            new RowUpdateBuilder(cfs1.metadata, 0, "k").clustering("bytes").add("val", ByteBuffer.allocate(100)).build().applyUnsafe();
            cfs1.truncateBlocking();
            DatabaseDescriptor.setAutoSnapshot(prev);
            Mutation m2 = new RowUpdateBuilder(cfs2.metadata, 0, "k")
                          .clustering("bytes")
                          .add("val", ByteBuffer.allocate(DatabaseDescriptor.getCommitLogSegmentSize() / 4))
                          .build();

            for (int i = 0 ; i < 5 ; i++)
                CommitLog.instance.add(m2);

            assertEquals(2, CommitLog.instance.segmentManager.getActiveSegments().size());
            CommitLogPosition position = CommitLog.instance.getCurrentPosition();
            for (Keyspace keyspace : Keyspace.system())
                for (ColumnFamilyStore syscfs : keyspace.getColumnFamilyStores())
                    CommitLog.instance.discardCompletedSegments(syscfs.metadata.cfId, CommitLogPosition.NONE, position);
            CommitLog.instance.discardCompletedSegments(cfs2.metadata.cfId, CommitLogPosition.NONE, position);
            assertEquals(1, CommitLog.instance.segmentManager.getActiveSegments().size());
        }
        finally
        {
            DatabaseDescriptor.setAutoSnapshot(originalState);
        }
    }

    @Test
    public void testTruncateWithoutSnapshotNonDurable() throws IOException
    {
        boolean originalState = DatabaseDescriptor.getAutoSnapshot();
        try
        {
            DatabaseDescriptor.setAutoSnapshot(false);
            Keyspace notDurableKs = Keyspace.open(KEYSPACE2);
            Assert.assertFalse(notDurableKs.getMetadata().params.durableWrites);

            ColumnFamilyStore cfs = notDurableKs.getColumnFamilyStore("Standard1");
            new RowUpdateBuilder(cfs.metadata, 0, "key1")
            .clustering("bytes").add("val", bytes("abcd"))
            .build()
            .applyUnsafe();

            assertTrue(Util.getOnlyRow(Util.cmd(cfs).columns("val").build())
                           .cells().iterator().next().value().equals(bytes("abcd")));

            cfs.truncateBlocking();

            Util.assertEmpty(Util.cmd(cfs).columns("val").build());
        }
        finally
        {
            DatabaseDescriptor.setAutoSnapshot(originalState);
        }
    }

    @Test
    public void replaySimple() throws IOException
    {
        int cellCount = 0;
        ColumnFamilyStore cfs = Keyspace.open(KEYSPACE1).getColumnFamilyStore(STANDARD1);
        final Mutation rm1 = new RowUpdateBuilder(cfs.metadata, 0, "k1")
                             .clustering("bytes")
                             .add("val", bytes("this is a string"))
                             .build();
        cellCount += 1;
        CommitLog.instance.add(rm1);

        final Mutation rm2 = new RowUpdateBuilder(cfs.metadata, 0, "k2")
                             .clustering("bytes")
                             .add("val", bytes("this is a string"))
                             .build();
        cellCount += 1;
        CommitLog.instance.add(rm2);

        CommitLog.instance.sync();

        SimpleCountingReplayer replayer = new SimpleCountingReplayer(CommitLog.instance, CommitLogPosition.NONE, cfs.metadata);
        List<String> activeSegments = CommitLog.instance.getActiveSegmentNames();
        Assert.assertFalse(activeSegments.isEmpty());

        File[] files = new File(CommitLog.instance.segmentManager.storageDirectory).listFiles((file, name) -> activeSegments.contains(name));
        replayer.replayFiles(files);

        assertEquals(cellCount, replayer.cells);
    }

    @Test
    public void replayWithDiscard() throws IOException
    {
        int cellCount = 0;
        int max = 1024;
        int discardPosition = (int)(max * .8); // an arbitrary number of entries that we'll skip on the replay
        CommitLogPosition commitLogPosition = null;
        ColumnFamilyStore cfs = Keyspace.open(KEYSPACE1).getColumnFamilyStore(STANDARD1);

        for (int i = 0; i < max; i++)
        {
            final Mutation rm1 = new RowUpdateBuilder(cfs.metadata, 0, "k" + 1)
                                 .clustering("bytes")
                                 .add("val", bytes("this is a string"))
                                 .build();
            CommitLogPosition position = CommitLog.instance.add(rm1);

            if (i == discardPosition)
                commitLogPosition = position;
            if (i > discardPosition)
            {
                cellCount += 1;
            }
        }

        CommitLog.instance.sync();

        SimpleCountingReplayer replayer = new SimpleCountingReplayer(CommitLog.instance, commitLogPosition, cfs.metadata);
        List<String> activeSegments = CommitLog.instance.getActiveSegmentNames();
        Assert.assertFalse(activeSegments.isEmpty());

        File[] files = new File(CommitLog.instance.segmentManager.storageDirectory).listFiles((file, name) -> activeSegments.contains(name));
        replayer.replayFiles(files);

        assertEquals(cellCount, replayer.cells);
    }

    class SimpleCountingReplayer extends CommitLogReplayer
    {
        private final CommitLogPosition filterPosition;
        private final CFMetaData metadata;
        int cells;
        int skipped;

        SimpleCountingReplayer(CommitLog commitLog, CommitLogPosition filterPosition, CFMetaData cfm)
        {
            super(commitLog, filterPosition, Collections.emptyMap(), ReplayFilter.create());
            this.filterPosition = filterPosition;
            this.metadata = cfm;
        }

        @SuppressWarnings("resource")
        @Override
        public void handleMutation(Mutation m, int size, int entryLocation, CommitLogDescriptor desc)
        {
            // Filter out system writes that could flake the test.
            if (!KEYSPACE1.equals(m.getKeyspaceName()))
                return;

            if (entryLocation <= filterPosition.position)
            {
                // Skip over this mutation.
                skipped++;
                return;
            }
            for (PartitionUpdate partitionUpdate : m.getPartitionUpdates())
            {
                // Only process mutations for the CF's we're testing against, since we can't deterministically predict
                // whether or not system keyspaces will be mutated during a test.
                if (partitionUpdate.metadata().cfName.equals(metadata.cfName))
                {
                    for (Row row : partitionUpdate)
                        cells += Iterables.size(row.cells());
                }
            }
        }
    }

    public void testUnwriteableFlushRecovery() throws ExecutionException, InterruptedException, IOException
    {
        CommitLog.instance.resetUnsafe(true);

        ColumnFamilyStore cfs = Keyspace.open(KEYSPACE1).getColumnFamilyStore(STANDARD1);

        DiskFailurePolicy oldPolicy = DatabaseDescriptor.getDiskFailurePolicy();
        try
        {
            DatabaseDescriptor.setDiskFailurePolicy(DiskFailurePolicy.ignore);

            for (int i = 0 ; i < 5 ; i++)
            {
                new RowUpdateBuilder(cfs.metadata, 0, "k")
                    .clustering("c" + i).add("val", ByteBuffer.allocate(100))
                    .build()
                    .apply();

                if (i == 2)
                {
                    try (Closeable c = Util.markDirectoriesUnwriteable(cfs))
                    {
                        cfs.forceBlockingFlush();
                    }
                    catch (Throwable t)
                    {
                        // expected. Cause (after some wrappings) should be a write error
                        while (!(t instanceof FSWriteError))
                            t = t.getCause();
                    }
                }
                else
                    cfs.forceBlockingFlush();
            }
        }
        finally
        {
            DatabaseDescriptor.setDiskFailurePolicy(oldPolicy);
        }

        CommitLog.instance.sync();
        System.setProperty("cassandra.replayList", KEYSPACE1 + "." + STANDARD1);
        // Currently we don't attempt to re-flush a memtable that failed, thus make sure data is replayed by commitlog.
        // If retries work subsequent flushes should clear up error and this should change to expect 0.
        Assert.assertEquals(1, CommitLog.instance.resetUnsafe(false));
    }

    public void testOutOfOrderFlushRecovery(BiConsumer<ColumnFamilyStore, Memtable> flushAction, boolean performCompaction)
            throws ExecutionException, InterruptedException, IOException
    {
        CommitLog.instance.resetUnsafe(true);

        ColumnFamilyStore cfs = Keyspace.open(KEYSPACE1).getColumnFamilyStore(STANDARD1);

        for (int i = 0 ; i < 5 ; i++)
        {
            new RowUpdateBuilder(cfs.metadata, 0, "k")
                .clustering("c" + i).add("val", ByteBuffer.allocate(100))
                .build()
                .apply();

            Memtable current = cfs.getTracker().getView().getCurrentMemtable();
            if (i == 2)
                current.makeUnflushable();

            flushAction.accept(cfs, current);
        }
        if (performCompaction)
            cfs.forceMajorCompaction();
        // Make sure metadata saves and reads fine
        for (SSTableReader reader : cfs.getLiveSSTables())
            reader.reloadSSTableMetadata();

        CommitLog.instance.sync();
        System.setProperty("cassandra.replayList", KEYSPACE1 + "." + STANDARD1);
        // In the absence of error, this should be 0 because forceBlockingFlush/forceRecycleAllSegments would have
        // persisted all data in the commit log. Because we know there was an error, there must be something left to
        // replay.
        Assert.assertEquals(1, CommitLog.instance.resetUnsafe(false));
    }

    BiConsumer<ColumnFamilyStore, Memtable> flush = (cfs, current) ->
    {
        try
        {
            cfs.forceBlockingFlush();
        }
        catch (Throwable t)
        {
            // expected after makeUnflushable. Cause (after some wrappings) should be a write error
            while (!(t instanceof FSWriteError))
                t = t.getCause();
            // Wait for started flushes to complete.
            cfs.switchMemtableIfCurrent(current);
        }
    };

    BiConsumer<ColumnFamilyStore, Memtable> recycleSegments = (cfs, current) ->
    {
        // Move to new commit log segment and try to flush all data. Also delete segments that no longer contain
        // flushed data.
        // This does not stop on errors and should retain segments for which flushing failed.
        CommitLog.instance.forceRecycleAllSegments();

        // Wait for started flushes to complete.
        cfs.switchMemtableIfCurrent(current);
    };

    @Test
    public void testOutOfOrderFlushRecovery() throws ExecutionException, InterruptedException, IOException
    {
        testOutOfOrderFlushRecovery(flush, false);
    }

    @Test
    public void testOutOfOrderLogDiscard() throws ExecutionException, InterruptedException, IOException
    {
        testOutOfOrderFlushRecovery(recycleSegments, false);
    }

    @Test
    public void testOutOfOrderFlushRecoveryWithCompaction() throws ExecutionException, InterruptedException, IOException
    {
        testOutOfOrderFlushRecovery(flush, true);
    }

    @Test
    public void testOutOfOrderLogDiscardWithCompaction() throws ExecutionException, InterruptedException, IOException
    {
        testOutOfOrderFlushRecovery(recycleSegments, true);
    }
}
<|MERGE_RESOLUTION|>--- conflicted
+++ resolved
@@ -145,25 +145,20 @@
     @Test
     public void testRecoveryWithEmptyLog() throws Exception
     {
-        // The first empty file we expect to throw as it's invalid
-        // We need to pass the second as well, because allowTruncation will be set to true for the final segment
         runExpecting(() -> {
-<<<<<<< HEAD
-            CommitLog.instance.recoverFiles(tmpFile(CommitLogDescriptor.current_version));
-=======
-            CommitLog.instance.recover(new File[]{
-                    tmpFile(CommitLogDescriptor.current_version),
-                    tmpFile(CommitLogDescriptor.current_version)  });
->>>>>>> 0493545d
+            CommitLog.instance.recoverFiles(new File[]{
+            tmpFile(CommitLogDescriptor.current_version),
+            tmpFile(CommitLogDescriptor.current_version)
+            });
             return null;
         }, CommitLogReplayException.class);
     }
 
     @Test
-    public void testRecoveryWithEmptyFinalLog() throws Exception
+    public void testRecoveryWithFinalEmptyLog() throws Exception
     {
         // Even though it's empty, it's the last commitlog segment, so allowTruncation=true should allow it to pass
-        CommitLog.instance.recover(new File[]{ tmpFile(CommitLogDescriptor.current_version)  });
+        CommitLog.instance.recoverFiles(new File[]{tmpFile(CommitLogDescriptor.current_version)});
     }
 
     @Test
