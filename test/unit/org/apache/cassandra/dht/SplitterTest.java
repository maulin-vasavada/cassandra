/*
 * Licensed to the Apache Software Foundation (ASF) under one
 * or more contributor license agreements.  See the NOTICE file
 * distributed with this work for additional information
 * regarding copyright ownership.  The ASF licenses this file
 * to you under the Apache License, Version 2.0 (the
 * "License"); you may not use this file except in compliance
 * with the License.  You may obtain a copy of the License at
 *
 *     http://www.apache.org/licenses/LICENSE-2.0
 *
 * Unless required by applicable law or agreed to in writing, software
 * distributed under the License is distributed on an "AS IS" BASIS,
 * WITHOUT WARRANTIES OR CONDITIONS OF ANY KIND, either express or implied.
 * See the License for the specific language governing permissions and
 * limitations under the License.
 */
package org.apache.cassandra.dht;

import java.math.BigDecimal;
import java.math.BigInteger;
import java.util.ArrayList;
import java.util.Arrays;
import java.util.Collections;
import java.util.List;
import java.util.Random;
import java.util.Set;
import java.util.stream.Collectors;

import org.junit.Test;

<<<<<<< HEAD
import org.apache.cassandra.utils.Pair;

import static com.google.common.collect.Sets.newHashSet;
import static org.junit.Assert.assertEquals;
=======
import org.slf4j.Logger;
import org.slf4j.LoggerFactory;

import org.assertj.core.api.Assertions;

>>>>>>> 9213335f
import static org.junit.Assert.assertTrue;
import static org.junit.Assert.fail;

public class SplitterTest
{
    private static final Logger logger = LoggerFactory.getLogger(SplitterTest.class);

    @Test
    public void randomSplitTestNoVNodesRandomPartitioner()
    {
        randomSplitTestNoVNodes(new RandomPartitioner());
    }

    @Test
    public void randomSplitTestNoVNodesMurmur3Partitioner()
    {
        randomSplitTestNoVNodes(new Murmur3Partitioner());
    }

    @Test
    public void randomSplitTestVNodesRandomPartitioner()
    {
        randomSplitTestVNodes(new RandomPartitioner());
    }

    @Test
    public void randomSplitTestVNodesMurmur3Partitioner()
    {
        randomSplitTestVNodes(new Murmur3Partitioner());
    }

<<<<<<< HEAD
    @Test
    public void testWithWeight()
    {
        List<Splitter.WeightedRange> ranges = new ArrayList<>();
        ranges.add(new Splitter.WeightedRange(1.0, t(0, 10)));
        ranges.add(new Splitter.WeightedRange(1.0, t(20, 30)));
        ranges.add(new Splitter.WeightedRange(0.5, t(40, 60)));

        List<Splitter.WeightedRange> ranges2 = new ArrayList<>();
        ranges2.add(new Splitter.WeightedRange(1.0, t(0, 10)));
        ranges2.add(new Splitter.WeightedRange(1.0, t(20, 30)));
        ranges2.add(new Splitter.WeightedRange(1.0, t(40, 50)));
        IPartitioner partitioner = Murmur3Partitioner.instance;
        Splitter splitter = partitioner.splitter().get();

        assertEquals(splitter.splitOwnedRanges(2, ranges, false), splitter.splitOwnedRanges(2, ranges2, false));
    }

    @Test
    public void testWithWeight2()
=======
    // CASSANDRA-18013
    @Test
    public void testSplitOwnedRanges() {
        Splitter splitter = Murmur3Partitioner.instance.splitter().get();
        long lt = 0;
        long rt = 31;
        Range<Token> range = new Range<>(splitter.tokenForValue(BigInteger.valueOf(lt)),
                                         splitter.tokenForValue(BigInteger.valueOf(rt)));

        for (int i = 1; i <= (rt - lt); i++)
        {
            List<Token> splits = splitter.splitOwnedRanges(i, Arrays.asList(range), false);
            logger.info("{} splits of {} are: {}", i, range, splits);
            Assertions.assertThat(splits).hasSize(i);
        }
    }

    public void randomSplitTestNoVNodes(IPartitioner partitioner)
>>>>>>> 9213335f
    {
        List<Splitter.WeightedRange> ranges = new ArrayList<>();
        ranges.add(new Splitter.WeightedRange(0.2, t(0, 10)));
        ranges.add(new Splitter.WeightedRange(1.0, t(20, 30)));
        ranges.add(new Splitter.WeightedRange(1.0, t(40, 50)));

        List<Splitter.WeightedRange> ranges2 = new ArrayList<>();
        ranges2.add(new Splitter.WeightedRange(1.0, t(0, 2)));
        ranges2.add(new Splitter.WeightedRange(1.0, t(20, 30)));
        ranges2.add(new Splitter.WeightedRange(1.0, t(40, 50)));
        IPartitioner partitioner = Murmur3Partitioner.instance;
        Splitter splitter = partitioner.splitter().get();

        assertEquals(splitter.splitOwnedRanges(2, ranges, false), splitter.splitOwnedRanges(2, ranges2, false));
    }

    private Range<Token> t(long left, long right)
    {
        return new Range<>(new Murmur3Partitioner.LongToken(left), new Murmur3Partitioner.LongToken(right));
    }

    private static void randomSplitTestNoVNodes(IPartitioner partitioner)
    {
        Splitter splitter = getSplitter(partitioner);
        Random r = new Random();
        for (int i = 0; i < 10000; i++)
        {
            List<Splitter.WeightedRange> localRanges = generateLocalRanges(1, r.nextInt(4) + 1, splitter, r, partitioner instanceof RandomPartitioner);
            List<Token> boundaries = splitter.splitOwnedRanges(r.nextInt(9) + 1, localRanges, false);
            assertTrue("boundaries = " + boundaries + " ranges = " + localRanges, assertRangeSizeEqual(localRanges, boundaries, partitioner, splitter, true));
        }
    }

    private static void randomSplitTestVNodes(IPartitioner partitioner)
    {
        Splitter splitter = getSplitter(partitioner);
        Random r = new Random();
        for (int i = 0; i < 10000; i++)
        {
            // we need many tokens to be able to split evenly over the disks
            int numTokens = 172 + r.nextInt(128);
            int rf = r.nextInt(4) + 2;
            int parts = r.nextInt(5) + 1;
            List<Splitter.WeightedRange> localRanges = generateLocalRanges(numTokens, rf, splitter, r, partitioner instanceof RandomPartitioner);
            List<Token> boundaries = splitter.splitOwnedRanges(parts, localRanges, true);
            if (!assertRangeSizeEqual(localRanges, boundaries, partitioner, splitter, false))
                fail(String.format("Could not split %d tokens with rf=%d into %d parts (localRanges=%s, boundaries=%s)", numTokens, rf, parts, localRanges, boundaries));
        }
    }

    private static boolean assertRangeSizeEqual(List<Splitter.WeightedRange> localRanges, List<Token> tokens, IPartitioner partitioner, Splitter splitter, boolean splitIndividualRanges)
    {
        Token start = partitioner.getMinimumToken();
        List<BigInteger> splits = new ArrayList<>();

        for (int i = 0; i < tokens.size(); i++)
        {
            Token end = i == tokens.size() - 1 ? partitioner.getMaximumToken() : tokens.get(i);
            splits.add(sumOwnedBetween(localRanges, start, end, splitter, splitIndividualRanges));
            start = end;
        }
        // when we dont need to keep around full ranges, the difference is small between the partitions
        BigDecimal delta = splitIndividualRanges ? BigDecimal.valueOf(0.001) : BigDecimal.valueOf(0.25);
        boolean allBalanced = true;
        for (BigInteger b : splits)
        {
            for (BigInteger i : splits)
            {
                BigDecimal bdb = new BigDecimal(b);
                BigDecimal bdi = new BigDecimal(i);
                BigDecimal q = bdb.divide(bdi, 2, BigDecimal.ROUND_HALF_DOWN);
                if (q.compareTo(BigDecimal.ONE.add(delta)) > 0 || q.compareTo(BigDecimal.ONE.subtract(delta)) < 0)
                    allBalanced = false;
            }
        }
        return allBalanced;
    }

    private static BigInteger sumOwnedBetween(List<Splitter.WeightedRange> localRanges, Token start, Token end, Splitter splitter, boolean splitIndividualRanges)
    {
        BigInteger sum = BigInteger.ZERO;
        for (Splitter.WeightedRange range : localRanges)
        {
            if (splitIndividualRanges)
            {
                Set<Range<Token>> intersections = new Range<>(start, end).intersectionWith(range.range());
                for (Range<Token> intersection : intersections)
                    sum = sum.add(splitter.valueForToken(intersection.right).subtract(splitter.valueForToken(intersection.left)));
            }
            else
            {
                if (new Range<>(start, end).contains(range.left()))
                    sum = sum.add(splitter.valueForToken(range.right()).subtract(splitter.valueForToken(range.left())));
            }
        }
        return sum;
    }

    private static List<Splitter.WeightedRange> generateLocalRanges(int numTokens, int rf, Splitter splitter, Random r, boolean randomPartitioner)
    {
        int localTokens = numTokens * rf;
        List<Token> randomTokens = new ArrayList<>();

        for (int i = 0; i < localTokens * 2; i++)
        {
            Token t = splitter.tokenForValue(randomPartitioner ? new BigInteger(127, r) : BigInteger.valueOf(r.nextLong()));
            randomTokens.add(t);
        }

        Collections.sort(randomTokens);

        List<Splitter.WeightedRange> localRanges = new ArrayList<>(localTokens);
        for (int i = 0; i < randomTokens.size() - 1; i++)
        {
            assert randomTokens.get(i).compareTo(randomTokens.get(i + 1)) < 0;
            localRanges.add(new Splitter.WeightedRange(1.0, new Range<>(randomTokens.get(i), randomTokens.get(i + 1))));
            i++;
        }
        return localRanges;
    }

    @Test
    public void testSplitMurmur3Partitioner()
    {
        testSplit(new Murmur3Partitioner());
    }

    @Test
    public void testSplitRandomPartitioner()
    {
        testSplit(new RandomPartitioner());
    }

    @SuppressWarnings("unchecked")
    private static void testSplit(IPartitioner partitioner)
    {
        boolean isRandom = partitioner instanceof RandomPartitioner;
        Splitter splitter = getSplitter(partitioner);
        BigInteger min = splitter.valueForToken(partitioner.getMinimumToken());
        BigInteger max = splitter.valueForToken(partitioner.getMaximumToken());
        BigInteger first = isRandom ? RandomPartitioner.ZERO : min;
        BigInteger last = isRandom ? max.subtract(BigInteger.valueOf(1)) : max;
        BigInteger midpoint = last.add(first).divide(BigInteger.valueOf(2));

        // regular single range
        testSplit(partitioner, 1, newHashSet(Pair.create(1, 100)), newHashSet(Pair.create(1, 100)));
        testSplit(partitioner, 2,
                  newHashSet(Pair.create(1, 100)),
                  newHashSet(Pair.create(1, 50), Pair.create(50, 100)));
        testSplit(partitioner, 4,
                  newHashSet(Pair.create(1, 100)),
                  newHashSet(Pair.create(1, 25), Pair.create(25, 50), Pair.create(50, 75), Pair.create(75, 100)));
        testSplit(partitioner, 5,
                  newHashSet(Pair.create(3, 79)),
                  newHashSet(Pair.create(3, 18), Pair.create(18, 33), Pair.create(33, 48), Pair.create(48, 63),
                             Pair.create(63, 79)));
        testSplit(partitioner, 3,
                  newHashSet(Pair.create(3, 20)),
                  newHashSet(Pair.create(3, 8), Pair.create(8, 14), Pair.create(14, 20)));
        testSplit(partitioner, 4,
                  newHashSet(Pair.create(3, 20)),
                  newHashSet(Pair.create(3, 7), Pair.create(7, 11), Pair.create(11, 15), Pair.create(15, 20)));

        // single range too small to be partitioned
        testSplit(partitioner, 1, newHashSet(Pair.create(1, 2)), newHashSet(Pair.create(1, 2)));
        testSplit(partitioner, 2, newHashSet(Pair.create(1, 2)), newHashSet(Pair.create(1, 2)));
        testSplit(partitioner, 4, newHashSet(Pair.create(1, 4)), newHashSet(Pair.create(1, 4)));
        testSplit(partitioner, 8, newHashSet(Pair.create(1, 2)), newHashSet(Pair.create(1, 2)));

        // single wrapping range
        BigInteger cutpoint = isRandom ? midpoint.add(BigInteger.valueOf(7)) : min.add(BigInteger.valueOf(6));
        testSplit(partitioner, 2,
                  newHashSet(Pair.create(8, 4)),
                  newHashSet(Pair.create(8, cutpoint), Pair.create(cutpoint, 4)));

        // single range around partitioner min/max values
        testSplit(partitioner, 2,
                  newHashSet(Pair.create(max.subtract(BigInteger.valueOf(8)), min)),
                  newHashSet(Pair.create(max.subtract(BigInteger.valueOf(8)), max.subtract(BigInteger.valueOf(4))),
                             Pair.create(max.subtract(BigInteger.valueOf(4)), isRandom ? first : max)));
        testSplit(partitioner, 2,
                  newHashSet(Pair.create(max.subtract(BigInteger.valueOf(8)), max)),
                  newHashSet(Pair.create(max.subtract(BigInteger.valueOf(8)), max.subtract(BigInteger.valueOf(4))),
                             Pair.create(max.subtract(BigInteger.valueOf(4)), max)));
        testSplit(partitioner, 2,
                  newHashSet(Pair.create(min, min.add(BigInteger.valueOf(8)))),
                  newHashSet(Pair.create(min, min.add(BigInteger.valueOf(4))),
                             Pair.create(min.add(BigInteger.valueOf(4)), min.add(BigInteger.valueOf(8)))));
        testSplit(partitioner, 2,
                  newHashSet(Pair.create(max, min.add(BigInteger.valueOf(8)))),
                  newHashSet(Pair.create(max, min.add(BigInteger.valueOf(4))),
                             Pair.create(min.add(BigInteger.valueOf(4)), min.add(BigInteger.valueOf(8)))));
        testSplit(partitioner, 2,
                  newHashSet(Pair.create(max.subtract(BigInteger.valueOf(4)), min.add(BigInteger.valueOf(4)))),
                  newHashSet(Pair.create(max.subtract(BigInteger.valueOf(4)), last),
                             Pair.create(last, min.add(BigInteger.valueOf(4)))));
        testSplit(partitioner, 2,
                  newHashSet(Pair.create(max.subtract(BigInteger.valueOf(4)), min.add(BigInteger.valueOf(8)))),
                  newHashSet(Pair.create(max.subtract(BigInteger.valueOf(4)), min.add(BigInteger.valueOf(2))),
                             Pair.create(min.add(BigInteger.valueOf(2)), min.add(BigInteger.valueOf(8)))));

        // multiple ranges
        testSplit(partitioner, 1,
                  newHashSet(Pair.create(1, 100), Pair.create(200, 300)),
                  newHashSet(Pair.create(1, 100), Pair.create(200, 300)));
        testSplit(partitioner, 2,
                  newHashSet(Pair.create(1, 100), Pair.create(200, 300)),
                  newHashSet(Pair.create(1, 100), Pair.create(200, 300)));
        testSplit(partitioner, 4,
                  newHashSet(Pair.create(1, 100), Pair.create(200, 300)),
                  newHashSet(Pair.create(1, 50), Pair.create(50, 100), Pair.create(200, 250), Pair.create(250, 300)));
        testSplit(partitioner, 4,
                  newHashSet(Pair.create(1, 100),
                             Pair.create(200, 300),
                             Pair.create(max.subtract(BigInteger.valueOf(4)), min.add(BigInteger.valueOf(4)))),
                  newHashSet(Pair.create(1, 50),
                             Pair.create(50, 100),
                             Pair.create(200, 250),
                             Pair.create(250, 300),
                             Pair.create(last, min.add(BigInteger.valueOf(4))),
                             Pair.create(max.subtract(BigInteger.valueOf(4)), last)));
    }

    private static void testSplit(IPartitioner partitioner, int parts, Set<Pair<Object, Object>> ranges, Set<Pair<Object, Object>> expected)
    {
        Splitter splitter = getSplitter(partitioner);
        Set<Range<Token>> splittedRanges = splitter.split(ranges(partitioner, ranges), parts);
        assertEquals(ranges(partitioner, expected), splittedRanges);
    }

    private static Set<Range<Token>> ranges(IPartitioner partitioner, Set<Pair<Object, Object>> pairs)
    {
        return pairs.stream().map(pair -> range(partitioner, pair)).collect(Collectors.toSet());
    }

    private static Range<Token> range(IPartitioner partitioner, Pair<?, ?> pair)
    {
        return new Range<>(token(partitioner, pair.left), token(partitioner, pair.right));
    }

    private static Token token(IPartitioner partitioner, Object n)
    {
        return partitioner.getTokenFactory().fromString(n.toString());
    }

    @Test
    public void testTokensInRangeRandomPartitioner()
    {
        testTokensInRange(new RandomPartitioner());
    }

    @Test
    public void testTokensInRangeMurmur3Partitioner()
    {
        testTokensInRange(new Murmur3Partitioner());
    }

    private static void testTokensInRange(IPartitioner partitioner)
    {
        Splitter splitter = getSplitter(partitioner);

        // test full range
        Range<Token> fullRange = new Range<>(partitioner.getMinimumToken(), partitioner.getMaximumToken());
        BigInteger fullRangeSize = splitter.valueForToken(partitioner.getMaximumToken()).subtract(splitter.valueForToken(partitioner.getMinimumToken()));
        assertEquals(fullRangeSize, splitter.tokensInRange(fullRange));
        fullRange = new Range<>(splitter.tokenForValue(BigInteger.valueOf(-10)), splitter.tokenForValue(BigInteger.valueOf(-10)));
        assertEquals(fullRangeSize, splitter.tokensInRange(fullRange));

        // test small range
        Range<Token> smallRange = new Range<>(splitter.tokenForValue(BigInteger.valueOf(-5)), splitter.tokenForValue(BigInteger.valueOf(5)));
        assertEquals(BigInteger.valueOf(10), splitter.tokensInRange(smallRange));

        // test wrap-around range
        Range<Token> wrapAround = new Range<>(splitter.tokenForValue(BigInteger.valueOf(5)), splitter.tokenForValue(BigInteger.valueOf(-5)));
        assertEquals(fullRangeSize.subtract(BigInteger.TEN), splitter.tokensInRange(wrapAround));
    }

    @Test
    public void testElapsedTokensRandomPartitioner()
    {
        testElapsedMultiRange(new RandomPartitioner());
    }

    @Test
    public void testElapsedTokensMurmur3Partitioner()
    {
        testElapsedMultiRange(new Murmur3Partitioner());
    }

    private static void testElapsedMultiRange(IPartitioner partitioner)
    {
        Splitter splitter = getSplitter(partitioner);
        // small range
        Range<Token> smallRange = new Range<>(splitter.tokenForValue(BigInteger.valueOf(-1)), splitter.tokenForValue(BigInteger.valueOf(1)));
        testElapsedTokens(partitioner, smallRange, true);

        // medium range
        Range<Token> mediumRange = new Range<>(splitter.tokenForValue(BigInteger.valueOf(0)), splitter.tokenForValue(BigInteger.valueOf(123456789)));
        testElapsedTokens(partitioner, mediumRange, true);

        // wrapped range
        BigInteger min = splitter.valueForToken(partitioner.getMinimumToken());
        BigInteger max = splitter.valueForToken(partitioner.getMaximumToken());
        Range<Token> wrappedRange = new Range<>(splitter.tokenForValue(max.subtract(BigInteger.valueOf(1350))),
                                                splitter.tokenForValue(min.add(BigInteger.valueOf(20394))));
        testElapsedTokens(partitioner, wrappedRange, true);

        // full range
        Range<Token> fullRange = new Range<>(partitioner.getMinimumToken(), partitioner.getMaximumToken());
        testElapsedTokens(partitioner, fullRange, false);
    }

    private static void testElapsedTokens(IPartitioner partitioner, Range<Token> range, boolean partialRange)
    {
        Splitter splitter = getSplitter(partitioner);

        BigInteger left = splitter.valueForToken(range.left);
        BigInteger right = splitter.valueForToken(range.right);
        BigInteger tokensInRange = splitter.tokensInRange(range);

        // elapsedTokens(left, (left, right]) = 0
        assertEquals(BigInteger.ZERO, splitter.elapsedTokens(splitter.tokenForValue(left), range));

        // elapsedTokens(right, (left, right]) = tokensInRange((left, right])
        assertEquals(tokensInRange, splitter.elapsedTokens(splitter.tokenForValue(right), range));

        // elapsedTokens(left+1, (left, right]) = 1
        assertEquals(BigInteger.ONE, splitter.elapsedTokens(splitter.tokenForValue(left.add(BigInteger.ONE)), range));

        // elapsedTokens(right-1, (left, right]) = tokensInRange((left, right]) - 1
        assertEquals(tokensInRange.subtract(BigInteger.ONE), splitter.elapsedTokens(splitter.tokenForValue(right.subtract(BigInteger.ONE)), range));

        // elapsedTokens(midpoint, (left, right]) + tokensInRange((midpoint, right]) = tokensInRange
        Token midpoint = partitioner.midpoint(range.left, range.right);
        assertEquals(tokensInRange, splitter.elapsedTokens(midpoint, range).add(splitter.tokensInRange(new Range<>(midpoint, range.right))));

        if (partialRange)
        {
            // elapsedTokens(right + 1, (left, right]) = 0
            assertEquals(BigInteger.ZERO, splitter.elapsedTokens(splitter.tokenForValue(right.add(BigInteger.ONE)), range));
        }
    }

    @Test
    public void testPositionInRangeRandomPartitioner()
    {
        testPositionInRangeMultiRange(new RandomPartitioner());
    }

    @Test
    public void testPositionInRangeMurmur3Partitioner()
    {
        testPositionInRangeMultiRange(new Murmur3Partitioner());
    }

    private static void testPositionInRangeMultiRange(IPartitioner partitioner)
    {
        Splitter splitter = getSplitter(partitioner);

        // Test tiny range
        Token start = splitter.tokenForValue(BigInteger.ZERO);
        Token end = splitter.tokenForValue(BigInteger.valueOf(3));
        Range<Token> range = new Range<>(start, end);
        assertEquals(0.0, splitter.positionInRange(start, range), 0.01);
        assertEquals(0.33, splitter.positionInRange(splitter.tokenForValue(BigInteger.valueOf(1)), range), 0.01);
        assertEquals(0.66, splitter.positionInRange(splitter.tokenForValue(BigInteger.valueOf(2)), range), 0.01);
        assertEquals(1.0, splitter.positionInRange(end, range), 0.01);
        // Token not in range should return -1.0 for position
        Token notInRange = splitter.tokenForValue(BigInteger.valueOf(10));
        assertEquals(-1.0, splitter.positionInRange(notInRange, range), 0.0);


        // Test medium range
        start = splitter.tokenForValue(BigInteger.ZERO);
        end = splitter.tokenForValue(BigInteger.valueOf(1000));
        range = new Range<>(start, end);
        testPositionInRange(partitioner, splitter, range);

        // Test wrap-around range
        start = splitter.tokenForValue(splitter.valueForToken(partitioner.getMaximumToken()).subtract(BigInteger.valueOf(123456789)));
        end = splitter.tokenForValue(splitter.valueForToken(partitioner.getMinimumToken()).add(BigInteger.valueOf(123456789)));
        range = new Range<>(start, end);
        testPositionInRange(partitioner, splitter, range);

        // Test full range
        testPositionInRange(partitioner, splitter, new Range<>(partitioner.getMinimumToken(), partitioner.getMaximumToken()));
        testPositionInRange(partitioner, splitter, new Range<>(partitioner.getMinimumToken(), partitioner.getMinimumToken()));
        testPositionInRange(partitioner, splitter, new Range<>(partitioner.getMaximumToken(), partitioner.getMaximumToken()));
        testPositionInRange(partitioner, splitter, new Range<>(splitter.tokenForValue(BigInteger.ONE), splitter.tokenForValue(BigInteger.ONE)));
    }

    private static void testPositionInRange(IPartitioner partitioner, Splitter splitter, Range<Token> range)
    {
        Range<Token> actualRange = range;
        //full range case
        if (range.left.equals(range.right))
        {
            actualRange = new Range<>(partitioner.getMinimumToken(), partitioner.getMaximumToken());
        }
        assertEquals(0.0, splitter.positionInRange(actualRange.left, range), 0.01);
        assertEquals(0.25, splitter.positionInRange(getTokenInPosition(partitioner, actualRange, 0.25), range), 0.01);
        assertEquals(0.37, splitter.positionInRange(getTokenInPosition(partitioner, actualRange, 0.373), range), 0.01);
        assertEquals(0.5, splitter.positionInRange(getTokenInPosition(partitioner, actualRange, 0.5), range), 0.01);
        assertEquals(0.75, splitter.positionInRange(getTokenInPosition(partitioner, actualRange, 0.75), range), 0.01);
        assertEquals(0.99, splitter.positionInRange(getTokenInPosition(partitioner, actualRange, 0.999), range), 0.01);
        assertEquals(1.0, splitter.positionInRange(actualRange.right, range), 0.01);
    }

    private static Token getTokenInPosition(IPartitioner partitioner, Range<Token> range, double position)
    {
        if (range.left.equals(range.right))
        {
            range = new Range<>(partitioner.getMinimumToken(), partitioner.getMaximumToken());
        }
        Splitter splitter = getSplitter(partitioner);
        BigInteger totalTokens = splitter.tokensInRange(range);
        BigInteger elapsedTokens = BigDecimal.valueOf(position).multiply(new BigDecimal(totalTokens)).toBigInteger();
        BigInteger tokenInPosition = splitter.valueForToken(range.left).add(elapsedTokens);
        return getWrappedToken(partitioner, tokenInPosition);
    }

    private static Token getWrappedToken(IPartitioner partitioner, BigInteger position)
    {
        Splitter splitter = getSplitter(partitioner);
        BigInteger maxTokenValue = splitter.valueForToken(partitioner.getMaximumToken());
        BigInteger minTokenValue = splitter.valueForToken(partitioner.getMinimumToken());
        if (position.compareTo(maxTokenValue) > 0)
        {
            position = minTokenValue.add(position.subtract(maxTokenValue));
        }
        return splitter.tokenForValue(position);
    }

    private static Splitter getSplitter(IPartitioner partitioner)
    {
        return partitioner.splitter().orElseThrow(() -> new AssertionError(partitioner.getClass() + " must have a splitter"));
    }
}<|MERGE_RESOLUTION|>--- conflicted
+++ resolved
@@ -28,19 +28,14 @@
 import java.util.stream.Collectors;
 
 import org.junit.Test;
-
-<<<<<<< HEAD
+import org.slf4j.Logger;
+import org.slf4j.LoggerFactory;
+
 import org.apache.cassandra.utils.Pair;
+import org.assertj.core.api.Assertions;
 
 import static com.google.common.collect.Sets.newHashSet;
 import static org.junit.Assert.assertEquals;
-=======
-import org.slf4j.Logger;
-import org.slf4j.LoggerFactory;
-
-import org.assertj.core.api.Assertions;
-
->>>>>>> 9213335f
 import static org.junit.Assert.assertTrue;
 import static org.junit.Assert.fail;
 
@@ -72,7 +67,23 @@
         randomSplitTestVNodes(new Murmur3Partitioner());
     }
 
-<<<<<<< HEAD
+    // CASSANDRA-18013
+    @Test
+    public void testSplitOwnedRanges() {
+        Splitter splitter = getSplitter(Murmur3Partitioner.instance);
+        long lt = 0;
+        long rt = 31;
+        Range<Token> range = new Range<>(getWrappedToken(Murmur3Partitioner.instance, BigInteger.valueOf(lt)),
+                                         getWrappedToken(Murmur3Partitioner.instance, BigInteger.valueOf(rt)));
+
+        for (int i = 1; i <= (rt - lt); i++)
+        {
+            List<Token> splits = splitter.splitOwnedRanges(i, Arrays.asList(new Splitter.WeightedRange(1.0d, range)), false);
+            logger.info("{} splits of {} are: {}", i, range, splits);
+            Assertions.assertThat(splits).hasSize(i);
+        }
+    }
+
     @Test
     public void testWithWeight()
     {
@@ -93,26 +104,6 @@
 
     @Test
     public void testWithWeight2()
-=======
-    // CASSANDRA-18013
-    @Test
-    public void testSplitOwnedRanges() {
-        Splitter splitter = Murmur3Partitioner.instance.splitter().get();
-        long lt = 0;
-        long rt = 31;
-        Range<Token> range = new Range<>(splitter.tokenForValue(BigInteger.valueOf(lt)),
-                                         splitter.tokenForValue(BigInteger.valueOf(rt)));
-
-        for (int i = 1; i <= (rt - lt); i++)
-        {
-            List<Token> splits = splitter.splitOwnedRanges(i, Arrays.asList(range), false);
-            logger.info("{} splits of {} are: {}", i, range, splits);
-            Assertions.assertThat(splits).hasSize(i);
-        }
-    }
-
-    public void randomSplitTestNoVNodes(IPartitioner partitioner)
->>>>>>> 9213335f
     {
         List<Splitter.WeightedRange> ranges = new ArrayList<>();
         ranges.add(new Splitter.WeightedRange(0.2, t(0, 10)));
