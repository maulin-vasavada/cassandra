--- conflicted
+++ resolved
@@ -98,6 +98,7 @@
 import org.apache.cassandra.io.util.DataOutputPlus;
 import org.apache.cassandra.io.util.File;
 import org.apache.cassandra.io.util.FileUtils;
+import org.apache.cassandra.io.util.PathUtils;
 import org.apache.cassandra.locator.InetAddressAndPort;
 import org.apache.cassandra.metrics.CassandraMetricsRegistry;
 import org.apache.cassandra.metrics.Sampler;
@@ -629,6 +630,7 @@
                         throw e;
                     }
                     StorageService.instance.removeShutdownHook();
+
                     Gossiper.waitToSettle();
                 }
                 else
@@ -741,21 +743,17 @@
                                 () -> SecondaryIndexManager.shutdownAndWait(1L, MINUTES),
                                 () -> IndexSummaryManager.instance.shutdownAndWait(1L, MINUTES),
                                 () -> ColumnFamilyStore.shutdownExecutorsAndWait(1L, MINUTES),
+                                () -> PendingRangeCalculatorService.instance.shutdownAndWait(1L, MINUTES),
                                 () -> BufferPools.shutdownLocalCleaner(1L, MINUTES),
                                 () -> Ref.shutdownReferenceReaper(1L, MINUTES),
                                 () -> Memtable.MEMORY_POOL.shutdownAndWait(1L, MINUTES),
                                 () -> DiagnosticSnapshotService.instance.shutdownAndWait(1L, MINUTES),
                                 () -> SSTableReader.shutdownBlocking(1L, MINUTES),
-<<<<<<< HEAD
                                 () -> shutdownAndWait(Collections.singletonList(ActiveRepairService.repairCommandExecutor())),
-                                () -> ScheduledExecutors.shutdownNowAndWait(1L, MINUTES),
                                 () -> SnapshotManager.shutdownAndWait(1L, MINUTES)
-=======
-                                () -> shutdownAndWait(Collections.singletonList(ActiveRepairService.repairCommandExecutor()))
->>>>>>> 965fe0de
             );
 
-            error = parallelRun(error, executor, () -> ScheduledExecutors.shutdownAndWait(1L, MINUTES));
+            error = parallelRun(error, executor, () -> ScheduledExecutors.shutdownNowAndWait(1L, MINUTES));
 
             error = parallelRun(error, executor,
                                 CommitLog.instance::shutdownBlocking,
@@ -772,6 +770,17 @@
                                 () -> shutdownAndWait(Collections.singletonList(JMXBroadcastExecutor.executor))
             );
 
+            // Make sure any shutdown hooks registered for DeleteOnExit are released to prevent
+            // references to the instance class loaders from being held
+            if (graceful)
+            {
+                PathUtils.runOnExitThreadsAndClear();
+            }
+            else
+            {
+                PathUtils.clearOnExitThreads();
+            }
+
             Throwables.maybeFail(error);
         }).apply(isolatedExecutor);
 
