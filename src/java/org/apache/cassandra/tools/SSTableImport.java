--- conflicted
+++ resolved
@@ -501,16 +501,7 @@
             isSorted = true;
         }
 
-<<<<<<< HEAD
-        DatabaseDescriptor.loadSchemas();
-=======
-        if (cmd.hasOption(OLD_SC_FORMAT_OPTION))
-        {
-            oldSCFormat = true;
-        }
-
         DatabaseDescriptor.loadSchemas(false);
->>>>>>> 2bf63f61
         if (Schema.instance.getNonSystemKeyspaces().size() < 1)
         {
             String msg = "no non-system keyspaces are defined";
