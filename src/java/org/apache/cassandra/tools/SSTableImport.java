/*
 * Licensed to the Apache Software Foundation (ASF) under one
 * or more contributor license agreements.  See the NOTICE file
 * distributed with this work for additional information
 * regarding copyright ownership.  The ASF licenses this file
 * to you under the Apache License, Version 2.0 (the
 * "License"); you may not use this file except in compliance
 * with the License.  You may obtain a copy of the License at
 *
 *     http://www.apache.org/licenses/LICENSE-2.0
 *
 * Unless required by applicable law or agreed to in writing, software
 * distributed under the License is distributed on an "AS IS" BASIS,
 * WITHOUT WARRANTIES OR CONDITIONS OF ANY KIND, either express or implied.
 * See the License for the specific language governing permissions and
 * limitations under the License.
 */
package org.apache.cassandra.tools;

import java.io.File;
import java.io.IOException;
import java.nio.ByteBuffer;
import java.util.List;
import java.util.Map;
import java.util.SortedMap;
import java.util.TreeMap;
import java.util.concurrent.TimeUnit;

import org.apache.cassandra.io.sstable.Descriptor;
import org.apache.cassandra.io.sstable.format.SSTableWriter;
import org.apache.commons.cli.CommandLine;
import org.apache.commons.cli.CommandLineParser;
import org.apache.commons.cli.Option;
import org.apache.commons.cli.Options;
import org.apache.commons.cli.ParseException;
import org.apache.commons.cli.PosixParser;

import org.apache.cassandra.config.CFMetaData;
import org.apache.cassandra.db.*;
import org.apache.cassandra.db.composites.*;
import org.apache.cassandra.exceptions.ConfigurationException;
import org.apache.cassandra.config.DatabaseDescriptor;
import org.apache.cassandra.config.Schema;
import org.apache.cassandra.db.marshal.AbstractType;
import org.apache.cassandra.db.marshal.BytesType;
import org.apache.cassandra.dht.IPartitioner;
import org.apache.cassandra.serializers.MarshalException;
import org.apache.cassandra.service.ActiveRepairService;
import org.apache.cassandra.utils.ByteBufferUtil;
import org.apache.cassandra.utils.JVMStabilityInspector;
import org.codehaus.jackson.JsonFactory;
import org.codehaus.jackson.JsonParser;
import org.codehaus.jackson.JsonToken;
import org.codehaus.jackson.map.MappingJsonFactory;
import org.codehaus.jackson.type.TypeReference;

/**
 * Create SSTables from JSON input
 */
public class SSTableImport
{
    private static final String KEYSPACE_OPTION = "K";
    private static final String COLUMN_FAMILY_OPTION = "c";
    private static final String KEY_COUNT_OPTION = "n";
    private static final String IS_SORTED_OPTION = "s";

    private static final Options options = new Options();
    private static CommandLine cmd;

    private Integer keyCountToImport;
    private final boolean isSorted;

    private static final JsonFactory factory = new MappingJsonFactory().configure(
            JsonParser.Feature.INTERN_FIELD_NAMES, false);

    static
    {
        Option optKeyspace = new Option(KEYSPACE_OPTION, true, "Keyspace name.");
        optKeyspace.setRequired(true);
        options.addOption(optKeyspace);

        Option optColfamily = new Option(COLUMN_FAMILY_OPTION, true, "Table name.");
        optColfamily.setRequired(true);
        options.addOption(optColfamily);

        options.addOption(new Option(KEY_COUNT_OPTION, true, "Number of keys to import (Optional)."));
        options.addOption(new Option(IS_SORTED_OPTION, false, "Assume JSON file as already sorted (e.g. created by sstable2json tool) (Optional)."));
    }

    private static class JsonColumn<T>
    {
        private ByteBuffer name;
        private ByteBuffer value;
        private long timestamp;

        private String kind;
        // Expiring columns
        private int ttl;
        private int localExpirationTime;

        // Counter columns
        private long timestampOfLastDelete;

        public JsonColumn(T json, CFMetaData meta)
        {
            if (json instanceof List)
            {
                CellNameType comparator = meta.comparator;
                List fields = (List<?>) json;

                assert fields.size() >= 3 : "Cell definition should have at least 3";

                name  = stringAsType((String) fields.get(0), comparator.asAbstractType());
                timestamp = (Long) fields.get(2);
                kind = "";

                if (fields.size() > 3)
                {
                    kind = (String) fields.get(3);
                    if (isExpiring())
                    {
                        ttl = (Integer) fields.get(4);
                        localExpirationTime = (Integer) fields.get(5);
                    }
                    else if (isCounter())
                    {
                        timestampOfLastDelete = (long) ((Integer) fields.get(4));
                    }
                    else if (isRangeTombstone())
                    {
                        localExpirationTime = (Integer) fields.get(4);
                    }
                }

                if (isDeleted())
                {
                    value = ByteBufferUtil.bytes((Integer) fields.get(1));
                }
                else if (isRangeTombstone())
                {
                    value = stringAsType((String) fields.get(1), comparator.asAbstractType());
                }
                else
                {
                    assert meta.isCQL3Table() || name.hasRemaining() : "Cell name should not be empty";
                    value = stringAsType((String) fields.get(1), 
                            meta.getValueValidator(name.hasRemaining() 
                                    ? comparator.cellFromByteBuffer(name)
                                    : meta.comparator.rowMarker(Composites.EMPTY)));
                }
            }
        }

        public boolean isDeleted()
        {
            return kind.equals("d");
        }

        public boolean isExpiring()
        {
            return kind.equals("e");
        }

        public boolean isCounter()
        {
            return kind.equals("c");
        }

        public boolean isRangeTombstone()
        {
            return kind.equals("t");
        }

        public ByteBuffer getName()
        {
            return name.duplicate();
        }

        public ByteBuffer getValue()
        {
            return value.duplicate();
        }
    }

    public SSTableImport()
    {
        this(null, false);
    }

    public SSTableImport(boolean isSorted)
    {
        this(null, isSorted);
    }

    public SSTableImport(Integer keyCountToImport, boolean isSorted)
    {
        this.keyCountToImport = keyCountToImport;
        this.isSorted = isSorted;
    }

    /**
     * Add columns to a column family.
     *
     * @param row the columns associated with a row
     * @param cfamily the column family to add columns to
     */
    private void addColumnsToCF(List<?> row, ColumnFamily cfamily)
    {
        CFMetaData cfm = cfamily.metadata();
        assert cfm != null;

        for (Object c : row)
        {
            JsonColumn col = new JsonColumn<List>((List) c, cfm);
            if (col.isRangeTombstone())
            {
                Composite start = cfm.comparator.fromByteBuffer(col.getName());
                Composite end = cfm.comparator.fromByteBuffer(col.getValue());
                cfamily.addAtom(new RangeTombstone(start, end, col.timestamp, col.localExpirationTime));
                continue;
            }
            
            assert cfm.isCQL3Table() || col.getName().hasRemaining() : "Cell name should not be empty";
            CellName cname = col.getName().hasRemaining() ? cfm.comparator.cellFromByteBuffer(col.getName()) 
                    : cfm.comparator.rowMarker(Composites.EMPTY);

            if (col.isExpiring())
            {
                cfamily.addColumn(new BufferExpiringCell(cname, col.getValue(), col.timestamp, col.ttl, col.localExpirationTime));
            }
            else if (col.isCounter())
            {
                cfamily.addColumn(new BufferCounterCell(cname, col.getValue(), col.timestamp, col.timestampOfLastDelete));
            }
            else if (col.isDeleted())
            {
                cfamily.addTombstone(cname, col.getValue(), col.timestamp);
            }
            else if (col.isRangeTombstone())
            {
                CellName end = cfm.comparator.cellFromByteBuffer(col.getValue());
                cfamily.addAtom(new RangeTombstone(cname, end, col.timestamp, col.localExpirationTime));
            }
            // cql3 row marker, see CASSANDRA-5852
            else if (cname.isEmpty())
            {
                cfamily.addColumn(cfm.comparator.rowMarker(Composites.EMPTY), col.getValue(), col.timestamp);
            }
            else
            {
                cfamily.addColumn(cname, col.getValue(), col.timestamp);
            }
        }
    }

    private void parseMeta(Map<?, ?> map, ColumnFamily cf, ByteBuffer superColumnName)
    {

        // deletionInfo is the only metadata we store for now
        if (map.containsKey("deletionInfo"))
        {
            Map<?, ?> unparsedDeletionInfo = (Map<?, ?>) map.get("deletionInfo");
            Number number = (Number) unparsedDeletionInfo.get("markedForDeleteAt");
            long markedForDeleteAt = number instanceof Long ? (Long) number : number.longValue();
            int localDeletionTime = (Integer) unparsedDeletionInfo.get("localDeletionTime");
            if (superColumnName == null)
                cf.setDeletionInfo(new DeletionInfo(markedForDeleteAt, localDeletionTime));
            else
                cf.addAtom(new RangeTombstone(SuperColumns.startOf(superColumnName), SuperColumns.endOf(superColumnName), markedForDeleteAt, localDeletionTime));
        }
    }

    /**
     * Convert a JSON formatted file to an SSTable.
     *
     * @param jsonFile the file containing JSON formatted data
     * @param keyspace keyspace the data belongs to
     * @param cf column family the data belongs to
     * @param ssTablePath file to write the SSTable to
     *
     * @throws IOException for errors reading/writing input/output
     */
    public int importJson(String jsonFile, String keyspace, String cf, String ssTablePath) throws IOException
    {
        ColumnFamily columnFamily = ArrayBackedSortedColumns.factory.create(keyspace, cf);
        IPartitioner partitioner = DatabaseDescriptor.getPartitioner();

        int importedKeys = (isSorted) ? importSorted(jsonFile, columnFamily, ssTablePath, partitioner)
                                      : importUnsorted(jsonFile, columnFamily, ssTablePath, partitioner);

        if (importedKeys != -1)
            System.out.printf("%d keys imported successfully.%n", importedKeys);

        return importedKeys;
    }

    private int importUnsorted(String jsonFile, ColumnFamily columnFamily, String ssTablePath, IPartitioner partitioner) throws IOException
    {
        int importedKeys = 0;
        long start = System.nanoTime();

        JsonParser parser = getParser(jsonFile);

        Object[] data = parser.readValueAs(new TypeReference<Object[]>(){});

        keyCountToImport = (keyCountToImport == null) ? data.length : keyCountToImport;
        SSTableWriter writer = SSTableWriter.create(Descriptor.fromFilename(ssTablePath), keyCountToImport, ActiveRepairService.UNREPAIRED_SSTABLE, 0);

        System.out.printf("Importing %s keys...%n", keyCountToImport);

        // sort by dk representation, but hold onto the hex version
        SortedMap<DecoratedKey,Map<?, ?>> decoratedKeys = new TreeMap<DecoratedKey,Map<?, ?>>();

        for (Object row : data)
        {
            Map<?,?> rowAsMap = (Map<?, ?>)row;
            decoratedKeys.put(partitioner.decorateKey(getKeyValidator(columnFamily).fromString((String) rowAsMap.get("key"))), rowAsMap);
        }

        for (Map.Entry<DecoratedKey, Map<?, ?>> row : decoratedKeys.entrySet())
        {
            if (row.getValue().containsKey("metadata"))
            {
                parseMeta((Map<?, ?>) row.getValue().get("metadata"), columnFamily, null);
            }

            Object columns = row.getValue().get("cells");
            addColumnsToCF((List<?>) columns, columnFamily);


            writer.append(row.getKey(), columnFamily);
            columnFamily.clear();

            importedKeys++;

            long current = System.nanoTime();

            if (TimeUnit.NANOSECONDS.toSeconds(current - start) >= 5) // 5 secs.
            {
                System.out.printf("Currently imported %d keys.%n", importedKeys);
                start = current;
            }

            if (keyCountToImport == importedKeys)
                break;
        }

        writer.closeAndOpenReader();

        return importedKeys;
    }

    private int importSorted(String jsonFile, ColumnFamily columnFamily, String ssTablePath,
            IPartitioner partitioner) throws IOException
    {
        int importedKeys = 0; // already imported keys count
        long start = System.nanoTime();

        JsonParser parser = getParser(jsonFile);

        if (keyCountToImport == null)
        {
            keyCountToImport = 0;
            System.out.println("Counting keys to import, please wait... (NOTE: to skip this use -n <num_keys>)");

            parser.nextToken(); // START_ARRAY
            while (parser.nextToken() != null)
            {
                parser.skipChildren();
                if (parser.getCurrentToken() == JsonToken.END_ARRAY)
                    break;

                keyCountToImport++;
            }
        }

        System.out.printf("Importing %s keys...%n", keyCountToImport);

        parser = getParser(jsonFile); // renewing parser
        SSTableWriter writer = SSTableWriter.create(Descriptor.fromFilename(ssTablePath), keyCountToImport, ActiveRepairService.UNREPAIRED_SSTABLE);

        int lineNumber = 1;
        DecoratedKey prevStoredKey = null;

        parser.nextToken(); // START_ARRAY
        while (parser.nextToken() != null)
        {
            String key = parser.getCurrentName();
            Map<?, ?> row = parser.readValueAs(new TypeReference<Map<?, ?>>(){});
            DecoratedKey currentKey = partitioner.decorateKey(getKeyValidator(columnFamily).fromString((String) row.get("key")));

            if (row.containsKey("metadata"))
                parseMeta((Map<?, ?>) row.get("metadata"), columnFamily, null);

            addColumnsToCF((List<?>) row.get("cells"), columnFamily);

            if (prevStoredKey != null && prevStoredKey.compareTo(currentKey) != -1)
            {
                System.err
                        .printf("Line %d: Key %s is greater than previous, collection is not sorted properly. Aborting import. You might need to delete SSTables manually.%n",
                                lineNumber, key);
                return -1;
            }

            // saving decorated key
            writer.append(currentKey, columnFamily);
            columnFamily.clear();

            prevStoredKey = currentKey;
            importedKeys++;
            lineNumber++;

            long current = System.nanoTime();

            if (TimeUnit.NANOSECONDS.toSeconds(current - start) >= 5) // 5 secs.
            {
                System.out.printf("Currently imported %d keys.%n", importedKeys);
                start = current;
            }

            if (keyCountToImport == importedKeys)
                break;

        }

        writer.closeAndOpenReader();

        return importedKeys;
    }

    /**
     * Get key validator for column family
     * @param columnFamily column family instance
     * @return key validator for given column family
     */
    private AbstractType<?> getKeyValidator(ColumnFamily columnFamily) {
        // this is a fix to support backward compatibility
        // which allows to skip the current key validator
        // please, take a look onto CASSANDRA-7498 for more details
        if ("true".equals(System.getProperty("skip.key.validator", "false"))) {
            return BytesType.instance;
        }
        return columnFamily.metadata().getKeyValidator();
    }

    /**
     * Get JsonParser object for file
     * @param fileName name of the file
     * @return json parser instance for given file
     * @throws IOException if any I/O error.
     */
    private JsonParser getParser(String fileName) throws IOException
    {
        return factory.createJsonParser(new File(fileName));
    }

    /**
     * Converts JSON to an SSTable file. JSON input can either be a file specified
     * using an optional command line argument, or supplied on standard in.
     *
     * @param args command line arguments
     * @throws ParseException on failure to parse JSON input
     * @throws ConfigurationException on configuration error.
     */
    public static void main(String[] args) throws ParseException, ConfigurationException
    {
        CommandLineParser parser = new PosixParser();

        try
        {
            cmd = parser.parse(options, args);
        }
        catch (org.apache.commons.cli.ParseException e)
        {
            System.err.println(e.getMessage());
            printProgramUsage();
            System.exit(1);
        }

        if (cmd.getArgs().length != 2)
        {
            printProgramUsage();
            System.exit(1);
        }

        String json     = cmd.getArgs()[0];
        String ssTable  = cmd.getArgs()[1];
        String keyspace = cmd.getOptionValue(KEYSPACE_OPTION);
        String cfamily  = cmd.getOptionValue(COLUMN_FAMILY_OPTION);

        Integer keyCountToImport = null;
        boolean isSorted = false;

        if (cmd.hasOption(KEY_COUNT_OPTION))
        {
            keyCountToImport = Integer.valueOf(cmd.getOptionValue(KEY_COUNT_OPTION));
        }

        if (cmd.hasOption(IS_SORTED_OPTION))
        {
            isSorted = true;
        }

<<<<<<< HEAD
        Schema.instance.loadFromDisk();
=======
        DatabaseDescriptor.loadSchemas(false);
>>>>>>> 3a5f79eb
        if (Schema.instance.getNonSystemKeyspaces().size() < 1)
        {
            String msg = "no non-system keyspaces are defined";
            System.err.println(msg);
            throw new ConfigurationException(msg);
        }

        try
        {
           new SSTableImport(keyCountToImport, isSorted).importJson(json, keyspace, cfamily, ssTable);
        }
        catch (Exception e)
        {
            JVMStabilityInspector.inspectThrowable(e);
            e.printStackTrace();
            System.err.println("ERROR: " + e.getMessage());
            System.exit(-1);
        }

        System.exit(0);
    }

    private static void printProgramUsage()
    {
        System.out.printf("Usage: %s -s -K <keyspace> -c <column_family> -n <num_keys> <json> <sstable>%n%n",
                            SSTableImport.class.getName());

        System.out.println("Options:");
        for (Object o :  options.getOptions())
        {
            Option opt = (Option) o;
            System.out.println("  -" +opt.getOpt() + " - " + opt.getDescription());
        }
    }

    /**
     * Convert a string to bytes (ByteBuffer) according to type
     * @param content string to convert
     * @param type type to use for conversion
     * @return byte buffer representation of the given string
     */
    private static ByteBuffer stringAsType(String content, AbstractType<?> type)
    {
        try
        {
            return type.fromString(content);
        }
        catch (MarshalException e)
        {
            throw new RuntimeException(e.getMessage());
        }
    }

}<|MERGE_RESOLUTION|>--- conflicted
+++ resolved
@@ -501,11 +501,7 @@
             isSorted = true;
         }
 
-<<<<<<< HEAD
-        Schema.instance.loadFromDisk();
-=======
-        DatabaseDescriptor.loadSchemas(false);
->>>>>>> 3a5f79eb
+        Schema.instance.loadFromDisk(false);
         if (Schema.instance.getNonSystemKeyspaces().size() < 1)
         {
             String msg = "no non-system keyspaces are defined";
