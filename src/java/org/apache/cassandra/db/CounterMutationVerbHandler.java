--- conflicted
+++ resolved
@@ -48,12 +48,7 @@
         // it's own in that case.
         StorageProxy.applyCounterMutationOnLeader(cm,
                                                   localDataCenter,
-<<<<<<< HEAD
                                                   () -> MessagingService.instance().send(message.emptyResponse(), respondToAddress),
-                                                  queryStartNanoTime);
-=======
-                                                  () -> MessagingService.instance().send(message.emptyResponse(), message.from()),
                                                   Dispatcher.RequestTime.forImmediateExecution());
->>>>>>> 617a7584
     }
 }