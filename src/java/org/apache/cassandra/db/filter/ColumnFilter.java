--- conflicted
+++ resolved
@@ -21,18 +21,13 @@
 import java.util.*;
 
 import com.google.common.annotations.VisibleForTesting;
-import com.google.common.collect.Iterables;
 import com.google.common.collect.Iterators;
 import com.google.common.collect.SortedSetMultimap;
 import com.google.common.collect.TreeMultimap;
 
-<<<<<<< HEAD
-=======
 import org.slf4j.Logger;
 import org.slf4j.LoggerFactory;
 
-import org.apache.cassandra.config.CFMetaData;
->>>>>>> 0541c519
 import org.apache.cassandra.cql3.ColumnIdentifier;
 import org.apache.cassandra.db.*;
 import org.apache.cassandra.db.rows.Cell;
@@ -43,6 +38,7 @@
 import org.apache.cassandra.net.MessagingService;
 import org.apache.cassandra.schema.ColumnMetadata;
 import org.apache.cassandra.schema.TableMetadata;
+import org.apache.cassandra.utils.CassandraVersion;
 
 /**
  * Represents which (non-PK) columns (and optionally which sub-part of a column for complex columns) are selected
@@ -73,37 +69,48 @@
  */
 public class ColumnFilter
 {
-<<<<<<< HEAD
+    private final static Logger logger = LoggerFactory.getLogger(ColumnFilter.class);
+
     public static final ColumnFilter NONE = selection(RegularAndStaticColumns.NONE);
-=======
-    private final static Logger logger = LoggerFactory.getLogger(ColumnFilter.class);
->>>>>>> 0541c519
 
     public static final Serializer serializer = new Serializer();
 
     // True if _fetched_ includes all regular columns (and any static in _queried_), in which case metadata must not be
     // null. If false, then _fetched_ == _queried_ and we only store _queried_.
+    @VisibleForTesting
     final boolean fetchAllRegulars;
 
+    // This flag can be only set when fetchAllRegulars is set. When fetchAllRegulars is set and queried==null then
+    // it is implied to be true. The flag when set allows for interpreting the column filter in the same way as it was
+    // interpreted by pre 4.0 Cassandra versions (3.4 ~ 4.0), that is, we fetch all columns (both regulars and static)
+    // but we query only some of them. This allows for proper behaviour during upgrades.
+    private final boolean fetchAllStatics;
+
+    @VisibleForTesting
     final RegularAndStaticColumns fetched;
-    final RegularAndStaticColumns queried; // can be null if fetchAllRegulars, to represent a wildcard query (all
-                                           // static and regular columns are both _fetched_ and _queried_).
+
+    private final RegularAndStaticColumns queried; // can be null if fetchAllRegulars, to represent a wildcard query (all
+
+    // static and regular columns are both _fetched_ and _queried_).
     private final SortedSetMultimap<ColumnIdentifier, ColumnSubselection> subSelections; // can be null
 
     private ColumnFilter(boolean fetchAllRegulars,
+                         boolean fetchAllStatics,
                          TableMetadata metadata,
                          RegularAndStaticColumns queried,
                          SortedSetMultimap<ColumnIdentifier, ColumnSubselection> subSelections)
     {
         assert !fetchAllRegulars || metadata != null;
         assert fetchAllRegulars || queried != null;
+        assert !fetchAllStatics || fetchAllRegulars;
         this.fetchAllRegulars = fetchAllRegulars;
+        this.fetchAllStatics = fetchAllStatics || fetchAllRegulars && queried == null;
 
         if (fetchAllRegulars)
         {
             RegularAndStaticColumns all = metadata.regularAndStaticColumns();
 
-            this.fetched = (all.statics.isEmpty() || queried == null)
+            this.fetched = (all.statics.isEmpty() || queried == null || fetchAllStatics)
                            ? all
                            : new RegularAndStaticColumns(queried.statics, all.regulars);
         }
@@ -120,24 +127,69 @@
      * Used on replica for deserialisation
      */
     private ColumnFilter(boolean fetchAllRegulars,
+                         boolean fetchAllStatics,
                          RegularAndStaticColumns fetched,
                          RegularAndStaticColumns queried,
                          SortedSetMultimap<ColumnIdentifier, ColumnSubselection> subSelections)
     {
         assert !fetchAllRegulars || fetched != null;
         assert fetchAllRegulars || queried != null;
+        assert !fetchAllStatics || fetchAllRegulars;
         this.fetchAllRegulars = fetchAllRegulars;
+        this.fetchAllStatics = fetchAllStatics || fetchAllRegulars && queried == null;
         this.fetched = fetchAllRegulars ? fetched : queried;
         this.queried = queried;
         this.subSelections = subSelections;
     }
 
     /**
+     * Returns true if all static columns should be fetched along with all regular columns (it only makes sense to call
+     * this method if fetchAllRegulars is going to be true and queried != null).
+     *
+     * We have to apply this conversion when there are pre-4.0 nodes in the cluster because they interpret
+     * the ColumnFilter with fetchAllRegulars (translated to fetchAll in pre 4.0) and queried != null so that all
+     * the columns are fetched (both regular and static) and just some of them are queried. In 4.0+ with the same
+     * scenario, all regulars are fetched and only those statics which are queried. We need to apply the conversion
+     * so that the retrieved data is the same (note that non-queried columns may have skipped values or may not be
+     * included at all).
+     */
+    private static boolean shouldFetchAllStatics()
+    {
+        if (Gossiper.instance.isUpgradingFromVersionLowerThan(CassandraVersion.CASSANDRA_4_0))
+        {
+            logger.trace("ColumnFilter conversion has been applied so that all static columns will be fetched because there are pre 4.0 nodes in the cluster");
+            return true;
+        }
+        return false;
+    }
+
+    /**
+     * Returns true if we want to consider all fetched columns as queried as well (it only makes sense to call
+     * this method if fetchAllRegulars is going to be true).
+     *
+     * We have to apply this conversion when there are pre-3.4 (in particular, pre CASSANDRA-10657) nodes in the cluster
+     * because they interpret the ColumnFilter with fetchAllRegulars (translated to fetchAll in pre 4.0) so that all
+     * fetched columns are queried. In 3.4+ with the same scenario, all the columns are fetched
+     * (though see {@link #shouldFetchAllStatics()}) but queried columns are taken into account in the way that we may
+     * skip values or whole cells when reading data. We need to apply the conversion so that the retrieved data is
+     * the same.
+     */
+    private static boolean shouldQueriedBeNull()
+    {
+        if (Gossiper.instance.isUpgradingFromVersionLowerThan(CassandraVersion.CASSANDRA_3_4))
+        {
+            logger.trace("ColumnFilter conversion has been applied so that all columns will be queried because there are pre 3.4 nodes in the cluster");
+            return true;
+        }
+        return false;
+    }
+
+    /**
      * A filter that includes all columns for the provided table.
      */
     public static ColumnFilter all(TableMetadata metadata)
     {
-        return new ColumnFilter(true, metadata, null, null);
+        return new ColumnFilter(true, true, metadata, null, null);
     }
 
     /**
@@ -149,32 +201,16 @@
      */
     public static ColumnFilter selection(RegularAndStaticColumns columns)
     {
-        return new ColumnFilter(false, (TableMetadata) null, columns, null);
-    }
-
-	/**
+        return new ColumnFilter(false, false, (TableMetadata) null, columns, null);
+    }
+
+    /**
      * A filter that fetches all columns for the provided table, but returns
      * only the queried ones.
      */
     public static ColumnFilter selection(TableMetadata metadata, RegularAndStaticColumns queried)
     {
-<<<<<<< HEAD
-        return new ColumnFilter(true, metadata, queried, null);
-=======
-        // When fetchAll is enabled on pre CASSANDRA-10657 (3.4-), queried columns are not considered at all, and it
-        // is assumed that all columns are queried. CASSANDRA-10657 (3.4+) brings back skipping values of columns
-        // which are not in queried set when fetchAll is enabled. That makes exactly the same filter being
-        // interpreted in a different way on 3.4- and 3.4+.
-        //
-        // Moreover, there is no way to convert the filter with fetchAll and queried != null so that it is
-        // interpreted the same way on 3.4- because that Cassandra version does not support such filtering.
-        //
-        // In order to avoid inconsitencies in data read by 3.4- and 3.4+ we need to avoid creation of incompatible
-        // filters when the cluster contains 3.4- nodes. We do that by forcibly setting queried to null.
-        //
-        // see CASSANDRA-10657, CASSANDRA-15833, CASSANDRA-16415
-        return new ColumnFilter(true, metadata.partitionColumns(), Gossiper.instance.isAnyNodeOn30() ? null : queried, null);
->>>>>>> 0541c519
+        return new ColumnFilter(true, shouldFetchAllStatics(), metadata, shouldQueriedBeNull() ? null : queried, null);
     }
 
     /**
@@ -212,7 +248,7 @@
      */
     public boolean fetchesAllColumns(boolean isStatic)
     {
-        return isStatic ? queried == null : fetchAllRegulars;
+        return isStatic ? queried == null || fetchAllStatics : fetchAllRegulars;
     }
 
     /**
@@ -231,7 +267,7 @@
     {
         // For statics, it is included only if it's part of _queried_, or if _queried_ is null (wildcard query).
         if (column.isStatic())
-            return queried == null || queried.contains(column);
+            return fetchAllStatics || queried == null || queried.contains(column);
 
         // For regulars, if 'fetchAllRegulars', then it's included automatically. Otherwise, it depends on _queried_.
         return fetchAllRegulars || queried.contains(column);
@@ -298,7 +334,7 @@
         if (s.isEmpty())
             return null;
 
-        return new Tester(!column.isStatic() && fetchAllRegulars, s.iterator());
+        return new Tester(!column.isStatic() && fetchAllRegulars || column.isStatic() && fetchAllStatics, s.iterator());
     }
 
     /**
@@ -482,19 +518,19 @@
                 }
             }
 
-<<<<<<< HEAD
-            // see CASSANDRA-15833
-            if (isFetchAll && Gossiper.instance.haveMajorVersion3Nodes())
-=======
-            // See the comment in {@link ColumnFilter#selection(CFMetaData, PartitionColumns)}
-            if (isFetchAll && queried != null && Gossiper.instance.isAnyNodeOn30())
-            {
-                logger.trace("Column filter will be automatically converted to query all columns because 3.0 nodes are present in the cluster");
->>>>>>> 0541c519
-                queried = null;
-            }
-
-            return new ColumnFilter(isFetchAll, metadata, queried, s);
+            // When fetchAll is enabled on pre CASSANDRA-10657 (3.4-), queried columns are not considered at all, and it
+            // is assumed that all columns are queried. CASSANDRA-10657 (3.4+) brings back skipping values of columns
+            // which are not in queried set when fetchAll is enabled. That makes exactly the same filter being
+            // interpreted in a different way on 3.4- and 3.4+.
+            //
+            // Moreover, there is no way to convert the filter with fetchAll and queried != null so that it is
+            // interpreted the same way on 3.4- because that Cassandra version does not support such filtering.
+            //
+            // In order to avoid inconsitencies in data read by 3.4- and 3.4+ we need to avoid creation of incompatible
+            // filters when the cluster contains 3.4- nodes. We do that by forcibly setting queried to null.
+            //
+            // see CASSANDRA-10657, CASSANDRA-15833, CASSANDRA-16415
+            return new ColumnFilter(isFetchAll, isFetchAll && shouldFetchAllStatics(), metadata, isFetchAll && shouldQueriedBeNull() ? null : queried, s);
         }
     }
 
@@ -510,6 +546,7 @@
         ColumnFilter otherCf = (ColumnFilter) other;
 
         return otherCf.fetchAllRegulars == this.fetchAllRegulars &&
+               otherCf.fetchAllStatics == this.fetchAllStatics &&
                Objects.equals(otherCf.fetched, this.fetched) &&
                Objects.equals(otherCf.queried, this.queried) &&
                Objects.equals(otherCf.subSelections, this.subSelections);
@@ -518,95 +555,56 @@
     @Override
     public String toString()
     {
-<<<<<<< HEAD
+        String prefix = "";
+
         if (fetchAllRegulars && queried == null)
-            return "*";
-
-        if (queried.isEmpty())
-            return "";
-
-        Iterator<ColumnMetadata> defs = queried.selectOrderIterator();
-        if (!defs.hasNext())
-            return "<none>";
-
-        StringBuilder sb = new StringBuilder();
-        while (defs.hasNext())
-        {
-            appendColumnDef(sb, defs.next());
-            if (defs.hasNext())
-                sb.append(", ");
-        }
-        return sb.toString();
-    }
-
-    private void appendColumnDef(StringBuilder sb, ColumnMetadata column)
-    {
-        if (subSelections == null)
-=======
-        String prefix = "";
-        if (isFetchAll && queried == null)
             return "*/*";
 
-        if (isFetchAll)
+        if (fetchAllRegulars && fetchAllStatics)
             prefix = "*/";
 
-        if (queried.isEmpty())
-            return prefix + "[]";
-
+        if (fetchAllRegulars && !fetchAllStatics)
+        {
+            prefix = queried.statics.isEmpty()
+                     ? "<all regulars>/"
+                     : String.format("<all regulars>+%s/", columnsToString(queried.statics::selectOrderIterator));
+        }
+
+        return prefix + columnsToString(queried::selectOrderIterator);
+    }
+
+    private String columnsToString(Iterable<ColumnMetadata> columns)
+    {
         StringJoiner joiner = new StringJoiner(", ", "[", "]");
-        Iterator<ColumnDefinition> it = queried.selectOrderIterator();
+        Iterator<ColumnMetadata> it = columns.iterator();
         while (it.hasNext())
->>>>>>> 0541c519
-        {
-            ColumnDefinition column = it.next();
+        {
+            ColumnMetadata column = it.next();
             SortedSet<ColumnSubselection> s = subSelections != null ? subSelections.get(column.name) : Collections.emptySortedSet();
 
             if (s.isEmpty())
                 joiner.add(String.valueOf(column.name));
             else
-                s.forEach(subSel -> joiner.add(String.format("%s%s", column.name , subSel)));
-        }
-        return prefix + joiner.toString();
+                s.forEach(subSel -> joiner.add(String.format("%s%s", column.name, subSel)));
+        }
+        return joiner.toString();
     }
 
     public static class Serializer
     {
-        private static final int FETCH_ALL_MASK          = 0x01;
-        private static final int HAS_QUERIED_MASK        = 0x02;
+        private static final int FETCH_ALL_MASK = 0x01;
+        private static final int HAS_QUERIED_MASK = 0x02;
         private static final int HAS_SUB_SELECTIONS_MASK = 0x04;
 
         private static int makeHeaderByte(ColumnFilter selection)
         {
             return (selection.fetchAllRegulars ? FETCH_ALL_MASK : 0)
-                 | (selection.queried != null ? HAS_QUERIED_MASK : 0)
-                 | (selection.subSelections != null ? HAS_SUB_SELECTIONS_MASK : 0);
-        }
-
-        @VisibleForTesting
-        public static ColumnFilter maybeUpdateForBackwardCompatility(ColumnFilter selection, int version)
-        {
-            if (version > MessagingService.VERSION_3014 || !selection.fetchAllRegulars || selection.queried == null)
-                return selection;
-
-            // The meaning of fetchAllRegulars changed (at least when queried != null) due to CASSANDRA-12768: in
-            // pre-4.0 it means that *all* columns are fetched, not just the regular ones, and so 3.0/3.X nodes
-            // would send us more than we'd like. So instead recreating a filter that correspond to what we
-            // actually want (it's a tiny bit less efficient as we include all columns manually and will mark as
-            // queried some columns that are actually only fetched, but it's fine during upgrade).
-            // More concretely, we replace our filter by a non-fetch-all one that queries every columns that our
-            // current filter fetches.
-            Set<ColumnMetadata> queriedStatic = new HashSet<>();
-            Iterables.addAll(queriedStatic, Iterables.filter(selection.queried, ColumnMetadata::isStatic));
-            return new ColumnFilter(false,
-                                    (TableMetadata) null,
-                                    new RegularAndStaticColumns(Columns.from(queriedStatic), selection.fetched.regulars),
-                                    selection.subSelections);
+                   | (selection.queried != null ? HAS_QUERIED_MASK : 0)
+                   | (selection.subSelections != null ? HAS_SUB_SELECTIONS_MASK : 0);
         }
 
         public void serialize(ColumnFilter selection, DataOutputPlus out, int version) throws IOException
         {
-            selection = maybeUpdateForBackwardCompatility(selection, version);
-
             out.writeByte(makeHeaderByte(selection));
 
             if (version >= MessagingService.VERSION_3014 && selection.fetchAllRegulars)
@@ -664,7 +662,7 @@
             if (hasSubSelections)
             {
                 subSelections = TreeMultimap.create(Comparator.<ColumnIdentifier>naturalOrder(), Comparator.<ColumnSubselection>naturalOrder());
-                int size = (int)in.readUnsignedVInt();
+                int size = (int) in.readUnsignedVInt();
                 for (int i = 0; i < size; i++)
                 {
                     ColumnSubselection subSel = ColumnSubselection.serializer.deserialize(in, version, metadata);
@@ -672,33 +670,11 @@
                 }
             }
 
-            // Since nodes with and without CASSANDRA-10657 are not distinguishable by messaging version, we need to
-            // check whether there are any nodes running pre CASSANDRA-10657 Cassandra and apply conversion to the
-            // column filter so that it is interpreted in the same way as on the nodes without CASSANDRA-10657.
-            //
-            // See the comment in {@link ColumnFilter#selection(CFMetaData, PartitionColumns)}
-            if (isFetchAll && queried != null && Gossiper.instance.isAnyNodeOn30())
-            {
-                logger.trace("Deserialized column filter will be automatically converted to query all columns because 3.0 nodes are present in the cluster");
-                queried = null;
-            }
-
-            // Same concern than in serialize/serializedSize: we should be wary of the change in meaning for isFetchAll.
-            // If we get a filter with isFetchAll from 3.0/3.x, it actually expects all static columns to be fetched,
-            // make sure we do that (note that if queried == null, that's already what we do).
-            // Note that here again this will make us do a bit more work that necessary, namely we'll _query_ all
-            // statics even though we only care about _fetching_ them all, but that's a minor inefficiency, so fine
-            // during upgrade.
-            if (version <= MessagingService.VERSION_30 && isFetchAll && queried != null)
-                queried = new RegularAndStaticColumns(metadata.staticColumns(), queried.regulars);
-
-            return new ColumnFilter(isFetchAll, fetched, queried, subSelections);
+            return new ColumnFilter(isFetchAll, isFetchAll && shouldFetchAllStatics(), fetched, isFetchAll && shouldQueriedBeNull() ? null : queried, subSelections);
         }
 
         public long serializedSize(ColumnFilter selection, int version)
         {
-            selection = maybeUpdateForBackwardCompatility(selection, version);
-
             long size = 1; // header byte
 
             if (version >= MessagingService.VERSION_3014 && selection.fetchAllRegulars)
