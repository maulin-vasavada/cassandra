/*
 * Licensed to the Apache Software Foundation (ASF) under one
 * or more contributor license agreements.  See the NOTICE file
 * distributed with this work for additional information
 * regarding copyright ownership.  The ASF licenses this file
 * to you under the Apache License, Version 2.0 (the
 * "License"); you may not use this file except in compliance
 * with the License.  You may obtain a copy of the License at
 *
 *     http://www.apache.org/licenses/LICENSE-2.0
 *
 * Unless required by applicable law or agreed to in writing, software
 * distributed under the License is distributed on an "AS IS" BASIS,
 * WITHOUT WARRANTIES OR CONDITIONS OF ANY KIND, either express or implied.
 * See the License for the specific language governing permissions and
 * limitations under the License.
 */
package org.apache.cassandra.db;

import java.io.IOException;
import java.util.*;
import java.util.concurrent.CompletableFuture;
import java.util.concurrent.TimeUnit;
import java.util.concurrent.atomic.AtomicLong;

import com.google.common.collect.ImmutableCollection;
import com.google.common.collect.ImmutableMap;
import org.apache.commons.lang3.StringUtils;

import org.apache.cassandra.config.DatabaseDescriptor;
import org.apache.cassandra.db.commitlog.CommitLog;
import org.apache.cassandra.db.partitions.PartitionUpdate;
import org.apache.cassandra.db.rows.DeserializationHelper;
import org.apache.cassandra.io.IVersionedSerializer;
import org.apache.cassandra.io.util.DataInputPlus;
import org.apache.cassandra.io.util.DataOutputPlus;
import org.apache.cassandra.schema.Schema;
import org.apache.cassandra.schema.TableId;
import org.apache.cassandra.schema.TableMetadata;
import org.apache.cassandra.utils.ByteBufferUtil;

import static org.apache.cassandra.net.MessagingService.VERSION_30;
import static org.apache.cassandra.net.MessagingService.VERSION_3014;
import static org.apache.cassandra.net.MessagingService.VERSION_40;
import static org.apache.cassandra.utils.MonotonicClock.approxTime;

public class Mutation implements IMutation
{
    public static final MutationSerializer serializer = new MutationSerializer();

    // todo this is redundant
    // when we remove it, also restore SerializationsTest.testMutationRead to not regenerate new Mutations each test
    private final String keyspaceName;

    private final DecoratedKey key;
    // map of column family id to mutations for that column family.
    private final ImmutableMap<TableId, PartitionUpdate> modifications;

<<<<<<< HEAD
    // Time at which this mutation or the builder that built it was instantiated
    final long approxCreatedAtNanos;
=======
    // Time at which this mutation was instantiated
    public final long createdAt;
>>>>>>> 8333d0b0
    // keep track of when mutation has started waiting for a MV partition lock
    final AtomicLong viewLockAcquireStart = new AtomicLong(0);

    private final boolean cdcEnabled;

    public Mutation(String keyspaceName, DecoratedKey key, long createdAt, boolean cdcEnabled)
    {
        this(keyspaceName, key, new HashMap<>(), createdAt, cdcEnabled);
    }

    public Mutation(PartitionUpdate update)
    {
        this(update.metadata().keyspace, update.partitionKey(), ImmutableMap.of(update.metadata().id, update), approxTime.now());
    }

    public Mutation(String keyspaceName, DecoratedKey key, ImmutableMap<TableId, PartitionUpdate> modifications, long approxCreatedAtNanos)
    {
        this(keyspaceName, key, modifications, System.currentTimeMillis());
    }

    private Mutation(String keyspaceName, DecoratedKey key, Map<UUID, PartitionUpdate> modifications, long createdAt)
    {
        this(keyspaceName, key, modifications, createdAt, cdcEnabled(modifications));
    }

    private Mutation(String keyspaceName, DecoratedKey key, Map<UUID, PartitionUpdate> modifications, long createdAt, boolean cdcEnabled)
    {
        this.keyspaceName = keyspaceName;
        this.key = key;
        this.modifications = modifications;
<<<<<<< HEAD
=======
        this.cdcEnabled = cdcEnabled;
        this.createdAt = createdAt;
    }

    private static boolean cdcEnabled(Map<UUID, PartitionUpdate> modifications)
    {
        boolean cdcEnabled = false;
        for (PartitionUpdate pu : modifications.values())
            cdcEnabled |= pu.metadata().params.cdc;
        return cdcEnabled;
    }
>>>>>>> 8333d0b0

        boolean cdc = false;
        for (PartitionUpdate pu : modifications.values())
            cdc |= pu.metadata().params.cdc;
        this.cdcEnabled = cdc;
        this.approxCreatedAtNanos = approxCreatedAtNanos;
    }

    public Mutation without(Set<TableId> tableIds)
    {
        if (tableIds.isEmpty())
            return this;

        ImmutableMap.Builder<TableId, PartitionUpdate> builder = new ImmutableMap.Builder<>();
        for (Map.Entry<TableId, PartitionUpdate> update : modifications.entrySet())
        {
            if (!tableIds.contains(update.getKey()))
            {
                builder.put(update);
            }
        }

        return new Mutation(keyspaceName, key, builder.build(), approxCreatedAtNanos);
    }

    public Mutation without(TableId tableId)
    {
        return without(Collections.singleton(tableId));
    }

    public String getKeyspaceName()
    {
        return keyspaceName;
    }

    public Collection<TableId> getTableIds()
    {
        return modifications.keySet();
    }

    public DecoratedKey key()
    {
        return key;
    }

    public ImmutableCollection<PartitionUpdate> getPartitionUpdates()
    {
        return modifications.values();
    }

    public void validateSize(int version, int overhead)
    {
        long totalSize = serializedSize(version) + overhead;
        if(totalSize > MAX_MUTATION_SIZE)
        {
            CommitLog.instance.metrics.oversizedMutations.mark();
            throw new MutationExceededMaxSizeException(this, version, totalSize);
        }
    }

    public PartitionUpdate getPartitionUpdate(TableMetadata table)
    {
        return table == null ? null : modifications.get(table.id);
    }

    public boolean isEmpty()
    {
        return modifications.isEmpty();
    }

    /**
     * Creates a new mutation that merges all the provided mutations.
     *
     * @param mutations the mutations to merge together. All mutation must be
     * on the same keyspace and partition key. There should also be at least one
     * mutation.
     * @return a mutation that contains all the modifications contained in {@code mutations}.
     *
     * @throws IllegalArgumentException if not all the mutations are on the same
     * keyspace and key.
     */
    public static Mutation merge(List<Mutation> mutations)
    {
        assert !mutations.isEmpty();

        if (mutations.size() == 1)
            return mutations.get(0);

        Set<TableId> updatedTables = new HashSet<>();
        String ks = null;
        DecoratedKey key = null;
        for (Mutation mutation : mutations)
        {
            updatedTables.addAll(mutation.modifications.keySet());
            if (ks != null && !ks.equals(mutation.keyspaceName))
                throw new IllegalArgumentException();
            if (key != null && !key.equals(mutation.key))
                throw new IllegalArgumentException();
            ks = mutation.keyspaceName;
            key = mutation.key;
        }

        List<PartitionUpdate> updates = new ArrayList<>(mutations.size());
        ImmutableMap.Builder<TableId, PartitionUpdate> modifications = new ImmutableMap.Builder<>();
        for (TableId table : updatedTables)
        {
            for (Mutation mutation : mutations)
            {
                PartitionUpdate upd = mutation.modifications.get(table);
                if (upd != null)
                    updates.add(upd);
            }

            if (updates.isEmpty())
                continue;

            modifications.put(table, updates.size() == 1 ? updates.get(0) : PartitionUpdate.merge(updates));
            updates.clear();
        }
        return new Mutation(ks, key, modifications.build(), approxTime.now());
    }

    public CompletableFuture<?> applyFuture()
    {
        Keyspace ks = Keyspace.open(keyspaceName);
        return ks.applyFuture(this, Keyspace.open(keyspaceName).getMetadata().params.durableWrites, true);
    }

    public void apply(boolean durableWrites, boolean isDroppable)
    {
        Keyspace.open(keyspaceName).apply(this, durableWrites, true, isDroppable);
    }

    public void apply(boolean durableWrites)
    {
        apply(durableWrites, true);
    }

    /*
     * This is equivalent to calling commit. Applies the changes to
     * to the keyspace that is obtained by calling Keyspace.open().
     */
    public void apply()
    {
        apply(Keyspace.open(keyspaceName).getMetadata().params.durableWrites);
    }

    public void applyUnsafe()
    {
        apply(false);
    }

    public long getTimeout(TimeUnit unit)
    {
        return DatabaseDescriptor.getWriteRpcTimeout(unit);
    }

    public int smallestGCGS()
    {
        int gcgs = Integer.MAX_VALUE;
        for (PartitionUpdate update : getPartitionUpdates())
            gcgs = Math.min(gcgs, update.metadata().params.gcGraceSeconds);
        return gcgs;
    }

    public boolean trackedByCDC()
    {
        return cdcEnabled;
    }

    public String toString()
    {
        return toString(false);
    }

    public String toString(boolean shallow)
    {
        StringBuilder buff = new StringBuilder("Mutation(");
        buff.append("keyspace='").append(keyspaceName).append('\'');
        buff.append(", key='").append(ByteBufferUtil.bytesToHex(key.getKey())).append('\'');
        buff.append(", modifications=[");
        if (shallow)
        {
            List<String> cfnames = new ArrayList<>(modifications.size());
            for (TableId tableId : modifications.keySet())
            {
                TableMetadata cfm = Schema.instance.getTableMetadata(tableId);
                cfnames.add(cfm == null ? "-dropped-" : cfm.name);
            }
            buff.append(StringUtils.join(cfnames, ", "));
        }
        else
        {
            buff.append("\n  ").append(StringUtils.join(modifications.values(), "\n  ")).append('\n');
        }
        return buff.append("])").toString();
    }
    private int serializedSize30;
    private int serializedSize3014;
    private int serializedSize40;

    public int serializedSize(int version)
    {
        switch (version)
        {
            case VERSION_30:
                if (serializedSize30 == 0)
                    serializedSize30 = (int) serializer.serializedSize(this, VERSION_30);
                return serializedSize30;
            case VERSION_3014:
                if (serializedSize3014 == 0)
                    serializedSize3014 = (int) serializer.serializedSize(this, VERSION_3014);
                return serializedSize3014;
            case VERSION_40:
                if (serializedSize40 == 0)
                    serializedSize40 = (int) serializer.serializedSize(this, VERSION_40);
                return serializedSize40;
            default:
                throw new IllegalStateException("Unknown serialization version: " + version);
        }
    }

    /**
     * Creates a new simple mutuation builder.
     *
     * @param keyspaceName the name of the keyspace this is a mutation for.
     * @param partitionKey the key of partition this if a mutation for.
     * @return a newly created builder.
     */
    public static SimpleBuilder simpleBuilder(String keyspaceName, DecoratedKey partitionKey)
    {
        return new SimpleBuilders.MutationBuilder(keyspaceName, partitionKey);
    }

    /**
     * Interface for building mutations geared towards human.
     * <p>
     * This should generally not be used when performance matters too much, but provides a more convenient interface to
     * build a mutation than using the class constructor when performance is not of the utmost importance.
     */
    public interface SimpleBuilder
    {
        /**
         * Sets the timestamp to use for the following additions to this builder or any derived (update or row) builder.
         *
         * @param timestamp the timestamp to use for following additions. If that timestamp hasn't been set, the current
         * time in microseconds will be used.
         * @return this builder.
         */
        public SimpleBuilder timestamp(long timestamp);

        /**
         * Sets the ttl to use for the following additions to this builder or any derived (update or row) builder.
         * <p>
         * Note that the for non-compact tables, this method must be called before any column addition for this
         * ttl to be used for the row {@code LivenessInfo}.
         *
         * @param ttl the ttl to use for following additions. If that ttl hasn't been set, no ttl will be used.
         * @return this builder.
         */
        public SimpleBuilder ttl(int ttl);

        /**
         * Adds an update for table identified by the provided metadata and return a builder for that partition.
         *
         * @param metadata the metadata of the table for which to add an update.
         * @return a builder for the partition identified by {@code metadata} (and the partition key for which this is a
         * mutation of).
         */
        public PartitionUpdate.SimpleBuilder update(TableMetadata metadata);

        /**
         * Adds an update for table identified by the provided name and return a builder for that partition.
         *
         * @param tableName the name of the table for which to add an update.
         * @return a builder for the partition identified by {@code metadata} (and the partition key for which this is a
         * mutation of).
         */
        public PartitionUpdate.SimpleBuilder update(String tableName);

        /**
         * Build the mutation represented by this builder.
         *
         * @return the built mutation.
         */
        public Mutation build();
    }

    public static class MutationSerializer implements IVersionedSerializer<Mutation>
    {
        public void serialize(Mutation mutation, DataOutputPlus out, int version) throws IOException
        {
            /* serialize the modifications in the mutation */
            int size = mutation.modifications.size();
            out.writeUnsignedVInt(size);

            assert size > 0;
            for (Map.Entry<TableId, PartitionUpdate> entry : mutation.modifications.entrySet())
                PartitionUpdate.serializer.serialize(entry.getValue(), out, version);
        }

        public Mutation deserialize(DataInputPlus in, int version, DeserializationHelper.Flag flag) throws IOException
        {
            int size = (int)in.readUnsignedVInt();
            assert size > 0;

            PartitionUpdate update = PartitionUpdate.serializer.deserialize(in, version, flag);
            if (size == 1)
                return new Mutation(update);

            ImmutableMap.Builder<TableId, PartitionUpdate> modifications = new ImmutableMap.Builder<>();
            DecoratedKey dk = update.partitionKey();

            modifications.put(update.metadata().id, update);
            for (int i = 1; i < size; ++i)
            {
                update = PartitionUpdate.serializer.deserialize(in, version, flag);
                modifications.put(update.metadata().id, update);
            }
            return new Mutation(update.metadata().keyspace, dk, modifications.build(), approxTime.now());
        }

        public Mutation deserialize(DataInputPlus in, int version) throws IOException
        {
            return deserialize(in, version, DeserializationHelper.Flag.FROM_REMOTE);
        }

        public long serializedSize(Mutation mutation, int version)
        {
            int size = TypeSizes.sizeofUnsignedVInt(mutation.modifications.size());
            for (Map.Entry<TableId, PartitionUpdate> entry : mutation.modifications.entrySet())
                size += PartitionUpdate.serializer.serializedSize(entry.getValue(), version);

            return size;
        }
    }

    /**
     * Collects finalized partition updates
     */
    public static class PartitionUpdateCollector
    {
        private final ImmutableMap.Builder<TableId, PartitionUpdate> modifications = new ImmutableMap.Builder<>();
        private final String keyspaceName;
        private final DecoratedKey key;
        private final long approxCreatedAtNanos = approxTime.now();
        private boolean empty = true;

        public PartitionUpdateCollector(String keyspaceName, DecoratedKey key)
        {
            this.keyspaceName = keyspaceName;
            this.key = key;
        }

        public PartitionUpdateCollector add(PartitionUpdate partitionUpdate)
        {
            assert partitionUpdate != null;
            assert partitionUpdate.partitionKey().getPartitioner() == key.getPartitioner();
            // note that ImmutableMap.Builder only allows put:ing the same key once, it will fail during build() below otherwise
            modifications.put(partitionUpdate.metadata().id, partitionUpdate);
            empty = false;
            return this;
        }

        public DecoratedKey key()
        {
            return key;
        }

        public String getKeyspaceName()
        {
            return keyspaceName;
        }

        public boolean isEmpty()
        {
            return empty;
        }

        public Mutation build()
        {
            return new Mutation(keyspaceName, key, modifications.build(), approxCreatedAtNanos);
        }
    }
}<|MERGE_RESOLUTION|>--- conflicted
+++ resolved
@@ -56,63 +56,38 @@
     // map of column family id to mutations for that column family.
     private final ImmutableMap<TableId, PartitionUpdate> modifications;
 
-<<<<<<< HEAD
     // Time at which this mutation or the builder that built it was instantiated
     final long approxCreatedAtNanos;
-=======
-    // Time at which this mutation was instantiated
-    public final long createdAt;
->>>>>>> 8333d0b0
     // keep track of when mutation has started waiting for a MV partition lock
     final AtomicLong viewLockAcquireStart = new AtomicLong(0);
 
     private final boolean cdcEnabled;
 
-    public Mutation(String keyspaceName, DecoratedKey key, long createdAt, boolean cdcEnabled)
-    {
-        this(keyspaceName, key, new HashMap<>(), createdAt, cdcEnabled);
-    }
-
     public Mutation(PartitionUpdate update)
     {
-        this(update.metadata().keyspace, update.partitionKey(), ImmutableMap.of(update.metadata().id, update), approxTime.now());
+        this(update.metadata().keyspace, update.partitionKey(), ImmutableMap.of(update.metadata().id, update), approxTime.now(), update.metadata().params.cdc);
     }
 
     public Mutation(String keyspaceName, DecoratedKey key, ImmutableMap<TableId, PartitionUpdate> modifications, long approxCreatedAtNanos)
     {
-        this(keyspaceName, key, modifications, System.currentTimeMillis());
-    }
-
-    private Mutation(String keyspaceName, DecoratedKey key, Map<UUID, PartitionUpdate> modifications, long createdAt)
-    {
-        this(keyspaceName, key, modifications, createdAt, cdcEnabled(modifications));
-    }
-
-    private Mutation(String keyspaceName, DecoratedKey key, Map<UUID, PartitionUpdate> modifications, long createdAt, boolean cdcEnabled)
+        this(keyspaceName, key, modifications, approxCreatedAtNanos, cdcEnabled(modifications.values()));
+    }
+
+    public Mutation(String keyspaceName, DecoratedKey key, ImmutableMap<TableId, PartitionUpdate> modifications, long approxCreatedAtNanos, boolean cdcEnabled)
     {
         this.keyspaceName = keyspaceName;
         this.key = key;
         this.modifications = modifications;
-<<<<<<< HEAD
-=======
         this.cdcEnabled = cdcEnabled;
-        this.createdAt = createdAt;
-    }
-
-    private static boolean cdcEnabled(Map<UUID, PartitionUpdate> modifications)
-    {
-        boolean cdcEnabled = false;
-        for (PartitionUpdate pu : modifications.values())
-            cdcEnabled |= pu.metadata().params.cdc;
-        return cdcEnabled;
-    }
->>>>>>> 8333d0b0
-
+        this.approxCreatedAtNanos = approxCreatedAtNanos;
+    }
+
+    private static boolean cdcEnabled(Iterable<PartitionUpdate> modifications)
+    {
         boolean cdc = false;
-        for (PartitionUpdate pu : modifications.values())
+        for (PartitionUpdate pu : modifications)
             cdc |= pu.metadata().params.cdc;
-        this.cdcEnabled = cdc;
-        this.approxCreatedAtNanos = approxCreatedAtNanos;
+        return cdc;
     }
 
     public Mutation without(Set<TableId> tableIds)
