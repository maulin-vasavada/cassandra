--- conflicted
+++ resolved
@@ -43,10 +43,7 @@
 
 import com.google.common.annotations.VisibleForTesting;
 import com.google.common.base.Preconditions;
-<<<<<<< HEAD
 import com.google.common.base.Predicates;
-=======
->>>>>>> f8dd1931
 import com.google.common.collect.ArrayListMultimap;
 import com.google.common.collect.Collections2;
 import com.google.common.collect.ConcurrentHashMultiset;
@@ -83,10 +80,6 @@
 import org.apache.cassandra.db.rows.UnfilteredRowIterator;
 import org.apache.cassandra.db.view.ViewBuilderTask;
 import org.apache.cassandra.dht.AbstractBounds;
-<<<<<<< HEAD
-=======
-import org.apache.cassandra.dht.Bounds;
->>>>>>> f8dd1931
 import org.apache.cassandra.dht.Range;
 import org.apache.cassandra.dht.Token;
 import org.apache.cassandra.exceptions.ConfigurationException;
@@ -116,10 +109,7 @@
 import org.apache.cassandra.utils.FBUtilities;
 import org.apache.cassandra.utils.JVMStabilityInspector;
 import org.apache.cassandra.utils.MBeanWrapper;
-<<<<<<< HEAD
 import org.apache.cassandra.utils.OutputHandler;
-=======
->>>>>>> f8dd1931
 import org.apache.cassandra.utils.Throwables;
 import org.apache.cassandra.utils.TimeUUID;
 import org.apache.cassandra.utils.WrappedRunnable;
@@ -288,14 +278,16 @@
         int pendingTasks = executor.getPendingTaskCount() +
                            validationExecutor.getPendingTaskCount() +
                            viewBuildExecutor.getPendingTaskCount() +
-                           cacheCleanupExecutor.getPendingTaskCount();
+                           cacheCleanupExecutor.getPendingTaskCount() +
+                           secondaryIndexExecutor.getPendingTaskCount();
         if (pendingTasks > 0)
             return true;
 
         int activeTasks = executor.getActiveTaskCount() +
                           validationExecutor.getActiveTaskCount() +
                           viewBuildExecutor.getActiveTaskCount() +
-                          cacheCleanupExecutor.getActiveTaskCount();
+                          cacheCleanupExecutor.getActiveTaskCount() +
+                          secondaryIndexExecutor.getActiveTaskCount();
 
         return activeTasks > 0;
     }
