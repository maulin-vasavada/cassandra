--- conflicted
+++ resolved
@@ -189,13 +189,8 @@
         for (Relation columnRelation : columnRelations)
         {
             // Left and right side of relational expression encoded according to comparator/validator.
-<<<<<<< HEAD
             ByteBuffer entity = columnRelation.getEntity().getByteBuffer(metadata.comparator.asAbstractType(), variables);
-            ByteBuffer value = columnRelation.getValue().getByteBuffer(metadata.getValueValidatorForFullCellName(entity), variables);
-=======
-            ByteBuffer entity = columnRelation.getEntity().getByteBuffer(metadata.comparator, variables);
-            ByteBuffer value = columnRelation.getValue().getByteBuffer(metadata.getValueValidatorFromColumnName(entity), variables);
->>>>>>> b42feea6
+            ByteBuffer value = columnRelation.getValue().getByteBuffer(metadata.getValueValidator(metadata.comparator.cellFromByteBuffer(entity)), variables);
 
             expressions.add(new IndexExpression(entity,
                                                 IndexExpression.Operator.valueOf(columnRelation.operator().toString()),
@@ -334,7 +329,7 @@
     throws InvalidRequestException
     {
         validateColumnName(name);
-        AbstractType<?> validator = metadata.getValueValidatorFromColumnName(name);
+        AbstractType<?> validator = metadata.getValueValidator(name);
 
         try
         {
