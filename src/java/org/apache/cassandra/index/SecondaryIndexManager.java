/*
 * Licensed to the Apache Software Foundation (ASF) under one
 * or more contributor license agreements.  See the NOTICE file
 * distributed with this work for additional information
 * regarding copyright ownership.  The ASF licenses this file
 * to you under the Apache License, Version 2.0 (the
 * "License"); you may not use this file except in compliance
 * with the License.  You may obtain a copy of the License at
 *
 *     http://www.apache.org/licenses/LICENSE-2.0
 *
 * Unless required by applicable law or agreed to in writing, software
 * distributed under the License is distributed on an "AS IS" BASIS,
 * WITHOUT WARRANTIES OR CONDITIONS OF ANY KIND, either express or implied.
 * See the License for the specific language governing permissions and
 * limitations under the License.
 */
package org.apache.cassandra.index;

import java.lang.reflect.Constructor;
import java.util.*;
import java.util.concurrent.*;
import java.util.function.Function;
import java.util.stream.Collectors;
import java.util.stream.Stream;

import com.google.common.base.Joiner;
import com.google.common.base.Strings;
import com.google.common.collect.ImmutableSet;
import com.google.common.collect.Iterables;
import com.google.common.collect.Maps;
import com.google.common.collect.Sets;
import com.google.common.primitives.Longs;
import com.google.common.util.concurrent.Futures;
import com.google.common.util.concurrent.MoreExecutors;
import org.apache.commons.lang3.StringUtils;
import org.slf4j.Logger;
import org.slf4j.LoggerFactory;

import org.apache.cassandra.concurrent.JMXEnabledThreadPoolExecutor;
import org.apache.cassandra.concurrent.NamedThreadFactory;
import org.apache.cassandra.concurrent.StageManager;
import org.apache.cassandra.config.ColumnDefinition;
import org.apache.cassandra.config.DatabaseDescriptor;
import org.apache.cassandra.cql3.statements.IndexTarget;
import org.apache.cassandra.db.*;
import org.apache.cassandra.db.compaction.CompactionManager;
import org.apache.cassandra.db.filter.RowFilter;
import org.apache.cassandra.db.lifecycle.SSTableSet;
import org.apache.cassandra.db.lifecycle.View;
import org.apache.cassandra.db.partitions.*;
import org.apache.cassandra.db.rows.*;
import org.apache.cassandra.exceptions.InvalidRequestException;
import org.apache.cassandra.index.internal.CassandraIndex;
import org.apache.cassandra.index.transactions.*;
import org.apache.cassandra.io.sstable.format.SSTableReader;
import org.apache.cassandra.schema.IndexMetadata;
import org.apache.cassandra.schema.Indexes;
import org.apache.cassandra.service.pager.SinglePartitionPager;
import org.apache.cassandra.tracing.Tracing;
import org.apache.cassandra.transport.ProtocolVersion;
import org.apache.cassandra.transport.Server;
import org.apache.cassandra.utils.FBUtilities;
import org.apache.cassandra.utils.concurrent.OpOrder;
import org.apache.cassandra.utils.concurrent.Refs;

/**
 * Handles the core maintenance functionality associated with indexes: adding/removing them to or from
 * a table, (re)building during bootstrap or other streaming operations, flushing, reloading metadata
 * and so on.
 *
 * The Index interface defines a number of methods which return {@code Callable<?>}. These are primarily the
 * management tasks for an index implementation. Most of them are currently executed in a blocking
 * fashion via submission to SIM's blockingExecutor. This provides the desired behaviour in pretty
 * much all cases, as tasks like flushing an index needs to be executed synchronously to avoid potentially
 * deadlocking on the FlushWriter or PostFlusher. Several of these {@code Callable<?>} returning methods on Index could
 * then be defined with as void and called directly from SIM (rather than being run via the executor service).
 * Separating the task defintion from execution gives us greater flexibility though, so that in future, for example,
 * if the flush process allows it we leave open the possibility of executing more of these tasks asynchronously.
 *
 * The primary exception to the above is the Callable returned from Index#addIndexedColumn. This may
 * involve a significant effort, building a new index over any existing data. We perform this task asynchronously;
 * as it is called as part of a schema update, which we do not want to block for a long period. Building non-custom
 * indexes is performed on the CompactionManager.
 *
 * This class also provides instances of processors which listen to updates to the base table and forward to
 * registered Indexes the info required to keep those indexes up to date.
 * There are two variants of these processors, each with a factory method provided by SIM:
 *      IndexTransaction: deals with updates generated on the regular write path.
 *      CleanupTransaction: used when partitions are modified during compaction or cleanup operations.
 * Further details on their usage and lifecycles can be found in the interface definitions below.
 *
 * Finally, the bestIndexFor method is used at query time to identify the most selective index of those able
 * to satisfy any search predicates defined by a ReadCommand's RowFilter. It returns a thin IndexAccessor object
 * which enables the ReadCommand to access the appropriate functions of the Index at various stages in its lifecycle.
 * e.g. the getEstimatedResultRows is required when StorageProxy calculates the initial concurrency factor for
 * distributing requests to replicas, whereas a Searcher instance is needed when the ReadCommand is executed locally on
 * a target replica.
 */
public class SecondaryIndexManager implements IndexRegistry
{
    private static final Logger logger = LoggerFactory.getLogger(SecondaryIndexManager.class);

    // default page size (in rows) when rebuilding the index for a whole partition
    public static final int DEFAULT_PAGE_SIZE = 10000;

    private Map<String, Index> indexes = Maps.newConcurrentMap();

    /**
     * The indexes that are ready to server requests.
     */
    private Set<String> builtIndexes = Sets.newConcurrentHashSet();

    // executes tasks returned by Indexer#addIndexColumn which may require index(es) to be (re)built
    private static final ExecutorService asyncExecutor =
        new JMXEnabledThreadPoolExecutor(1,
                                         StageManager.KEEPALIVE,
                                         TimeUnit.SECONDS,
                                         new LinkedBlockingQueue<>(),
                                         new NamedThreadFactory("SecondaryIndexManagement"),
                                         "internal");

    // executes all blocking tasks produced by Indexers e.g. getFlushTask, getMetadataReloadTask etc
    private static final ExecutorService blockingExecutor = MoreExecutors.newDirectExecutorService();

    /**
     * The underlying column family containing the source data for these indexes
     */
    public final ColumnFamilyStore baseCfs;

    public SecondaryIndexManager(ColumnFamilyStore baseCfs)
    {
        this.baseCfs = baseCfs;
    }


    /**
     * Drops and adds new indexes associated with the underlying CF
     */
    public void reload()
    {
        // figure out what needs to be added and dropped.
        Indexes tableIndexes = baseCfs.metadata.getIndexes();
        indexes.keySet()
               .stream()
               .filter(indexName -> !tableIndexes.has(indexName))
               .forEach(this::removeIndex);

        // we call add for every index definition in the collection as
        // some may not have been created here yet, only added to schema
        for (IndexMetadata tableIndex : tableIndexes)
            addIndex(tableIndex);
    }

    private Future<?> reloadIndex(IndexMetadata indexDef)
    {
        Index index = indexes.get(indexDef.name);
        Callable<?> reloadTask = index.getMetadataReloadTask(indexDef);
        return reloadTask == null
               ? Futures.immediateFuture(null)
               : blockingExecutor.submit(reloadTask);
    }

    private Future<?> createIndex(IndexMetadata indexDef)
    {
        Index index = createInstance(indexDef);
        index.register(this);

        // if the index didn't register itself, we can probably assume that no initialization needs to happen
        final Callable<?> initialBuildTask = indexes.containsKey(indexDef.name)
                                           ? index.getInitializationTask()
                                           : null;
        if (initialBuildTask == null)
        {
            // We need to make sure that the index is marked as built in the case where the initialBuildTask
            // does not need to be run (if the index didn't register itself or if the base table was empty).
            markIndexBuilt(indexDef.name);
            return Futures.immediateFuture(null);
        }
        return asyncExecutor.submit(index.getInitializationTask());
    }

    /**
     * Adds and builds a index
     * @param indexDef the IndexMetadata describing the index
     */
    public synchronized Future<?> addIndex(IndexMetadata indexDef)
    {
        if (indexes.containsKey(indexDef.name))
            return reloadIndex(indexDef);
        else
            return createIndex(indexDef);
    }

    /**
     * Checks if the specified index is queryable.
     *
     * @param index the index
     * @return <code>true</code> if the specified index is queryable, <code>false</code> otherwise
     */
    public boolean isIndexQueryable(Index index)
    {
        return builtIndexes.contains(index.getIndexMetadata().name);
    }

    public synchronized void removeIndex(String indexName)
    {
        Index index = unregisterIndex(indexName);
        if (null != index)
        {
            markIndexRemoved(indexName);
            executeBlocking(index.getInvalidateTask());
        }
    }


    public Set<IndexMetadata> getDependentIndexes(ColumnDefinition column)
    {
        if (indexes.isEmpty())
            return Collections.emptySet();

        Set<IndexMetadata> dependentIndexes = new HashSet<>();
        for (Index index : indexes.values())
            if (index.dependsOn(column))
                dependentIndexes.add(index.getIndexMetadata());

        return dependentIndexes;
    }

    /**
     * Called when dropping a Table
     */
    public void markAllIndexesRemoved()
    {
       getBuiltIndexNames().forEach(this::markIndexRemoved);
    }

    /**
    * Does a full, blocking rebuild of the indexes specified by columns from the sstables.
    * Caller must acquire and release references to the sstables used here.
    * Note also that only this method of (re)building indexes:
    *   a) takes a set of index *names* rather than Indexers
    *   b) marks exsiting indexes removed prior to rebuilding
    *
    * @param sstables the data to build from
    * @param indexNames the list of indexes to be rebuilt
    */
    public void rebuildIndexesBlocking(Collection<SSTableReader> sstables, Set<String> indexNames)
    {
        Set<Index> toRebuild = indexes.values().stream()
                                               .filter(index -> indexNames.contains(index.getIndexMetadata().name))
                                               .filter(Index::shouldBuildBlocking)
                                               .collect(Collectors.toSet());
        if (toRebuild.isEmpty())
        {
            logger.info("No defined indexes with the supplied names: {}", Joiner.on(',').join(indexNames));
            return;
        }

        toRebuild.forEach(indexer -> markIndexRemoved(indexer.getIndexMetadata().name));

        buildIndexesBlocking(sstables, toRebuild);

        toRebuild.forEach(indexer -> markIndexBuilt(indexer.getIndexMetadata().name));
    }

    public void buildAllIndexesBlocking(Collection<SSTableReader> sstables)
    {
        buildIndexesBlocking(sstables, indexes.values()
                                              .stream()
                                              .filter(Index::shouldBuildBlocking)
                                              .collect(Collectors.toSet()));
    }

    // For convenience, may be called directly from Index impls
    public void buildIndexBlocking(Index index)
    {
        if (index.shouldBuildBlocking())
        {
            try (ColumnFamilyStore.RefViewFragment viewFragment = baseCfs.selectAndReference(View.selectFunction(SSTableSet.CANONICAL));
                 Refs<SSTableReader> sstables = viewFragment.refs)
            {
                buildIndexesBlocking(sstables, Collections.singleton(index));
                markIndexBuilt(index.getIndexMetadata().name);
            }
        }
    }

    /**
     * Checks if the specified {@link ColumnFamilyStore} is a secondary index.
     *
     * @param cfs the <code>ColumnFamilyStore</code> to check.
     * @return <code>true</code> if the specified <code>ColumnFamilyStore</code> is a secondary index,
     * <code>false</code> otherwise.
     */
    public static boolean isIndexColumnFamilyStore(ColumnFamilyStore cfs)
    {
        return isIndexColumnFamily(cfs.name);
    }

    /**
     * Checks if the specified {@link ColumnFamilyStore} is the one secondary index.
     *
     * @param cfName the name of the <code>ColumnFamilyStore</code> to check.
     * @return <code>true</code> if the specified <code>ColumnFamilyStore</code> is a secondary index,
     * <code>false</code> otherwise.
     */
    public static boolean isIndexColumnFamily(String cfName)
    {
        return cfName.contains(Directories.SECONDARY_INDEX_NAME_SEPARATOR);
    }

    /**
     * Returns the parent of the specified {@link ColumnFamilyStore}.
     *
     * @param cfs the <code>ColumnFamilyStore</code>
     * @return the parent of the specified <code>ColumnFamilyStore</code>
     */
    public static ColumnFamilyStore getParentCfs(ColumnFamilyStore cfs)
    {
        String parentCfs = getParentCfsName(cfs.name);
        return cfs.keyspace.getColumnFamilyStore(parentCfs);
    }

    /**
     * Returns the parent name of the specified {@link ColumnFamilyStore}.
     *
     * @param cfName the <code>ColumnFamilyStore</code> name
     * @return the parent name of the specified <code>ColumnFamilyStore</code>
     */
    public static String getParentCfsName(String cfName)
    {
        assert isIndexColumnFamily(cfName);
        return StringUtils.substringBefore(cfName, Directories.SECONDARY_INDEX_NAME_SEPARATOR);
    }

    /**
     * Returns the index name
     *
     * @param cfs the <code>ColumnFamilyStore</code>
     * @return the index name
     */
    public static String getIndexName(ColumnFamilyStore cfs)
    {
        return getIndexName(cfs.name);
    }

    /**
     * Returns the index name
     *
     * @param cfName the <code>ColumnFamilyStore</code> name
     * @return the index name
     */
    public static String getIndexName(String cfName)
    {
        assert isIndexColumnFamily(cfName);
        return StringUtils.substringAfter(cfName, Directories.SECONDARY_INDEX_NAME_SEPARATOR);
    }

    private void buildIndexesBlocking(Collection<SSTableReader> sstables, Set<Index> indexes)
    {
        if (indexes.isEmpty())
            return;

        logger.info("Submitting index build of {} for data in {}",
                    indexes.stream().map(i -> i.getIndexMetadata().name).collect(Collectors.joining(",")),
                    sstables.stream().map(SSTableReader::toString).collect(Collectors.joining(",")));

        Map<Index.IndexBuildingSupport, Set<Index>> byType = new HashMap<>();
        for (Index index : indexes)
        {
            Set<Index> stored = byType.computeIfAbsent(index.getBuildTaskSupport(), i -> new HashSet<>());
            stored.add(index);
        }

        List<Future<?>> futures = byType.entrySet()
                                        .stream()
                                        .map((e) -> e.getKey().getIndexBuildTask(baseCfs, e.getValue(), sstables))
                                        .map(CompactionManager.instance::submitIndexBuild)
                                        .collect(Collectors.toList());

        FBUtilities.waitOnFutures(futures);

        flushIndexesBlocking(indexes);
        logger.info("Index build of {} complete",
                    indexes.stream().map(i -> i.getIndexMetadata().name).collect(Collectors.joining(",")));
    }

    /**
     * Marks the specified index as build.
     * <p>This method is public as it need to be accessible from the {@link Index} implementations</p>
     * @param indexName the index name
     */
    public void markIndexBuilt(String indexName)
    {
        builtIndexes.add(indexName);
        if (DatabaseDescriptor.isDaemonInitialized())
            SystemKeyspace.setIndexBuilt(baseCfs.keyspace.getName(), indexName);
    }

    /**
     * Marks the specified index as removed.
     * <p>This method is public as it need to be accessible from the {@link Index} implementations</p>
     * @param indexName the index name
     */
    public void markIndexRemoved(String indexName)
    {
        SystemKeyspace.setIndexRemoved(baseCfs.keyspace.getName(), indexName);
    }

    public Index getIndexByName(String indexName)
    {
        return indexes.get(indexName);
    }

    private Index createInstance(IndexMetadata indexDef)
    {
        Index newIndex;
        if (indexDef.isCustom())
        {
            assert indexDef.options != null;
            String className = indexDef.options.get(IndexTarget.CUSTOM_INDEX_OPTION_NAME);
            assert ! Strings.isNullOrEmpty(className);
            try
            {
                Class<? extends Index> indexClass = FBUtilities.classForName(className, "Index");
                Constructor<? extends Index> ctor = indexClass.getConstructor(ColumnFamilyStore.class, IndexMetadata.class);
                newIndex = ctor.newInstance(baseCfs, indexDef);
            }
            catch (Exception e)
            {
                throw new RuntimeException(e);
            }
        }
        else
        {
            newIndex = CassandraIndex.newIndex(baseCfs, indexDef);
        }
        return newIndex;
    }

    /**
     * Truncate all indexes
     */
    public void truncateAllIndexesBlocking(final long truncatedAt)
    {
        executeAllBlocking(indexes.values().stream(), (index) -> index.getTruncateTask(truncatedAt));
    }

    /**
     * Remove all indexes
     */
    public void invalidateAllIndexesBlocking()
    {
        markAllIndexesRemoved();
        executeAllBlocking(indexes.values().stream(), Index::getInvalidateTask);
    }

    /**
     * Perform a blocking flush all indexes
     */
    public void flushAllIndexesBlocking()
    {
       flushIndexesBlocking(ImmutableSet.copyOf(indexes.values()));
    }

    /**
     * Perform a blocking flush of selected indexes
     */
    public void flushIndexesBlocking(Set<Index> indexes)
    {
        if (indexes.isEmpty())
            return;

        List<Future<?>> wait = new ArrayList<>();
        List<Index> nonCfsIndexes = new ArrayList<>();

        // for each CFS backed index, submit a flush task which we'll wait on for completion
        // for the non-CFS backed indexes, we'll flush those while we wait.
        synchronized (baseCfs.getTracker())
        {
            indexes.forEach(index ->
                index.getBackingTable()
                     .map(cfs -> wait.add(cfs.forceFlush()))
                     .orElseGet(() -> nonCfsIndexes.add(index)));
        }

        executeAllBlocking(nonCfsIndexes.stream(), Index::getBlockingFlushTask);
        FBUtilities.waitOnFutures(wait);
    }

    /**
     * Performs a blocking flush of all custom indexes
     */
    public void flushAllNonCFSBackedIndexesBlocking()
    {
        executeAllBlocking(indexes.values()
                                  .stream()
                                  .filter(index -> !index.getBackingTable().isPresent()),
                           Index::getBlockingFlushTask);
    }

    /**
     * Performs a blocking execution of pre-join tasks of all indexes
     */
    public void executePreJoinTasksBlocking(boolean hadBootstrap)
    {
        logger.info("Executing pre-join{} tasks for: {}", hadBootstrap ? " post-bootstrap" : "", this.baseCfs);
        executeAllBlocking(indexes.values().stream(), (index) -> {
            return index.getPreJoinTask(hadBootstrap);
        });
    }

    /**
     * @return all indexes which are marked as built and ready to use
     */
    public List<String> getBuiltIndexNames()
    {
        Set<String> allIndexNames = new HashSet<>();
        indexes.values().stream()
                .map(i -> i.getIndexMetadata().name)
                .forEach(allIndexNames::add);
        return SystemKeyspace.getBuiltIndexes(baseCfs.keyspace.getName(), allIndexNames);
    }

    /**
     * @return all backing Tables used by registered indexes
     */
    public Set<ColumnFamilyStore> getAllIndexColumnFamilyStores()
    {
        Set<ColumnFamilyStore> backingTables = new HashSet<>();
        indexes.values().forEach(index -> index.getBackingTable().ifPresent(backingTables::add));
        return backingTables;
    }

    /**
     * @return if there are ANY indexes registered for this table
     */
    public boolean hasIndexes()
    {
        return !indexes.isEmpty();
    }

    /**
     * When building an index against existing data in sstables, add the given partition to the index
     */
    public void indexPartition(DecoratedKey key, Set<Index> indexes, int pageSize)
    {
        if (logger.isTraceEnabled())
            logger.trace("Indexing partition {}", baseCfs.metadata.getKeyValidator().getString(key.getKey()));

        if (!indexes.isEmpty())
        {
            SinglePartitionReadCommand cmd = SinglePartitionReadCommand.fullPartitionRead(baseCfs.metadata,
                                                                                          FBUtilities.nowInSeconds(),
                                                                                          key);
            int nowInSec = cmd.nowInSec();
            boolean readStatic = false;

            SinglePartitionPager pager = new SinglePartitionPager(cmd, null, ProtocolVersion.CURRENT);
            while (!pager.isExhausted())
            {
                try (ReadExecutionController controller = cmd.executionController();
                     OpOrder.Group writeGroup = Keyspace.writeOrder.start();
<<<<<<< HEAD
                     RowIterator partition =
                        PartitionIterators.getOnlyElement(pager.fetchPageInternal(pageSize, controller),
                                                          cmd))
=======
                     UnfilteredPartitionIterator page = pager.fetchPageUnfiltered(baseCfs.metadata, pageSize, readGroup))
>>>>>>> 7a06df79
                {
                    if (!page.hasNext())
                        break;

                    try (UnfilteredRowIterator partition = page.next()) {
                        Set<Index.Indexer> indexers = indexes.stream()
                                                             .map(index -> index.indexerFor(key,
                                                                                            partition.columns(),
                                                                                            nowInSec,
                                                                                            writeGroup,
                                                                                            IndexTransaction.Type.UPDATE))
                                                             .filter(Objects::nonNull)
                                                             .collect(Collectors.toSet());

                        // Short-circuit empty partitions if static row is processed or isn't read
                        if (!readStatic && partition.isEmpty() && partition.staticRow().isEmpty())
                            break;

                        indexers.forEach(Index.Indexer::begin);

                        if (!readStatic)
                        {
                            if (!partition.staticRow().isEmpty())
                                indexers.forEach(indexer -> indexer.insertRow(partition.staticRow()));
                            indexers.forEach((Index.Indexer i) -> i.partitionDelete(partition.partitionLevelDeletion()));
                            readStatic = true;
                        }

                        MutableDeletionInfo.Builder deletionBuilder = MutableDeletionInfo.builder(partition.partitionLevelDeletion(), baseCfs.getComparator(), false);

                        while (partition.hasNext())
                        {
                            Unfiltered unfilteredRow = partition.next();

                            if (unfilteredRow.isRow())
                            {
                                Row row = (Row) unfilteredRow;
                                indexers.forEach(indexer -> indexer.insertRow(row));
                            }
                            else
                            {
                                assert unfilteredRow.isRangeTombstoneMarker();
                                RangeTombstoneMarker marker = (RangeTombstoneMarker) unfilteredRow;
                                deletionBuilder.add(marker);
                            }
                        }

                        MutableDeletionInfo deletionInfo = deletionBuilder.build();
                        if (deletionInfo.hasRanges())
                        {
                            Iterator<RangeTombstone> iter = deletionInfo.rangeIterator(false);
                            while (iter.hasNext())
                                indexers.forEach(indexer -> indexer.rangeTombstone(iter.next()));
                        }

                        indexers.forEach(Index.Indexer::finish);
                    }
                }
            }
        }
    }

    /**
     * Return the page size used when indexing an entire partition
     */
    public int calculateIndexingPageSize()
    {
        if (Boolean.getBoolean("cassandra.force_default_indexing_page_size"))
            return DEFAULT_PAGE_SIZE;

        double targetPageSizeInBytes = 32 * 1024 * 1024;
        double meanPartitionSize = baseCfs.getMeanPartitionSize();
        if (meanPartitionSize <= 0)
            return DEFAULT_PAGE_SIZE;

        int meanCellsPerPartition = baseCfs.getMeanColumns();
        if (meanCellsPerPartition <= 0)
            return DEFAULT_PAGE_SIZE;

        int columnsPerRow = baseCfs.metadata.partitionColumns().regulars.size();
        if (columnsPerRow <= 0)
            return DEFAULT_PAGE_SIZE;

        int meanRowsPerPartition = meanCellsPerPartition / columnsPerRow;
        double meanRowSize = meanPartitionSize / meanRowsPerPartition;

        int pageSize = (int) Math.max(1, Math.min(DEFAULT_PAGE_SIZE, targetPageSizeInBytes / meanRowSize));

        logger.trace("Calculated page size {} for indexing {}.{} ({}/{}/{}/{})",
                     pageSize,
                     baseCfs.metadata.ksName,
                     baseCfs.metadata.cfName,
                     meanPartitionSize,
                     meanCellsPerPartition,
                     meanRowsPerPartition,
                     meanRowSize);

        return pageSize;
    }

    /**
     * Delete all data from all indexes for this partition.
     * For when cleanup rips a partition out entirely.
     *
     * TODO : improve cleanup transaction to batch updates and perform them async
     */
    public void deletePartition(UnfilteredRowIterator partition, int nowInSec)
    {
        // we need to acquire memtable lock because secondary index deletion may
        // cause a race (see CASSANDRA-3712). This is done internally by the
        // index transaction when it commits
        CleanupTransaction indexTransaction = newCleanupTransaction(partition.partitionKey(),
                                                                    partition.columns(),
                                                                    nowInSec);
        indexTransaction.start();
        indexTransaction.onPartitionDeletion(new DeletionTime(FBUtilities.timestampMicros(), nowInSec));
        indexTransaction.commit();

        while (partition.hasNext())
        {
            Unfiltered unfiltered = partition.next();
            if (unfiltered.kind() != Unfiltered.Kind.ROW)
                continue;

            indexTransaction = newCleanupTransaction(partition.partitionKey(),
                                                     partition.columns(),
                                                     nowInSec);
            indexTransaction.start();
            indexTransaction.onRowDelete((Row)unfiltered);
            indexTransaction.commit();
        }
    }

    /**
     * Called at query time to choose which (if any) of the registered index implementations to use for a given query.
     *
     * This is a two step processes, firstly compiling the set of searchable indexes then choosing the one which reduces
     * the search space the most.
     *
     * In the first phase, if the command's RowFilter contains any custom index expressions, the indexes that they
     * specify are automatically included. Following that, the registered indexes are filtered to include only those
     * which support the standard expressions in the RowFilter.
     *
     * The filtered set then sorted by selectivity, as reported by the Index implementations' getEstimatedResultRows
     * method.
     *
     * Implementation specific validation of the target expression, either custom or standard, by the selected
     * index should be performed in the searcherFor method to ensure that we pick the right index regardless of
     * the validity of the expression.
     *
     * This method is only called once during the lifecycle of a ReadCommand and the result is
     * cached for future use when obtaining a Searcher, getting the index's underlying CFS for
     * ReadOrderGroup, or an estimate of the result size from an average index query.
     *
     * @param command ReadCommand to be executed
     * @return an Index instance, ready to use during execution of the command, or null if none
     * of the registered indexes can support the command.
     */
    public Index getBestIndexFor(ReadCommand command)
    {
        if (indexes.isEmpty() || command.rowFilter().isEmpty())
            return null;

        Set<Index> searchableIndexes = new HashSet<>();
        for (RowFilter.Expression expression : command.rowFilter())
        {
            if (expression.isCustom())
            {
                // Only a single custom expression is allowed per query and, if present,
                // we want to always favour the index specified in such an expression
                RowFilter.CustomExpression customExpression = (RowFilter.CustomExpression)expression;
                logger.trace("Command contains a custom index expression, using target index {}", customExpression.getTargetIndex().name);
                Tracing.trace("Command contains a custom index expression, using target index {}", customExpression.getTargetIndex().name);
                return indexes.get(customExpression.getTargetIndex().name);
            }
            else if (!expression.isUserDefined())
            {
                indexes.values().stream()
                       .filter(index -> index.supportsExpression(expression.column(), expression.operator()))
                       .forEach(searchableIndexes::add);
            }
        }

        if (searchableIndexes.isEmpty())
        {
            logger.trace("No applicable indexes found");
            Tracing.trace("No applicable indexes found");
            return null;
        }

        Index selected = searchableIndexes.size() == 1
                         ? Iterables.getOnlyElement(searchableIndexes)
                         : searchableIndexes.stream()
                                            .min((a, b) -> Longs.compare(a.getEstimatedResultRows(),
                                                                         b.getEstimatedResultRows()))
                                            .orElseThrow(() -> new AssertionError("Could not select most selective index"));

        // pay for an additional threadlocal get() rather than build the strings unnecessarily
        if (Tracing.isTracing())
        {
            Tracing.trace("Index mean cardinalities are {}. Scanning with {}.",
                          searchableIndexes.stream().map(i -> i.getIndexMetadata().name + ':' + i.getEstimatedResultRows())
                                           .collect(Collectors.joining(",")),
                          selected.getIndexMetadata().name);
        }
        return selected;
    }

    public Optional<Index> getBestIndexFor(RowFilter.Expression expression)
    {
        return indexes.values().stream().filter((i) -> i.supportsExpression(expression.column(), expression.operator())).findFirst();
    }

    /**
     * Called at write time to ensure that values present in the update
     * are valid according to the rules of all registered indexes which
     * will process it. The partition key as well as the clustering and
     * cell values for each row in the update may be checked by index
     * implementations
     * @param update PartitionUpdate containing the values to be validated by registered Index implementations
     * @throws InvalidRequestException
     */
    public void validate(PartitionUpdate update) throws InvalidRequestException
    {
        for (Index index : indexes.values())
            index.validate(update);
    }

    /**
     * IndexRegistry methods
     */
    public void registerIndex(Index index)
    {
        String name = index.getIndexMetadata().name;
        indexes.put(name, index);
        logger.trace("Registered index {}", name);
    }

    public void unregisterIndex(Index index)
    {
        unregisterIndex(index.getIndexMetadata().name);
    }

    private Index unregisterIndex(String name)
    {
        Index removed = indexes.remove(name);
        builtIndexes.remove(name);
        logger.trace(removed == null ? "Index {} was not registered" : "Removed index {} from registry",
                     name);
        return removed;
    }

    public Index getIndex(IndexMetadata metadata)
    {
        return indexes.get(metadata.name);
    }

    public Collection<Index> listIndexes()
    {
        return ImmutableSet.copyOf(indexes.values());
    }

    /**
     * Handling of index updates.
     * Implementations of the various IndexTransaction interfaces, for keeping indexes in sync with base data
     * during updates, compaction and cleanup. Plus factory methods for obtaining transaction instances.
     */

    /**
     * Transaction for updates on the write path.
     */
    public UpdateTransaction newUpdateTransaction(PartitionUpdate update, OpOrder.Group opGroup, int nowInSec)
    {
        if (!hasIndexes())
            return UpdateTransaction.NO_OP;

        Index.Indexer[] indexers = indexes.values().stream()
                                          .map(i -> i.indexerFor(update.partitionKey(),
                                                                 update.columns(),
                                                                 nowInSec,
                                                                 opGroup,
                                                                 IndexTransaction.Type.UPDATE))
                                          .filter(Objects::nonNull)
                                          .toArray(Index.Indexer[]::new);

        return indexers.length == 0 ? UpdateTransaction.NO_OP : new WriteTimeTransaction(indexers);
    }

    /**
     * Transaction for use when merging rows during compaction
     */
    public CompactionTransaction newCompactionTransaction(DecoratedKey key,
                                                          PartitionColumns partitionColumns,
                                                          int versions,
                                                          int nowInSec)
    {
        // the check for whether there are any registered indexes is already done in CompactionIterator
        return new IndexGCTransaction(key, partitionColumns, versions, nowInSec, listIndexes());
    }

    /**
     * Transaction for use when removing partitions during cleanup
     */
    public CleanupTransaction newCleanupTransaction(DecoratedKey key,
                                                    PartitionColumns partitionColumns,
                                                    int nowInSec)
    {
        if (!hasIndexes())
            return CleanupTransaction.NO_OP;

        return new CleanupGCTransaction(key, partitionColumns, nowInSec, listIndexes());
    }

    /**
     * A single use transaction for processing a partition update on the regular write path
     */
    private static final class WriteTimeTransaction implements UpdateTransaction
    {
        private final Index.Indexer[] indexers;

        private WriteTimeTransaction(Index.Indexer...indexers)
        {
            // don't allow null indexers, if we don't need any use a NullUpdater object
            for (Index.Indexer indexer : indexers) assert indexer != null;
            this.indexers = indexers;
        }

        public void start()
        {
            for (Index.Indexer indexer : indexers)
                indexer.begin();
        }

        public void onPartitionDeletion(DeletionTime deletionTime)
        {
            for (Index.Indexer indexer : indexers)
                indexer.partitionDelete(deletionTime);
        }

        public void onRangeTombstone(RangeTombstone tombstone)
        {
            for (Index.Indexer indexer : indexers)
                indexer.rangeTombstone(tombstone);
        }

        public void onInserted(Row row)
        {
            for (Index.Indexer indexer : indexers)
                indexer.insertRow(row);
        }

        public void onUpdated(Row existing, Row updated)
        {
            final Row.Builder toRemove = BTreeRow.sortedBuilder();
            toRemove.newRow(existing.clustering());
            toRemove.addPrimaryKeyLivenessInfo(existing.primaryKeyLivenessInfo());
            toRemove.addRowDeletion(existing.deletion());
            final Row.Builder toInsert = BTreeRow.sortedBuilder();
            toInsert.newRow(updated.clustering());
            toInsert.addPrimaryKeyLivenessInfo(updated.primaryKeyLivenessInfo());
            toInsert.addRowDeletion(updated.deletion());
            // diff listener collates the columns to be added & removed from the indexes
            RowDiffListener diffListener = new RowDiffListener()
            {
                public void onPrimaryKeyLivenessInfo(int i, Clustering clustering, LivenessInfo merged, LivenessInfo original)
                {
                }

                public void onDeletion(int i, Clustering clustering, Row.Deletion merged, Row.Deletion original)
                {
                }

                public void onComplexDeletion(int i, Clustering clustering, ColumnDefinition column, DeletionTime merged, DeletionTime original)
                {
                }

                public void onCell(int i, Clustering clustering, Cell merged, Cell original)
                {
                    if (merged != null && !merged.equals(original))
                        toInsert.addCell(merged);

                    if (merged == null || (original != null && shouldCleanupOldValue(original, merged)))
                        toRemove.addCell(original);

                }
            };
            Rows.diff(diffListener, updated, existing);
            Row oldRow = toRemove.build();
            Row newRow = toInsert.build();
            for (Index.Indexer indexer : indexers)
                indexer.updateRow(oldRow, newRow);
        }

        public void commit()
        {
            for (Index.Indexer indexer : indexers)
                indexer.finish();
        }

        private boolean shouldCleanupOldValue(Cell oldCell, Cell newCell)
        {
            // If either the value or timestamp is different, then we
            // should delete from the index. If not, then we can infer that
            // at least one of the cells is an ExpiringColumn and that the
            // difference is in the expiry time. In this case, we don't want to
            // delete the old value from the index as the tombstone we insert
            // will just hide the inserted value.
            // Completely identical cells (including expiring columns with
            // identical ttl & localExpirationTime) will not get this far due
            // to the oldCell.equals(newCell) in StandardUpdater.update
            return !oldCell.value().equals(newCell.value()) || oldCell.timestamp() != newCell.timestamp();
        }
    }

    /**
     * A single-use transaction for updating indexes for a single partition during compaction where the only
     * operation is to merge rows
     * TODO : make this smarter at batching updates so we can use a single transaction to process multiple rows in
     * a single partition
     */
    private static final class IndexGCTransaction implements CompactionTransaction
    {
        private final DecoratedKey key;
        private final PartitionColumns columns;
        private final int versions;
        private final int nowInSec;
        private final Collection<Index> indexes;

        private Row[] rows;

        private IndexGCTransaction(DecoratedKey key,
                                   PartitionColumns columns,
                                   int versions,
                                   int nowInSec,
                                   Collection<Index> indexes)
        {
            this.key = key;
            this.columns = columns;
            this.versions = versions;
            this.indexes = indexes;
            this.nowInSec = nowInSec;
        }

        public void start()
        {
            if (versions > 0)
                rows = new Row[versions];
        }

        public void onRowMerge(Row merged, Row...versions)
        {
            // Diff listener constructs rows representing deltas between the merged and original versions
            // These delta rows are then passed to registered indexes for removal processing
            final Row.Builder[] builders = new Row.Builder[versions.length];
            RowDiffListener diffListener = new RowDiffListener()
            {
                public void onPrimaryKeyLivenessInfo(int i, Clustering clustering, LivenessInfo merged, LivenessInfo original)
                {
                    if (original != null && (merged == null || !merged.isLive(nowInSec)))
                        getBuilder(i, clustering).addPrimaryKeyLivenessInfo(original);
                }

                public void onDeletion(int i, Clustering clustering, Row.Deletion merged, Row.Deletion original)
                {
                }

                public void onComplexDeletion(int i, Clustering clustering, ColumnDefinition column, DeletionTime merged, DeletionTime original)
                {
                }

                public void onCell(int i, Clustering clustering, Cell merged, Cell original)
                {
                    if (original != null && (merged == null || !merged.isLive(nowInSec)))
                        getBuilder(i, clustering).addCell(original);
                }

                private Row.Builder getBuilder(int index, Clustering clustering)
                {
                    if (builders[index] == null)
                    {
                        builders[index] = BTreeRow.sortedBuilder();
                        builders[index].newRow(clustering);
                    }
                    return builders[index];
                }
            };

            Rows.diff(diffListener, merged, versions);

            for(int i = 0; i < builders.length; i++)
                if (builders[i] != null)
                    rows[i] = builders[i].build();
        }

        public void commit()
        {
            if (rows == null)
                return;

            try (OpOrder.Group opGroup = Keyspace.writeOrder.start())
            {
                for (Index index : indexes)
                {
                    Index.Indexer indexer = index.indexerFor(key, columns, nowInSec, opGroup, Type.COMPACTION);
                    if (indexer == null)
                        continue;

                    indexer.begin();
                    for (Row row : rows)
                        if (row != null)
                            indexer.removeRow(row);
                    indexer.finish();
                }
            }
        }
    }

    /**
     * A single-use transaction for updating indexes for a single partition during cleanup, where
     * partitions and rows are only removed
     * TODO : make this smarter at batching updates so we can use a single transaction to process multiple rows in
     * a single partition
     */
    private static final class CleanupGCTransaction implements CleanupTransaction
    {
        private final DecoratedKey key;
        private final PartitionColumns columns;
        private final int nowInSec;
        private final Collection<Index> indexes;

        private Row row;
        private DeletionTime partitionDelete;

        private CleanupGCTransaction(DecoratedKey key,
                                     PartitionColumns columns,
                                     int nowInSec,
                                     Collection<Index> indexes)
        {
            this.key = key;
            this.columns = columns;
            this.indexes = indexes;
            this.nowInSec = nowInSec;
        }

        public void start()
        {
        }

        public void onPartitionDeletion(DeletionTime deletionTime)
        {
            partitionDelete = deletionTime;
        }

        public void onRowDelete(Row row)
        {
            this.row = row;
        }

        public void commit()
        {
            if (row == null && partitionDelete == null)
                return;

            try (OpOrder.Group opGroup = Keyspace.writeOrder.start())
            {
                for (Index index : indexes)
                {
                    Index.Indexer indexer = index.indexerFor(key, columns, nowInSec, opGroup, Type.CLEANUP);
                    if (indexer == null)
                        continue;

                    indexer.begin();

                    if (partitionDelete != null)
                        indexer.partitionDelete(partitionDelete);

                    if (row != null)
                        indexer.removeRow(row);

                    indexer.finish();
                }
            }
        }
    }

    private static void executeBlocking(Callable<?> task)
    {
        if (null != task)
            FBUtilities.waitOnFuture(blockingExecutor.submit(task));
    }

    private static void executeAllBlocking(Stream<Index> indexers, Function<Index, Callable<?>> function)
    {
        if (function == null)
        {
            logger.error("failed to flush indexes: {} because flush task is missing.", indexers);
            return;
        }

        List<Future<?>> waitFor = new ArrayList<>();
        indexers.forEach(indexer -> {
            Callable<?> task = function.apply(indexer);
            if (null != task)
                waitFor.add(blockingExecutor.submit(task));
        });
        FBUtilities.waitOnFutures(waitFor);
    }
}<|MERGE_RESOLUTION|>--- conflicted
+++ resolved
@@ -562,13 +562,7 @@
             {
                 try (ReadExecutionController controller = cmd.executionController();
                      OpOrder.Group writeGroup = Keyspace.writeOrder.start();
-<<<<<<< HEAD
-                     RowIterator partition =
-                        PartitionIterators.getOnlyElement(pager.fetchPageInternal(pageSize, controller),
-                                                          cmd))
-=======
-                     UnfilteredPartitionIterator page = pager.fetchPageUnfiltered(baseCfs.metadata, pageSize, readGroup))
->>>>>>> 7a06df79
+                     UnfilteredPartitionIterator page = pager.fetchPageUnfiltered(baseCfs.metadata, pageSize, controller))
                 {
                     if (!page.hasNext())
                         break;
