/*
 * Licensed to the Apache Software Foundation (ASF) under one
 * or more contributor license agreements.  See the NOTICE file
 * distributed with this work for additional information
 * regarding copyright ownership.  The ASF licenses this file
 * to you under the Apache License, Version 2.0 (the
 * "License"); you may not use this file except in compliance
 * with the License.  You may obtain a copy of the License at
 *
 *     http://www.apache.org/licenses/LICENSE-2.0
 *
 * Unless required by applicable law or agreed to in writing, software
 * distributed under the License is distributed on an "AS IS" BASIS,
 * WITHOUT WARRANTIES OR CONDITIONS OF ANY KIND, either express or implied.
 * See the License for the specific language governing permissions and
 * limitations under the License.
 */
package org.apache.cassandra.transport.messages;

import java.nio.ByteBuffer;
import java.util.Objects;
import java.util.concurrent.TimeUnit;

import com.google.common.collect.ImmutableMap;

import io.netty.buffer.ByteBuf;
import org.apache.cassandra.cql3.CQLStatement;
import org.apache.cassandra.cql3.ColumnSpecification;
import org.apache.cassandra.cql3.QueryEvents;
import org.apache.cassandra.cql3.QueryHandler;
import org.apache.cassandra.cql3.QueryOptions;
import org.apache.cassandra.cql3.ResultSet;
import org.apache.cassandra.cql3.statements.BatchStatement;
import org.apache.cassandra.exceptions.PreparedQueryNotFoundException;
import org.apache.cassandra.service.ClientState;
import org.apache.cassandra.service.QueryState;
import org.apache.cassandra.tracing.Tracing;
import org.apache.cassandra.transport.CBUtil;
import org.apache.cassandra.transport.Dispatcher;
import org.apache.cassandra.transport.Message;
import org.apache.cassandra.transport.ProtocolException;
import org.apache.cassandra.transport.ProtocolVersion;
import org.apache.cassandra.utils.ByteBufferUtil;
import org.apache.cassandra.utils.JVMStabilityInspector;
import org.apache.cassandra.utils.MD5Digest;
import org.apache.cassandra.utils.NoSpamLogger;

import static org.apache.cassandra.utils.Clock.Global.currentTimeMillis;

public class ExecuteMessage extends Message.Request
{
    private static final NoSpamLogger nospam = NoSpamLogger.getLogger(logger, 10, TimeUnit.MINUTES);

    public static final Message.Codec<ExecuteMessage> codec = new Message.Codec<ExecuteMessage>()
    {
        public ExecuteMessage decode(ByteBuf body, ProtocolVersion version)
        {
            MD5Digest statementId = MD5Digest.wrap(CBUtil.readBytes(body));

            MD5Digest resultMetadataId = null;
            if (version.isGreaterOrEqualTo(ProtocolVersion.V5))
                resultMetadataId = MD5Digest.wrap(CBUtil.readBytes(body));

            return new ExecuteMessage(statementId, resultMetadataId, QueryOptions.codec.decode(body, version));
        }

        public void encode(ExecuteMessage msg, ByteBuf dest, ProtocolVersion version)
        {
            CBUtil.writeBytes(msg.statementId.bytes, dest);

            if (version.isGreaterOrEqualTo(ProtocolVersion.V5))
                CBUtil.writeBytes(msg.resultMetadataId.bytes, dest);

            if (version == ProtocolVersion.V1)
            {
                CBUtil.writeValueList(msg.options.getValues(), dest);
                CBUtil.writeConsistencyLevel(msg.options.getConsistency(), dest);
            }
            else
            {
                QueryOptions.codec.encode(msg.options, dest, version);
            }
        }

        public int encodedSize(ExecuteMessage msg, ProtocolVersion version)
        {
            int size = 0;
            size += CBUtil.sizeOfBytes(msg.statementId.bytes);

            if (version.isGreaterOrEqualTo(ProtocolVersion.V5))
                size += CBUtil.sizeOfBytes(msg.resultMetadataId.bytes);

            if (version == ProtocolVersion.V1)
            {
                size += CBUtil.sizeOfValueList(msg.options.getValues());
                size += CBUtil.sizeOfConsistencyLevel(msg.options.getConsistency());
            }
            else
            {
                size += QueryOptions.codec.encodedSize(msg.options, version);
            }
            return size;
        }
    };

    public final MD5Digest statementId;
    public final MD5Digest resultMetadataId;
    public final QueryOptions options;

    public ExecuteMessage(MD5Digest statementId, MD5Digest resultMetadataId, QueryOptions options)
    {
        super(Message.Type.EXECUTE);
        this.statementId = statementId;
        this.options = options;
        this.resultMetadataId = resultMetadataId;
    }

    @Override
    protected boolean isTraceable()
    {
        return true;
    }

    @Override
    protected boolean isTrackable()
    {
        return true;
    }

    @Override
    protected Message.Response execute(QueryState state, Dispatcher.RequestTime requestTime, boolean traceRequest)
    {
        QueryHandler.Prepared prepared = null;
        try
        {
            QueryHandler handler = ClientState.getCQLQueryHandler();
            prepared = handler.getPrepared(statementId);
            if (prepared == null)
                throw new PreparedQueryNotFoundException(statementId);

            if (!prepared.fullyQualified
                && !Objects.equals(state.getClientState().getRawKeyspace(), prepared.keyspace)
                // We can not reliably detect inconsistencies for batches yet
                && !(prepared.statement instanceof BatchStatement)
            )
            {
                state.getClientState().warnAboutUseWithPreparedStatements(statementId, prepared.keyspace);
                String msg = String.format("Tried to execute a prepared unqalified statement on a keyspace it was not prepared on. " +
                                           " Executing the resulting prepared statement will return unexpected results: %s (on keyspace %s, previously prepared on %s)",
                                           statementId, state.getClientState().getRawKeyspace(), prepared.keyspace);
                nospam.error(msg);
            }

            CQLStatement statement = prepared.statement;
            options.prepare(statement.getBindVariables());

            if (options.getPageSize() == 0)
                throw new ProtocolException("The page size cannot be 0");

            if (traceRequest)
                traceQuery(state, prepared);

            // Some custom QueryHandlers are interested by the bound names. We provide them this information
            // by wrapping the QueryOptions.
            QueryOptions queryOptions = QueryOptions.addColumnSpecifications(options, prepared.statement.getBindVariables());

            long requestStartTime = currentTimeMillis();

            Message.Response response = handler.processPrepared(statement, state, queryOptions, getCustomPayload(), requestTime);

            QueryEvents.instance.notifyExecuteSuccess(prepared.statement, prepared.rawCQLStatement, options, state, requestStartTime, response);

            if (response instanceof ResultMessage.Rows)
            {
                ResultMessage.Rows rows = (ResultMessage.Rows) response;

                ResultSet.ResultMetadata resultMetadata = rows.result.metadata;

                if (options.getProtocolVersion().isGreaterOrEqualTo(ProtocolVersion.V5))
                {
                    // For LWTs, always send a resultset metadata but avoid setting a metadata changed flag. This way
                    // Client will always receive fresh metadata, but will avoid caching and reusing it. See CASSANDRA-13992
                    // for details.
                    if (!statement.hasConditions())
                    {
                        // Starting with V5 we can rely on the result metadata id coming with execute message in order to
                        // check if there was a change, comparing it with metadata that's about to be returned to client.
                        if (!resultMetadata.getResultMetadataId().equals(resultMetadataId))
                            resultMetadata.setMetadataChanged();
                        else if (options.skipMetadata())
                            resultMetadata.setSkipMetadata();
                    }
                }
                else
                {
                    // Pre-V5 code has to rely on the difference between the metadata in the prepared message cache
                    // and compare it with the metadata to be returned to client.
                    if (options.skipMetadata() && prepared.resultMetadataId.equals(resultMetadata.getResultMetadataId()))
                        resultMetadata.setSkipMetadata();
                }
            }

            return response;
        }
        catch (Exception e)
        {
            QueryEvents.instance.notifyExecuteFailure(prepared, options, state, e);
            JVMStabilityInspector.inspectThrowable(e);
            return ErrorMessage.fromException(e);
        }
    }

    private void traceQuery(QueryState state, QueryHandler.Prepared prepared)
    {
        ImmutableMap.Builder<String, String> builder = ImmutableMap.builder();
        if (options.getPageSize() > 0)
            builder.put("page_size", Integer.toString(options.getPageSize()));
        if (options.getConsistency() != null)
            builder.put("consistency_level", options.getConsistency().name());
        if (options.getSerialConsistency() != null)
            builder.put("serial_consistency_level", options.getSerialConsistency().name());

        builder.put("query", prepared.rawCQLStatement);

        for (int i = 0; i < prepared.statement.getBindVariables().size(); i++)
        {
            ColumnSpecification cs = prepared.statement.getBindVariables().get(i);
            String boundName = cs.name.toString();
<<<<<<< HEAD
            String boundValue = cs.type.asCQL3Type().toCQLLiteral(options.getValues().get(i));
=======
            ByteBuffer bytes = options.getValues().get(i);
            String boundValue = (bytes == ByteBufferUtil.UNSET_BYTE_BUFFER) ? "<unset>" : cs.type.asCQL3Type().toCQLLiteral(bytes, options.getProtocolVersion());
>>>>>>> 505aff45
            if (boundValue.length() > 1000)
                boundValue = boundValue.substring(0, 1000) + "...'";

            //Here we prefix boundName with the index to avoid possible collission in builder keys due to
            //having multiple boundValues for the same variable
            builder.put("bound_var_" + i + '_' + boundName, boundValue);
        }

        Tracing.instance.begin("Execute CQL3 prepared query", state.getClientAddress(), builder.build());
    }

    @Override
    public String toString()
    {
        return String.format("EXECUTE %s with %d values at consistency %s", statementId, options.getValues().size(), options.getConsistency());
    }
}<|MERGE_RESOLUTION|>--- conflicted
+++ resolved
@@ -226,12 +226,8 @@
         {
             ColumnSpecification cs = prepared.statement.getBindVariables().get(i);
             String boundName = cs.name.toString();
-<<<<<<< HEAD
-            String boundValue = cs.type.asCQL3Type().toCQLLiteral(options.getValues().get(i));
-=======
             ByteBuffer bytes = options.getValues().get(i);
-            String boundValue = (bytes == ByteBufferUtil.UNSET_BYTE_BUFFER) ? "<unset>" : cs.type.asCQL3Type().toCQLLiteral(bytes, options.getProtocolVersion());
->>>>>>> 505aff45
+            String boundValue = (bytes == ByteBufferUtil.UNSET_BYTE_BUFFER) ? "<unset>" : cs.type.asCQL3Type().toCQLLiteral(bytes);
             if (boundValue.length() > 1000)
                 boundValue = boundValue.substring(0, 1000) + "...'";
 
