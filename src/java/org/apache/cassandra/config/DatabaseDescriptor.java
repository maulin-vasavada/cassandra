/*
 * Licensed to the Apache Software Foundation (ASF) under one
 * or more contributor license agreements.  See the NOTICE file
 * distributed with this work for additional information
 * regarding copyright ownership.  The ASF licenses this file
 * to you under the Apache License, Version 2.0 (the
 * "License"); you may not use this file except in compliance
 * with the License.  You may obtain a copy of the License at
 *
 *     http://www.apache.org/licenses/LICENSE-2.0
 *
 * Unless required by applicable law or agreed to in writing, software
 * distributed under the License is distributed on an "AS IS" BASIS,
 * WITHOUT WARRANTIES OR CONDITIONS OF ANY KIND, either express or implied.
 * See the License for the specific language governing permissions and
 * limitations under the License.
 */
package org.apache.cassandra.config;

import java.io.IOException;
import java.net.*;
import java.nio.file.FileStore;
import java.util.*;
import java.util.concurrent.TimeUnit;
import java.util.function.Function;
import java.util.function.Supplier;

import com.google.common.annotations.VisibleForTesting;
import com.google.common.base.Preconditions;
import com.google.common.collect.ImmutableSet;
import com.google.common.primitives.Ints;
import com.google.common.primitives.Longs;
import com.google.common.util.concurrent.RateLimiter;

import org.apache.cassandra.audit.AuditLogOptions;
import org.apache.cassandra.fql.FullQueryLoggerOptions;
import org.apache.cassandra.auth.AllowAllInternodeAuthenticator;
import org.apache.cassandra.auth.AuthConfig;
import org.apache.cassandra.auth.IAuthenticator;
import org.apache.cassandra.auth.IAuthorizer;
import org.apache.cassandra.auth.IInternodeAuthenticator;
import org.apache.cassandra.auth.INetworkAuthorizer;
import org.apache.cassandra.auth.IRoleManager;
import org.apache.cassandra.config.Config.CommitLogSync;
import org.apache.cassandra.db.ConsistencyLevel;
import org.apache.cassandra.db.commitlog.AbstractCommitLogSegmentManager;
import org.apache.cassandra.db.commitlog.CommitLog;
import org.apache.cassandra.db.commitlog.CommitLogSegmentManagerCDC;
import org.apache.cassandra.db.commitlog.CommitLogSegmentManagerStandard;
import org.apache.cassandra.dht.IPartitioner;
import org.apache.cassandra.exceptions.ConfigurationException;
import org.apache.cassandra.gms.IFailureDetector;
import org.apache.cassandra.io.util.File;
import org.apache.cassandra.io.FSWriteError;
import org.apache.cassandra.io.util.DiskOptimizationStrategy;
import org.apache.cassandra.io.util.FileUtils;
import org.apache.cassandra.io.util.PathUtils;
import org.apache.cassandra.io.util.SpinningDiskOptimizationStrategy;
import org.apache.cassandra.io.util.SsdDiskOptimizationStrategy;
import org.apache.cassandra.locator.DynamicEndpointSnitch;
import org.apache.cassandra.locator.EndpointSnitchInfo;
import org.apache.cassandra.locator.IEndpointSnitch;
import org.apache.cassandra.locator.InetAddressAndPort;
import org.apache.cassandra.locator.Replica;
import org.apache.cassandra.locator.SeedProvider;
import org.apache.cassandra.security.EncryptionContext;
import org.apache.cassandra.security.SSLFactory;
import org.apache.cassandra.service.CacheService.CacheType;
import org.apache.cassandra.service.paxos.Paxos;
import org.apache.cassandra.utils.FBUtilities;

import org.apache.commons.lang3.ArrayUtils;
import org.apache.commons.lang3.StringUtils;

import org.slf4j.Logger;
import org.slf4j.LoggerFactory;

import static java.util.concurrent.TimeUnit.MILLISECONDS;
import static org.apache.cassandra.config.CassandraRelevantProperties.OS_ARCH;
import static org.apache.cassandra.config.CassandraRelevantProperties.SUN_ARCH_DATA_MODEL;
import static org.apache.cassandra.io.util.FileUtils.ONE_GIB;
import static org.apache.cassandra.io.util.FileUtils.ONE_MIB;
import static org.apache.cassandra.utils.Clock.Global.logInitializationOutcome;

public class DatabaseDescriptor
{
    static
    {
        // This static block covers most usages
        FBUtilities.preventIllegalAccessWarnings();
        System.setProperty("io.netty.transport.estimateSizeOnSubmit", "false");
    }

    private static final Logger logger = LoggerFactory.getLogger(DatabaseDescriptor.class);

    /**
     * Tokens are serialized in a Gossip VersionedValue String.  VV are restricted to 64KiB
     * when we send them over the wire, which works out to about 1700 tokens.
     */
    private static final int MAX_NUM_TOKENS = 1536;

    private static Config conf;

    /**
     * Request timeouts can not be less than below defined value (see CASSANDRA-9375)
     */
    static final SmallestDurationMilliseconds LOWEST_ACCEPTED_TIMEOUT = SmallestDurationMilliseconds.inMilliseconds(10L);

    private static Supplier<IFailureDetector> newFailureDetector;
    private static IEndpointSnitch snitch;
    private static InetAddress listenAddress; // leave null so we can fall through to getLocalHost
    private static InetAddress broadcastAddress;
    private static InetAddress rpcAddress;
    private static InetAddress broadcastRpcAddress;
    private static SeedProvider seedProvider;
    private static IInternodeAuthenticator internodeAuthenticator = new AllowAllInternodeAuthenticator();

    /* Hashing strategy Random or OPHF */
    private static IPartitioner partitioner;
    private static String paritionerName;

    private static Config.DiskAccessMode indexAccessMode;

    private static IAuthenticator authenticator;
    private static IAuthorizer authorizer;
    private static INetworkAuthorizer networkAuthorizer;
    // Don't initialize the role manager until applying config. The options supported by CassandraRoleManager
    // depend on the configured IAuthenticator, so defer creating it until that's been set.
    private static IRoleManager roleManager;

    private static long preparedStatementsCacheSizeInMiB;

    private static long keyCacheSizeInMiB;
    private static long counterCacheSizeInMiB;
    private static long indexSummaryCapacityInMiB;

    private static String localDC;
    private static Comparator<Replica> localComparator;
    private static EncryptionContext encryptionContext;
    private static boolean hasLoggedConfig;

    private static DiskOptimizationStrategy diskOptimizationStrategy;

    private static boolean clientInitialized;
    private static boolean toolInitialized;
    private static boolean daemonInitialized;

    private static final int searchConcurrencyFactor = Integer.parseInt(System.getProperty(Config.PROPERTY_PREFIX + "search_concurrency_factor", "1"));

    private static volatile boolean disableSTCSInL0 = Boolean.getBoolean(Config.PROPERTY_PREFIX + "disable_stcs_in_l0");
    private static final boolean unsafeSystem = Boolean.getBoolean(Config.PROPERTY_PREFIX + "unsafesystem");

    // turns some warnings into exceptions for testing
    private static final boolean strictRuntimeChecks = Boolean.getBoolean("cassandra.strict.runtime.checks");

    public static volatile boolean allowUnlimitedConcurrentValidations = Boolean.getBoolean("cassandra.allow_unlimited_concurrent_validations");

    /** The configuration for guardrails. */
    private static GuardrailsOptions guardrails;

    private static Function<CommitLog, AbstractCommitLogSegmentManager> commitLogSegmentMgrProvider = c -> DatabaseDescriptor.isCDCEnabled()
                                       ? new CommitLogSegmentManagerCDC(c, DatabaseDescriptor.getCommitLogLocation())
                                       : new CommitLogSegmentManagerStandard(c, DatabaseDescriptor.getCommitLogLocation());

    public static void daemonInitialization() throws ConfigurationException
    {
        daemonInitialization(DatabaseDescriptor::loadConfig);
    }

    public static void daemonInitialization(Supplier<Config> config) throws ConfigurationException
    {
        if (toolInitialized)
            throw new AssertionError("toolInitialization() already called");
        if (clientInitialized)
            throw new AssertionError("clientInitialization() already called");

        // Some unit tests require this :(
        if (daemonInitialized)
            return;
        daemonInitialized = true;

        setConfig(config.get());
        applyAll();
        AuthConfig.applyAuth();
    }

    /**
     * Equivalent to {@link #toolInitialization(boolean) toolInitialization(true)}.
     */
    public static void toolInitialization()
    {
        toolInitialization(true);
    }

    /**
     * Initializes this class as a tool, which means that the configuration is loaded
     * using {@link #loadConfig()} and all non-daemon configuration parts will be setup.
     *
     * @param failIfDaemonOrClient if {@code true} and a call to {@link #daemonInitialization()} or
     *                             {@link #clientInitialization()} has been performed before, an
     *                             {@link AssertionError} will be thrown.
     */
    public static void toolInitialization(boolean failIfDaemonOrClient)
    {
        if (!failIfDaemonOrClient && (daemonInitialized || clientInitialized))
        {
            return;
        }
        else
        {
            if (daemonInitialized)
                throw new AssertionError("daemonInitialization() already called");
            if (clientInitialized)
                throw new AssertionError("clientInitialization() already called");
        }

        if (toolInitialized)
            return;
        toolInitialized = true;

        setConfig(loadConfig());

        applySimpleConfig();

        applyPartitioner();

        applySnitch();

        applyEncryptionContext();
    }

    /**
     * Equivalent to {@link #clientInitialization(boolean) clientInitialization(true)}.
     */
    public static void clientInitialization()
    {
        clientInitialization(true);
    }

    /**
     * Initializes this class as a client, which means that just an empty configuration will
     * be used.
     *
     * @param failIfDaemonOrTool if {@code true} and a call to {@link #daemonInitialization()} or
     *                           {@link #toolInitialization()} has been performed before, an
     *                           {@link AssertionError} will be thrown.
     */
    public static void clientInitialization(boolean failIfDaemonOrTool)
    {
        if (!failIfDaemonOrTool && (daemonInitialized || toolInitialized))
        {
            return;
        }
        else
        {
            if (daemonInitialized)
                throw new AssertionError("daemonInitialization() already called");
            if (toolInitialized)
                throw new AssertionError("toolInitialization() already called");
        }

        if (clientInitialized)
            return;
        clientInitialized = true;

        Config.setClientMode(true);
        conf = new Config();
        diskOptimizationStrategy = new SpinningDiskOptimizationStrategy();
    }

    public static boolean isClientInitialized()
    {
        return clientInitialized;
    }

    public static boolean isToolInitialized()
    {
        return toolInitialized;
    }

    public static boolean isClientOrToolInitialized()
    {
        return clientInitialized || toolInitialized;
    }

    public static boolean isDaemonInitialized()
    {
        return daemonInitialized;
    }

    public static Config getRawConfig()
    {
        return conf;
    }

    @VisibleForTesting
    public static Config loadConfig() throws ConfigurationException
    {
        if (Config.getOverrideLoadConfig() != null)
            return Config.getOverrideLoadConfig().get();

        String loaderClass = System.getProperty(Config.PROPERTY_PREFIX + "config.loader");
        ConfigurationLoader loader = loaderClass == null
                                     ? new YamlConfigurationLoader()
                                     : FBUtilities.construct(loaderClass, "configuration loading");
        Config config = loader.loadConfig();

        if (!hasLoggedConfig)
        {
            hasLoggedConfig = true;
            Config.log(config);
        }

        return config;
    }

    private static InetAddress getNetworkInterfaceAddress(String intf, String configName, boolean preferIPv6) throws ConfigurationException
    {
        try
        {
            NetworkInterface ni = NetworkInterface.getByName(intf);
            if (ni == null)
                throw new ConfigurationException("Configured " + configName + " \"" + intf + "\" could not be found", false);
            Enumeration<InetAddress> addrs = ni.getInetAddresses();
            if (!addrs.hasMoreElements())
                throw new ConfigurationException("Configured " + configName + " \"" + intf + "\" was found, but had no addresses", false);

            /*
             * Try to return the first address of the preferred type, otherwise return the first address
             */
            InetAddress retval = null;
            while (addrs.hasMoreElements())
            {
                InetAddress temp = addrs.nextElement();
                if (preferIPv6 && temp instanceof Inet6Address) return temp;
                if (!preferIPv6 && temp instanceof Inet4Address) return temp;
                if (retval == null) retval = temp;
            }
            return retval;
        }
        catch (SocketException e)
        {
            throw new ConfigurationException("Configured " + configName + " \"" + intf + "\" caused an exception", e);
        }
    }

    private static void setConfig(Config config)
    {
        conf = config;
    }

    private static void applyAll() throws ConfigurationException
    {
        //InetAddressAndPort cares that applySimpleConfig runs first
        applySimpleConfig();

        applyPartitioner();

        applyAddressConfig();

        applySnitch();

        applyTokensConfig();

        applySeedProvider();

        applyEncryptionContext();

        applySslContext();

        applyGuardrails();
    }

    private static void applySimpleConfig()
    {
        //Doing this first before all other things in case other pieces of config want to construct
        //InetAddressAndPort and get the right defaults
        InetAddressAndPort.initializeDefaultPort(getStoragePort());

        if (conf.commitlog_sync == null)
        {
            throw new ConfigurationException("Missing required directive CommitLogSync", false);
        }

        if (conf.commitlog_sync == CommitLogSync.batch)
        {
            if (conf.commitlog_sync_period.toMilliseconds() != 0)
            {
                throw new ConfigurationException("Batch sync specified, but commitlog_sync_period found.", false);
            }
            logger.debug("Syncing log with batch mode");
        }
        else if (conf.commitlog_sync == CommitLogSync.group)
        {
            if (conf.commitlog_sync_group_window.toMilliseconds() == 0)
            {
                throw new ConfigurationException("Missing value for commitlog_sync_group_window.", false);
            }
            else if (conf.commitlog_sync_period.toMilliseconds() != 0)
            {
                throw new ConfigurationException("Group sync specified, but commitlog_sync_period found. Only specify commitlog_sync_group_window when using group sync", false);
            }
            logger.debug("Syncing log with a group window of {}", conf.commitlog_sync_period.toString());
        }
        else
        {
            if (conf.commitlog_sync_period.toMilliseconds() == 0)
            {
                throw new ConfigurationException("Missing value for commitlog_sync_period.", false);
            }
            else if (!Double.isNaN(conf.commitlog_sync_batch_window_in_ms))
            {
                throw new ConfigurationException("commitlog_sync_period specified, but commitlog_sync_batch_window found.  Only specify commitlog_sync_period when using periodic sync.", false);
            }
            logger.debug("Syncing log with a period of {}", conf.commitlog_sync_period.toString());
        }

        /* evaluate the DiskAccessMode Config directive, which also affects indexAccessMode selection */
        if (conf.disk_access_mode == Config.DiskAccessMode.auto)
        {
            conf.disk_access_mode = hasLargeAddressSpace() ? Config.DiskAccessMode.mmap : Config.DiskAccessMode.standard;
            indexAccessMode = conf.disk_access_mode;
            logger.info("DiskAccessMode 'auto' determined to be {}, indexAccessMode is {}", conf.disk_access_mode, indexAccessMode);
        }
        else if (conf.disk_access_mode == Config.DiskAccessMode.mmap_index_only)
        {
            conf.disk_access_mode = Config.DiskAccessMode.standard;
            indexAccessMode = Config.DiskAccessMode.mmap;
            logger.info("DiskAccessMode is {}, indexAccessMode is {}", conf.disk_access_mode, indexAccessMode);
        }
        else
        {
            indexAccessMode = conf.disk_access_mode;
            logger.info("DiskAccessMode is {}, indexAccessMode is {}", conf.disk_access_mode, indexAccessMode);
        }

        /* phi convict threshold for FailureDetector */
        if (conf.phi_convict_threshold < 5 || conf.phi_convict_threshold > 16)
        {
            throw new ConfigurationException("phi_convict_threshold must be between 5 and 16, but was " + conf.phi_convict_threshold, false);
        }

        /* Thread per pool */
        if (conf.concurrent_reads < 2)
        {
            throw new ConfigurationException("concurrent_reads must be at least 2, but was " + conf.concurrent_reads, false);
        }

        if (conf.concurrent_writes < 2 && System.getProperty("cassandra.test.fail_mv_locks_count", "").isEmpty())
        {
            throw new ConfigurationException("concurrent_writes must be at least 2, but was " + conf.concurrent_writes, false);
        }

        if (conf.concurrent_counter_writes < 2)
            throw new ConfigurationException("concurrent_counter_writes must be at least 2, but was " + conf.concurrent_counter_writes, false);

        if (conf.concurrent_replicates != null)
            logger.warn("concurrent_replicates has been deprecated and should be removed from cassandra.yaml");

        if (conf.networking_cache_size == null)
            conf.networking_cache_size = SmallestDataStorageMebibytes.inMebibytes(Math.min(128, (int) (Runtime.getRuntime().maxMemory() / (16 * 1048576))));

        if (conf.file_cache_size == null)
            conf.file_cache_size = SmallestDataStorageMebibytes.inMebibytes(Math.min(512, (int) (Runtime.getRuntime().maxMemory() / (4 * 1048576))));

        // round down for SSDs and round up for spinning disks
        if (conf.file_cache_round_up == null)
            conf.file_cache_round_up = conf.disk_optimization_strategy == Config.DiskOptimizationStrategy.spinning;

        if (conf.memtable_offheap_space == null)
            conf.memtable_offheap_space = SmallestDataStorageMebibytes.inMebibytes( (int) (Runtime.getRuntime().maxMemory() / (4 * 1048576)));
        // for the moment, we default to twice as much on-heap space as off-heap, as heap overhead is very large
        if (conf.memtable_heap_space == null)
            conf.memtable_heap_space = SmallestDataStorageMebibytes.inMebibytes((int) (Runtime.getRuntime().maxMemory() / (4 * 1048576)));
        if (conf.memtable_heap_space.toMebibytesAsInt() == 0)
            throw new ConfigurationException("memtable_heap_space must be positive, but was " + conf.memtable_heap_space, false);
        logger.info("Global memtable on-heap threshold is enabled at {}", conf.memtable_heap_space);
        if (conf.memtable_offheap_space.toMebibytesAsInt() == 0)
            logger.info("Global memtable off-heap threshold is disabled, HeapAllocator will be used instead");
        else
            logger.info("Global memtable off-heap threshold is enabled at {}", conf.memtable_offheap_space);

        if (conf.repair_session_max_tree_depth != null)
        {
            logger.warn("repair_session_max_tree_depth has been deprecated and should be removed from cassandra.yaml. Use repair_session_space instead");
            if (conf.repair_session_max_tree_depth < 10)
                throw new ConfigurationException("repair_session_max_tree_depth should not be < 10, but was " + conf.repair_session_max_tree_depth);
            if (conf.repair_session_max_tree_depth > 20)
                logger.warn("repair_session_max_tree_depth of " + conf.repair_session_max_tree_depth + " > 20 could lead to excessive memory usage");
        }
        else
        {
            conf.repair_session_max_tree_depth = 20;
        }

        if (conf.repair_session_space == null)
            conf.repair_session_space = SmallestDataStorageMebibytes.inMebibytes(Math.max(1, (int) (Runtime.getRuntime().maxMemory() / (16 * 1048576))));

        if (conf.repair_session_space.toMebibytes() < 1)
            throw new ConfigurationException("repair_session_space must be > 0, but was " + conf.repair_session_space);
        else if (conf.repair_session_space.toMebibytes() > (int) (Runtime.getRuntime().maxMemory() / (4 * 1048576)))
            logger.warn("A repair_session_space of " + conf.repair_session_space+ " mebibytes is likely to cause heap pressure");

        checkForLowestAcceptedTimeouts(conf);

        long valueInBytes = conf.native_transport_max_frame_size.toBytes();
        if (valueInBytes < 0 || valueInBytes > Integer.MAX_VALUE)
        {
            throw new ConfigurationException(String.format("%s must be positive value < %dB, but was %dB",
                                                           "native_transport_max_frame_size",
                                                           conf.native_transport_max_frame_size.getUnit()
                                                                .convert(Integer.MAX_VALUE, DataStorageSpec.DataStorageUnit.BYTES),
                                                           valueInBytes),
                                             false);
        }

        checkValidForByteConversion(conf.column_index_size, "column_index_size");
        checkValidForByteConversion(conf.column_index_cache_size, "column_index_cache_size");
        checkValidForByteConversion(conf.batch_size_warn_threshold, "batch_size_warn_threshold");

        if (conf.native_transport_max_negotiable_protocol_version != null)
            logger.warn("The configuration option native_transport_max_negotiable_protocol_version has been deprecated " +
                        "and should be removed from cassandra.yaml as it has no longer has any effect.");

        // if data dirs, commitlog dir, or saved caches dir are set in cassandra.yaml, use that.  Otherwise,
        // use -Dcassandra.storagedir (set in cassandra-env.sh) as the parent dir for data/, commitlog/, and saved_caches/
        if (conf.commitlog_directory == null)
        {
            conf.commitlog_directory = storagedirFor("commitlog");
        }

        if (conf.hints_directory == null)
        {
            conf.hints_directory = storagedirFor("hints");
        }

        if (conf.native_transport_max_concurrent_requests_in_bytes <= 0)
        {
            conf.native_transport_max_concurrent_requests_in_bytes = Runtime.getRuntime().maxMemory() / 10;
        }

        if (conf.native_transport_max_concurrent_requests_in_bytes_per_ip <= 0)
        {
            conf.native_transport_max_concurrent_requests_in_bytes_per_ip = Runtime.getRuntime().maxMemory() / 40;
        }
        
        if (conf.native_transport_rate_limiting_enabled)
            logger.info("Native transport rate-limiting enabled at {} requests/second.", conf.native_transport_max_requests_per_second);
        else
            logger.info("Native transport rate-limiting disabled.");

        if (conf.commitlog_total_space == null)
        {
            final int preferredSizeInMiB = 8192;
            // use 1/4 of available space.  See discussion on #10013 and #10199
            final long totalSpaceInBytes = tryGetSpace(conf.commitlog_directory, FileStore::getTotalSpace);
            int defaultSpaceInMiB = calculateDefaultSpaceInMiB("commitlog",
                                                               conf.commitlog_directory,
                                                               "commitlog_total_space",
                                                               preferredSizeInMiB,
                                                               totalSpaceInBytes, 1, 4);
            conf.commitlog_total_space = SmallestDataStorageMebibytes.inMebibytes(defaultSpaceInMiB);
        }

        if (conf.cdc_enabled)
        {
            if (conf.cdc_raw_directory == null)
            {
                conf.cdc_raw_directory = storagedirFor("cdc_raw");
            }

            if (conf.cdc_total_space.toMebibytes() == 0)
            {
                final int preferredSizeInMiB = 4096;
                // use 1/8th of available space.  See discussion on #10013 and #10199 on the CL, taking half that for CDC
                final long totalSpaceInBytes = tryGetSpace(conf.cdc_raw_directory, FileStore::getTotalSpace);
                int defaultSpaceInMiB = calculateDefaultSpaceInMiB("cdc",
                                                                   conf.cdc_raw_directory,
                                                                   "cdc_total_space",
                                                                   preferredSizeInMiB,
                                                                   totalSpaceInBytes, 1, 8);
                conf.cdc_total_space = SmallestDataStorageMebibytes.inMebibytes(defaultSpaceInMiB);
            }

            logger.info("cdc_enabled is true. Starting casssandra node with Change-Data-Capture enabled.");
        }

        if (conf.saved_caches_directory == null)
        {
            conf.saved_caches_directory = storagedirFor("saved_caches");
        }
        if (conf.data_file_directories == null || conf.data_file_directories.length == 0)
        {
            conf.data_file_directories = new String[]{ storagedir("data_file_directories") + File.pathSeparator() + "data" };
        }

        long dataFreeBytes = 0;
        /* data file and commit log directories. they get created later, when they're needed. */
        for (String datadir : conf.data_file_directories)
        {
            if (datadir == null)
                throw new ConfigurationException("data_file_directories must not contain empty entry", false);
            if (datadir.equals(conf.local_system_data_file_directory))
                throw new ConfigurationException("local_system_data_file_directory must not be the same as any data_file_directories", false);
            if (datadir.equals(conf.commitlog_directory))
                throw new ConfigurationException("commitlog_directory must not be the same as any data_file_directories", false);
            if (datadir.equals(conf.hints_directory))
                throw new ConfigurationException("hints_directory must not be the same as any data_file_directories", false);
            if (datadir.equals(conf.saved_caches_directory))
                throw new ConfigurationException("saved_caches_directory must not be the same as any data_file_directories", false);

            dataFreeBytes = saturatedSum(dataFreeBytes, tryGetSpace(datadir, FileStore::getUnallocatedSpace));
        }
        if (dataFreeBytes < 64 * ONE_GIB) // 64 GB
            logger.warn("Only {} free across all data volumes. Consider adding more capacity to your cluster or removing obsolete snapshots",
                        FBUtilities.prettyPrintMemory(dataFreeBytes));

        if (conf.local_system_data_file_directory != null)
        {
            if (conf.local_system_data_file_directory.equals(conf.commitlog_directory))
                throw new ConfigurationException("local_system_data_file_directory must not be the same as the commitlog_directory", false);
            if (conf.local_system_data_file_directory.equals(conf.saved_caches_directory))
                throw new ConfigurationException("local_system_data_file_directory must not be the same as the saved_caches_directory", false);
            if (conf.local_system_data_file_directory.equals(conf.hints_directory))
                throw new ConfigurationException("local_system_data_file_directory must not be the same as the hints_directory", false);

            long freeBytes = tryGetSpace(conf.local_system_data_file_directory, FileStore::getUnallocatedSpace);

            if (freeBytes < ONE_GIB)
                logger.warn("Only {} free in the system data volume. Consider adding more capacity or removing obsolete snapshots",
                            FBUtilities.prettyPrintMemory(freeBytes));
        }

        if (conf.commitlog_directory.equals(conf.saved_caches_directory))
            throw new ConfigurationException("saved_caches_directory must not be the same as the commitlog_directory", false);
        if (conf.commitlog_directory.equals(conf.hints_directory))
            throw new ConfigurationException("hints_directory must not be the same as the commitlog_directory", false);
        if (conf.hints_directory.equals(conf.saved_caches_directory))
            throw new ConfigurationException("saved_caches_directory must not be the same as the hints_directory", false);

        if (conf.memtable_flush_writers == 0)
        {
            conf.memtable_flush_writers = conf.data_file_directories.length == 1 ? 2 : 1;
        }

        if (conf.memtable_flush_writers < 1)
            throw new ConfigurationException("memtable_flush_writers must be at least 1, but was " + conf.memtable_flush_writers, false);

        if (conf.memtable_cleanup_threshold == null)
        {
            conf.memtable_cleanup_threshold = (float) (1.0 / (1 + conf.memtable_flush_writers));
        }
        else
        {
            logger.warn("memtable_cleanup_threshold has been deprecated and should be removed from cassandra.yaml");
        }

        if (conf.memtable_cleanup_threshold < 0.01f)
            throw new ConfigurationException("memtable_cleanup_threshold must be >= 0.01, but was " + conf.memtable_cleanup_threshold, false);
        if (conf.memtable_cleanup_threshold > 0.99f)
            throw new ConfigurationException("memtable_cleanup_threshold must be <= 0.99, but was " + conf.memtable_cleanup_threshold, false);
        if (conf.memtable_cleanup_threshold < 0.1f)
            logger.warn("memtable_cleanup_threshold is set very low [{}], which may cause performance degradation", conf.memtable_cleanup_threshold);

        if (conf.concurrent_compactors == null)
            conf.concurrent_compactors = Math.min(8, Math.max(2, Math.min(FBUtilities.getAvailableProcessors(), conf.data_file_directories.length)));

        if (conf.concurrent_compactors <= 0)
            throw new ConfigurationException("concurrent_compactors should be strictly greater than 0, but was " + conf.concurrent_compactors, false);

        applyConcurrentValidations(conf);
        applyRepairCommandPoolSize(conf);
        applyTrackWarningsValidations(conf);

        if (conf.concurrent_materialized_view_builders <= 0)
            throw new ConfigurationException("concurrent_materialized_view_builders should be strictly greater than 0, but was " + conf.concurrent_materialized_view_builders, false);

        if (conf.num_tokens != null && conf.num_tokens > MAX_NUM_TOKENS)
            throw new ConfigurationException(String.format("A maximum number of %d tokens per node is supported", MAX_NUM_TOKENS), false);

        try
        {
            // if prepared_statements_cache_size option was set to "auto" then size of the cache should be "max(1/256 of Heap (in MiB), 10MiB)"
            preparedStatementsCacheSizeInMiB = (conf.prepared_statements_cache_size == null)
                                              ? Math.max(10, (int) (Runtime.getRuntime().maxMemory() / 1024 / 1024 / 256))
                                              : conf.prepared_statements_cache_size.toMebibytes();

            if (preparedStatementsCacheSizeInMiB == 0)
                throw new NumberFormatException(); // to escape duplicating error message
        }
        catch (NumberFormatException e)
        {
            throw new ConfigurationException("prepared_statements_cache_size option was set incorrectly to '"
                                             + (conf.prepared_statements_cache_size != null ? conf.prepared_statements_cache_size.toString() : null) + "', supported values are <integer> >= 0.", false);
        }

        try
        {
            // if key_cache_size option was set to "auto" then size of the cache should be "min(5% of Heap (in MiB), 100MiB)
            keyCacheSizeInMiB = (conf.key_cache_size == null)
                               ? Math.min(Math.max(1, (int) (Runtime.getRuntime().totalMemory() * 0.05 / 1024 / 1024)), 100)
                               : conf.key_cache_size.toMebibytes();

            if (keyCacheSizeInMiB < 0)
                throw new NumberFormatException(); // to escape duplicating error message
        }
        catch (NumberFormatException e)
        {
            throw new ConfigurationException("key_cache_size option was set incorrectly to '"
                                             + (conf.key_cache_size != null ? conf.key_cache_size.toString() : null) + "', supported values are <integer> >= 0.", false);
        }

        try
        {
            // if counter_cache_size option was set to "auto" then size of the cache should be "min(2.5% of Heap (in MiB), 50MiB)
            counterCacheSizeInMiB = (conf.counter_cache_size == null)
                                   ? Math.min(Math.max(1, (int) (Runtime.getRuntime().totalMemory() * 0.025 / 1024 / 1024)), 50)
                                   : conf.counter_cache_size.toMebibytes();

            if (counterCacheSizeInMiB < 0)
                throw new NumberFormatException(); // to escape duplicating error message
        }
        catch (NumberFormatException e)
        {
            throw new ConfigurationException("counter_cache_size option was set incorrectly to '"
                                             + (conf.counter_cache_size !=null ?conf.counter_cache_size.toString() : null) + "', supported values are <integer> >= 0.", false);
        }

        // if set to empty/"auto" then use 5% of Heap size
        indexSummaryCapacityInMiB = (conf.index_summary_capacity == null)
                                   ? Math.max(1, (int) (Runtime.getRuntime().totalMemory() * 0.05 / 1024 / 1024))
                                   : conf.index_summary_capacity.toMebibytes();

        if (indexSummaryCapacityInMiB < 0)
            throw new ConfigurationException("index_summary_capacity option was set incorrectly to '"
                                             + conf.index_summary_capacity.toString() + "', it should be a non-negative integer.", false);

        if (conf.user_defined_function_fail_timeout_in_ms < 0)
            throw new ConfigurationException("user_defined_function_fail_timeout_in_ms must not be negative", false);
        if (conf.user_defined_function_warn_timeout_in_ms < 0)
            throw new ConfigurationException("user_defined_function_warn_timeout_in_ms must not be negative", false);

        if (conf.user_defined_function_fail_timeout_in_ms < conf.user_defined_function_warn_timeout_in_ms)
            throw new ConfigurationException("user_defined_function_warn_timeout_in_ms must less than user_defined_function_fail_timeout_in_ms", false);

        if (!conf.allow_insecure_udfs && !conf.user_defined_functions_threads_enabled)
            throw new ConfigurationException("To be able to set enable_user_defined_functions_threads: false you need to set allow_insecure_udfs: true - this is an unsafe configuration and is not recommended.");

        if (conf.allow_extra_insecure_udfs)
            logger.warn("Allowing java.lang.System.* access in UDFs is dangerous and not recommended. Set allow_extra_insecure_udfs: false to disable.");

<<<<<<< HEAD
        if (conf.commitlog_segment_size.toMebibytes() == 0)
            throw new ConfigurationException("commitlog_segment_size must be positive, but was "
                    + conf.commitlog_segment_size.toString(), false);
        else if (conf.commitlog_segment_size.toMebibytes() >= 2048)
            throw new ConfigurationException("commitlog_segment_size must be smaller than 2048, but was "
                    + conf.commitlog_segment_size.toString(), false);
=======
        if(conf.enable_scripted_user_defined_functions)
            logger.warn("JavaScript user-defined functions have been deprecated. You can still use them but the plan is to remove them in the next major version. For more information - CASSANDRA-17280");

        if (conf.commitlog_segment_size_in_mb <= 0)
            throw new ConfigurationException("commitlog_segment_size_in_mb must be positive, but was "
                    + conf.commitlog_segment_size_in_mb, false);
        else if (conf.commitlog_segment_size_in_mb >= 2048)
            throw new ConfigurationException("commitlog_segment_size_in_mb must be smaller than 2048, but was "
                    + conf.commitlog_segment_size_in_mb, false);
>>>>>>> 22a4ae16

        if (conf.max_mutation_size == null)
            conf.max_mutation_size = SmallestDataStorageKibibytes.inKibibytes(conf.commitlog_segment_size.toKibibytes() / 2);
        else if (conf.commitlog_segment_size.toKibibytes() < 2 * conf.max_mutation_size.toKibibytes())
            throw new ConfigurationException("commitlog_segment_size must be at least twice the size of max_mutation_size / 1024", false);

        // native transport encryption options
        if (conf.client_encryption_options != null)
        {
            conf.client_encryption_options.applyConfig();

            if (conf.native_transport_port_ssl != null
                && conf.native_transport_port_ssl != conf.native_transport_port
                && conf.client_encryption_options.tlsEncryptionPolicy() == EncryptionOptions.TlsEncryptionPolicy.UNENCRYPTED)
            {
                throw new ConfigurationException("Encryption must be enabled in client_encryption_options for native_transport_port_ssl", false);
            }
        }

        if (conf.snapshot_links_per_second < 0)
            throw new ConfigurationException("snapshot_links_per_second must be >= 0");

        if (conf.max_value_size.toMebibytes() == 0)
            throw new ConfigurationException("max_value_size must be positive", false);
        else if (conf.max_value_size.toMebibytes() >= 2048)
            throw new ConfigurationException("max_value_size must be smaller than 2048, but was "
                    + conf.max_value_size.toString(), false);

        switch (conf.disk_optimization_strategy)
        {
            case ssd:
                diskOptimizationStrategy = new SsdDiskOptimizationStrategy(conf.disk_optimization_page_cross_chance);
                break;
            case spinning:
                diskOptimizationStrategy = new SpinningDiskOptimizationStrategy();
                break;
        }

        if (conf.server_encryption_options != null)
        {
            conf.server_encryption_options.applyConfig();

            if (conf.server_encryption_options.legacy_ssl_storage_port_enabled &&
                conf.server_encryption_options.tlsEncryptionPolicy() == EncryptionOptions.TlsEncryptionPolicy.UNENCRYPTED)
            {
                throw new ConfigurationException("legacy_ssl_storage_port_enabled is true (enabled) with internode encryption disabled (none). Enable encryption or disable the legacy ssl storage port.");
            }
        }

        if (conf.internode_max_message_size != null)
        {
            long maxMessageSize = conf.internode_max_message_size.toBytes();

            if (maxMessageSize > conf.internode_application_receive_queue_reserve_endpoint_capacity.toBytes())
                throw new ConfigurationException("internode_max_message_size must no exceed internode_application_receive_queue_reserve_endpoint_capacity", false);

            if (maxMessageSize > conf.internode_application_receive_queue_reserve_global_capacity.toBytes())
                throw new ConfigurationException("internode_max_message_size must no exceed internode_application_receive_queue_reserve_global_capacity", false);

            if (maxMessageSize > conf.internode_application_send_queue_reserve_endpoint_capacity.toBytes())
                throw new ConfigurationException("internode_max_message_size must no exceed internode_application_send_queue_reserve_endpoint_capacity", false);

            if (maxMessageSize > conf.internode_application_send_queue_reserve_global_capacity.toBytes())
                throw new ConfigurationException("internode_max_message_size must no exceed internode_application_send_queue_reserve_global_capacity", false);
        }
        else
        {
            long maxMessageSizeInBytes =
            Math.min(conf.internode_application_receive_queue_reserve_endpoint_capacity.toBytes(),
                     conf.internode_application_send_queue_reserve_endpoint_capacity.toBytes());

            conf.internode_max_message_size = DataStorageSpec.inBytes(maxMessageSizeInBytes);
        }

        validateMaxConcurrentAutoUpgradeTasksConf(conf.max_concurrent_automatic_sstable_upgrades);

        if (conf.default_keyspace_rf < conf.minimum_keyspace_rf)
        {
            throw new ConfigurationException(String.format("default_keyspace_rf (%d) cannot be less than minimum_keyspace_rf (%d)",
                                                           conf.default_keyspace_rf, conf.minimum_keyspace_rf));
        }

        if (conf.paxos_variant == Config.PaxosVariant.v1_without_linearizable_reads)
        {
            logger.warn("This node was started with paxos_variant config option set to v1_norrl. " +
                        "SERIAL (and LOCAL_SERIAL) reads coordinated by this node " +
                        "will not offer linearizability (see CASSANDRA-12126 for details on what this mean) with " +
                        "respect to other SERIAL operations. Please note that, with this option, SERIAL reads will be " +
                        "slower than QUORUM reads, yet offer no more guarantee. This flag should only be used in " +
                        "the restricted case of upgrading from a pre-CASSANDRA-12126 version, and only if you " +
                        "understand the tradeoff.");
        }

        Paxos.setPaxosVariant(conf.paxos_variant);

        logInitializationOutcome(logger);
    }

    @VisibleForTesting
    static void applyConcurrentValidations(Config config)
    {
        if (config.concurrent_validations < 1)
        {
            config.concurrent_validations = config.concurrent_compactors;
        }
        else if (config.concurrent_validations > config.concurrent_compactors && !allowUnlimitedConcurrentValidations)
        {
            throw new ConfigurationException("To set concurrent_validations > concurrent_compactors, " +
                                             "set the system property cassandra.allow_unlimited_concurrent_validations=true");
        }
    }

    @VisibleForTesting
    static void applyRepairCommandPoolSize(Config config)
    {
        if (config.repair_command_pool_size < 1)
            config.repair_command_pool_size = config.concurrent_validations;
    }

    @VisibleForTesting
    static void applyTrackWarningsValidations(Config config)
    {
        config.track_warnings.validate("track_warnings");
    }

    public static GuardrailsOptions getGuardrailsConfig()
    {
        return guardrails;
    }

    private static void applyGuardrails()
    {
        try
        {
            guardrails = new GuardrailsOptions(conf);
        }
        catch (IllegalArgumentException e)
        {
            throw new ConfigurationException("Invalid guardrails configuration: " + e.getMessage(), e);
        }
    }

    private static String storagedirFor(String type)
    {
        return storagedir(type + "_directory") + File.pathSeparator() + type;
    }

    private static String storagedir(String errMsgType)
    {
        String storagedir = System.getProperty(Config.PROPERTY_PREFIX + "storagedir", null);
        if (storagedir == null)
            throw new ConfigurationException(errMsgType + " is missing and -Dcassandra.storagedir is not set", false);
        return storagedir;
    }

    static int calculateDefaultSpaceInMiB(String type, String path, String setting, int preferredSizeInMiB, long totalSpaceInBytes, long totalSpaceNumerator, long totalSpaceDenominator)
    {
        final long totalSizeInMiB = totalSpaceInBytes / ONE_MIB;
        final int minSizeInMiB = Ints.saturatedCast(totalSpaceNumerator * totalSizeInMiB / totalSpaceDenominator);

        if (minSizeInMiB < preferredSizeInMiB)
        {
            logger.warn("Small {} volume detected at '{}'; setting {} to {}.  You can override this in cassandra.yaml",
                        type, path, setting, minSizeInMiB);
            return minSizeInMiB;
        }
        else
        {
            return preferredSizeInMiB;
        }
    }

    public static void applyAddressConfig() throws ConfigurationException
    {
        applyAddressConfig(conf);
    }

    public static void applyAddressConfig(Config config) throws ConfigurationException
    {
        listenAddress = null;
        rpcAddress = null;
        broadcastAddress = null;
        broadcastRpcAddress = null;

        /* Local IP, hostname or interface to bind services to */
        if (config.listen_address != null && config.listen_interface != null)
        {
            throw new ConfigurationException("Set listen_address OR listen_interface, not both", false);
        }
        else if (config.listen_address != null)
        {
            try
            {
                listenAddress = InetAddress.getByName(config.listen_address);
            }
            catch (UnknownHostException e)
            {
                throw new ConfigurationException("Unknown listen_address '" + config.listen_address + '\'', false);
            }

            if (listenAddress.isAnyLocalAddress())
                throw new ConfigurationException("listen_address cannot be a wildcard address (" + config.listen_address + ")!", false);
        }
        else if (config.listen_interface != null)
        {
            listenAddress = getNetworkInterfaceAddress(config.listen_interface, "listen_interface", config.listen_interface_prefer_ipv6);
        }

        /* Gossip Address to broadcast */
        if (config.broadcast_address != null)
        {
            try
            {
                broadcastAddress = InetAddress.getByName(config.broadcast_address);
            }
            catch (UnknownHostException e)
            {
                throw new ConfigurationException("Unknown broadcast_address '" + config.broadcast_address + '\'', false);
            }

            if (broadcastAddress.isAnyLocalAddress())
                throw new ConfigurationException("broadcast_address cannot be a wildcard address (" + config.broadcast_address + ")!", false);
        }

        /* Local IP, hostname or interface to bind RPC server to */
        if (config.rpc_address != null && config.rpc_interface != null)
        {
            throw new ConfigurationException("Set rpc_address OR rpc_interface, not both", false);
        }
        else if (config.rpc_address != null)
        {
            try
            {
                rpcAddress = InetAddress.getByName(config.rpc_address);
            }
            catch (UnknownHostException e)
            {
                throw new ConfigurationException("Unknown host in rpc_address " + config.rpc_address, false);
            }
        }
        else if (config.rpc_interface != null)
        {
            rpcAddress = getNetworkInterfaceAddress(config.rpc_interface, "rpc_interface", config.rpc_interface_prefer_ipv6);
        }
        else
        {
            rpcAddress = FBUtilities.getJustLocalAddress();
        }

        /* RPC address to broadcast */
        if (config.broadcast_rpc_address != null)
        {
            try
            {
                broadcastRpcAddress = InetAddress.getByName(config.broadcast_rpc_address);
            }
            catch (UnknownHostException e)
            {
                throw new ConfigurationException("Unknown broadcast_rpc_address '" + config.broadcast_rpc_address + '\'', false);
            }

            if (broadcastRpcAddress.isAnyLocalAddress())
                throw new ConfigurationException("broadcast_rpc_address cannot be a wildcard address (" + config.broadcast_rpc_address + ")!", false);
        }
        else
        {
            if (rpcAddress.isAnyLocalAddress())
                throw new ConfigurationException("If rpc_address is set to a wildcard address (" + config.rpc_address + "), then " +
                                                 "you must set broadcast_rpc_address to a value other than " + config.rpc_address, false);
        }
    }

    public static void applyEncryptionContext()
    {
        // always attempt to load the cipher factory, as we could be in the situation where the user has disabled encryption,
        // but has existing commitlogs and sstables on disk that are still encrypted (and still need to be read)
        encryptionContext = new EncryptionContext(conf.transparent_data_encryption_options);
    }

    public static void applySslContext()
    {
        try
        {
            SSLFactory.validateSslContext("Internode messaging", conf.server_encryption_options, true, true);
            SSLFactory.validateSslContext("Native transport", conf.client_encryption_options, conf.client_encryption_options.require_client_auth, true);
            SSLFactory.initHotReloading(conf.server_encryption_options, conf.client_encryption_options, false);
        }
        catch (IOException e)
        {
            throw new ConfigurationException("Failed to initialize SSL", e);
        }
    }

    public static void applySeedProvider()
    {
        // load the seeds for node contact points
        if (conf.seed_provider == null)
        {
            throw new ConfigurationException("seeds configuration is missing; a minimum of one seed is required.", false);
        }
        try
        {
            Class<?> seedProviderClass = Class.forName(conf.seed_provider.class_name);
            seedProvider = (SeedProvider)seedProviderClass.getConstructor(Map.class).newInstance(conf.seed_provider.parameters);
        }
        // there are about 5 checked exceptions that could be thrown here.
        catch (Exception e)
        {
            throw new ConfigurationException(e.getMessage() + "\nFatal configuration error; unable to start server.  See log for stacktrace.", true);
        }
        if (seedProvider.getSeeds().size() == 0)
            throw new ConfigurationException("The seed provider lists no seeds.", false);
    }

    @VisibleForTesting
    static void checkForLowestAcceptedTimeouts(Config conf)
    {
        if(conf.read_request_timeout.toMillisecondsAsInt() < LOWEST_ACCEPTED_TIMEOUT.toMillisecondsAsInt())
        {
            logInfo("read_request_timeout", conf.read_request_timeout, LOWEST_ACCEPTED_TIMEOUT);
            conf.read_request_timeout = new SmallestDurationMilliseconds("10ms");
        }

        if(conf.range_request_timeout.toMillisecondsAsInt() < LOWEST_ACCEPTED_TIMEOUT.toMillisecondsAsInt())
        {
            logInfo("range_request_timeout", conf.range_request_timeout, LOWEST_ACCEPTED_TIMEOUT);
            conf.range_request_timeout = new SmallestDurationMilliseconds("10ms");
        }

        if(conf.request_timeout.toMillisecondsAsInt() < LOWEST_ACCEPTED_TIMEOUT.toMillisecondsAsInt())
        {
            logInfo("request_timeout", conf.request_timeout, LOWEST_ACCEPTED_TIMEOUT);
            conf.request_timeout = new SmallestDurationMilliseconds("10ms");
        }

        if(conf.write_request_timeout.toMillisecondsAsInt() < LOWEST_ACCEPTED_TIMEOUT.toMillisecondsAsInt())
        {
            logInfo("write_request_timeout", conf.write_request_timeout, LOWEST_ACCEPTED_TIMEOUT);
            conf.write_request_timeout = new SmallestDurationMilliseconds("10ms");
        }

        if(conf.cas_contention_timeout.toMillisecondsAsInt() < LOWEST_ACCEPTED_TIMEOUT.toMillisecondsAsInt())
        {
            logInfo("cas_contention_timeout", conf.cas_contention_timeout, LOWEST_ACCEPTED_TIMEOUT);
            conf.cas_contention_timeout = new SmallestDurationMilliseconds("10ms");
        }

        if(conf.counter_write_request_timeout.toMillisecondsAsInt()< LOWEST_ACCEPTED_TIMEOUT.toMillisecondsAsInt())
        {
            logInfo("counter_write_request_timeout", conf.counter_write_request_timeout, LOWEST_ACCEPTED_TIMEOUT);
            conf.counter_write_request_timeout = new SmallestDurationMilliseconds("10ms");
        }
        if(conf.truncate_request_timeout.toMillisecondsAsInt() < LOWEST_ACCEPTED_TIMEOUT.toMillisecondsAsInt())
        {
            logInfo("truncate_request_timeout", conf.truncate_request_timeout, LOWEST_ACCEPTED_TIMEOUT);
            conf.truncate_request_timeout = LOWEST_ACCEPTED_TIMEOUT;
        }
    }

    private static void logInfo(String property, SmallestDurationMilliseconds actualValue, SmallestDurationMilliseconds lowestAcceptedValue)
    {
        logger.info("found {}::{} less than lowest acceptable value {}, continuing with {}",
                    property,
                    actualValue.toString(),
                    lowestAcceptedValue.toString(),
                    lowestAcceptedValue);
    }

    public static void applyTokensConfig()
    {
        applyTokensConfig(conf);
    }

    static void applyTokensConfig(Config conf)
    {
        if (conf.initial_token != null)
        {
            Collection<String> tokens = tokensFromString(conf.initial_token);
            if (conf.num_tokens == null)
            {
                if (tokens.size() == 1)
                    conf.num_tokens = 1;
                else
                    throw new ConfigurationException("initial_token was set but num_tokens is not!", false);
            }

            if (tokens.size() != conf.num_tokens)
            {
                throw new ConfigurationException(String.format("The number of initial tokens (by initial_token) specified (%s) is different from num_tokens value (%s)",
                                                               tokens.size(),
                                                               conf.num_tokens),
                                                 false);
            }

            for (String token : tokens)
                partitioner.getTokenFactory().validate(token);
        }
        else if (conf.num_tokens == null)
        {
            conf.num_tokens = 1;
        }
    }

    // definitely not safe for tools + clients - implicitly instantiates StorageService
    public static void applySnitch()
    {
        /* end point snitch */
        if (conf.endpoint_snitch == null)
        {
            throw new ConfigurationException("Missing endpoint_snitch directive", false);
        }
        snitch = createEndpointSnitch(conf.dynamic_snitch, conf.endpoint_snitch);
        EndpointSnitchInfo.create();

        localDC = snitch.getLocalDatacenter();
        localComparator = (replica1, replica2) -> {
            boolean local1 = localDC.equals(snitch.getDatacenter(replica1));
            boolean local2 = localDC.equals(snitch.getDatacenter(replica2));
            if (local1 && !local2)
                return -1;
            if (local2 && !local1)
                return 1;
            return 0;
        };
        newFailureDetector = () -> createFailureDetector(conf.failure_detector);
    }

    // definitely not safe for tools + clients - implicitly instantiates schema
    public static void applyPartitioner()
    {
        applyPartitioner(conf);
    }

    public static void applyPartitioner(Config conf)
    {
        /* Hashing strategy */
        if (conf.partitioner == null)
        {
            throw new ConfigurationException("Missing directive: partitioner", false);
        }
        String name = conf.partitioner;
        try
        {
            name = System.getProperty(Config.PROPERTY_PREFIX + "partitioner", conf.partitioner);
            partitioner = FBUtilities.newPartitioner(name);
        }
        catch (Exception e)
        {
            throw new ConfigurationException("Invalid partitioner class " + name, e);
        }

        paritionerName = partitioner.getClass().getCanonicalName();
    }

    /**
     * Computes the sum of the 2 specified positive values returning {@code Long.MAX_VALUE} if the sum overflow.
     *
     * @param left the left operand
     * @param right the right operand
     * @return the sum of the 2 specified positive values of {@code Long.MAX_VALUE} if the sum overflow.
     */
    private static long saturatedSum(long left, long right)
    {
        assert left >= 0 && right >= 0;
        long sum = left + right;
        return sum < 0 ? Long.MAX_VALUE : sum;
    }

    private static long tryGetSpace(String dir, PathUtils.IOToLongFunction<FileStore> getSpace)
    {
        return PathUtils.tryGetSpace(new File(dir).toPath(), getSpace, e -> { throw new ConfigurationException("Unable check disk space in '" + dir + "'. Perhaps the Cassandra user does not have the necessary permissions"); });
    }

    public static IEndpointSnitch createEndpointSnitch(boolean dynamic, String snitchClassName) throws ConfigurationException
    {
        if (!snitchClassName.contains("."))
            snitchClassName = "org.apache.cassandra.locator." + snitchClassName;
        IEndpointSnitch snitch = FBUtilities.construct(snitchClassName, "snitch");
        return dynamic ? new DynamicEndpointSnitch(snitch) : snitch;
    }

    private static IFailureDetector createFailureDetector(String detectorClassName) throws ConfigurationException
    {
        if (!detectorClassName.contains("."))
            detectorClassName = "org.apache.cassandra.gms." + detectorClassName;
        IFailureDetector detector = FBUtilities.construct(detectorClassName, "failure detector");
        return detector;
    }

    public static IAuthenticator getAuthenticator()
    {
        return authenticator;
    }

    public static void setAuthenticator(IAuthenticator authenticator)
    {
        DatabaseDescriptor.authenticator = authenticator;
    }

    public static IAuthorizer getAuthorizer()
    {
        return authorizer;
    }

    public static void setAuthorizer(IAuthorizer authorizer)
    {
        DatabaseDescriptor.authorizer = authorizer;
    }

    public static INetworkAuthorizer getNetworkAuthorizer()
    {
        return networkAuthorizer;
    }

    public static void setNetworkAuthorizer(INetworkAuthorizer networkAuthorizer)
    {
        DatabaseDescriptor.networkAuthorizer = networkAuthorizer;
    }

    public static void setAuthFromRoot(boolean fromRoot)
    {
        conf.traverse_auth_from_root = fromRoot;
    }

    public static boolean getAuthFromRoot()
    {
        return conf.traverse_auth_from_root;
    }

    public static IRoleManager getRoleManager()
    {
        return roleManager;
    }

    public static void setRoleManager(IRoleManager roleManager)
    {
        DatabaseDescriptor.roleManager = roleManager;
    }

    public static int getPermissionsValidity()
    {
        return conf.permissions_validity.toMillisecondsAsInt();
    }

    public static void setPermissionsValidity(int timeout)
    {
        conf.permissions_validity = SmallestDurationMilliseconds.inMilliseconds(timeout);
    }

    public static int getPermissionsUpdateInterval()
    {
        return conf.permissions_update_interval.toMilliseconds() == 0
             ? conf.permissions_validity.toMillisecondsAsInt()
             : conf.permissions_update_interval.toMillisecondsAsInt();
    }

    public static void setPermissionsUpdateInterval(int updateInterval)
    {
        conf.permissions_update_interval = SmallestDurationMilliseconds.inMilliseconds(updateInterval);
    }

    public static int getPermissionsCacheMaxEntries()
    {
        return conf.permissions_cache_max_entries;
    }

    public static int setPermissionsCacheMaxEntries(int maxEntries)
    {
        return conf.permissions_cache_max_entries = maxEntries;
    }

    public static boolean getPermissionsCacheActiveUpdate()
    {
        return conf.permissions_cache_active_update;
    }

    public static void setPermissionsCacheActiveUpdate(boolean update)
    {
        conf.permissions_cache_active_update = update;
    }

    public static int getRolesValidity()
    {
        return conf.roles_validity.toMillisecondsAsInt();
    }

    public static void setRolesValidity(int validity)
    {
        conf.roles_validity = SmallestDurationMilliseconds.inMilliseconds(validity);
    }

    public static int getRolesUpdateInterval()
    {
        return conf.roles_update_interval.toMillisecondsAsInt() == 0
             ? conf.roles_validity.toMillisecondsAsInt()
             : conf.roles_update_interval.toMillisecondsAsInt();
    }

    public static void setRolesCacheActiveUpdate(boolean update)
    {
        conf.roles_cache_active_update = update;
    }

    public static boolean getRolesCacheActiveUpdate()
    {
        return conf.roles_cache_active_update;
    }

    public static void setRolesUpdateInterval(int interval)
    {
        conf.roles_update_interval = SmallestDurationMilliseconds.inMilliseconds(interval);
    }

    public static int getRolesCacheMaxEntries()
    {
        return conf.roles_cache_max_entries;
    }

    public static int setRolesCacheMaxEntries(int maxEntries)
    {
        return conf.roles_cache_max_entries = maxEntries;
    }

    public static int getCredentialsValidity()
    {
        return conf.credentials_validity.toMillisecondsAsInt();
    }

    public static void setCredentialsValidity(int timeout)
    {
        conf.credentials_validity = SmallestDurationMilliseconds.inMilliseconds(timeout);
    }

    public static int getCredentialsUpdateInterval()
    {
        return conf.credentials_update_interval.toMillisecondsAsInt() == 0
               ? conf.credentials_validity.toMillisecondsAsInt()
               : conf.credentials_update_interval.toMillisecondsAsInt();
    }

    public static void setCredentialsUpdateInterval(int updateInterval)
    {
        conf.credentials_update_interval = SmallestDurationMilliseconds.inMilliseconds(updateInterval);
    }

    public static int getCredentialsCacheMaxEntries()
    {
        return conf.credentials_cache_max_entries;
    }

    public static int setCredentialsCacheMaxEntries(int maxEntries)
    {
        return conf.credentials_cache_max_entries = maxEntries;
    }

    public static boolean getCredentialsCacheActiveUpdate()
    {
        return conf.credentials_cache_active_update;
    }

    public static void setCredentialsCacheActiveUpdate(boolean update)
    {
        conf.credentials_cache_active_update = update;
    }

    public static int getMaxValueSize()
    {
        return conf.max_value_size.toBytesAsInt();
    }

    public static void setMaxValueSize(int maxValueSizeInBytes)
    {
        conf.max_value_size = SmallestDataStorageMebibytes.inBytes(maxValueSizeInBytes);
    }

    /**
     * Creates all storage-related directories.
     */
    public static void createAllDirectories()
    {
        try
        {
            if (conf.data_file_directories.length == 0)
                throw new ConfigurationException("At least one DataFileDirectory must be specified", false);

            for (String dataFileDirectory : conf.data_file_directories)
                FileUtils.createDirectory(dataFileDirectory);

            if (conf.local_system_data_file_directory != null)
                FileUtils.createDirectory(conf.local_system_data_file_directory);

            if (conf.commitlog_directory == null)
                throw new ConfigurationException("commitlog_directory must be specified", false);
            FileUtils.createDirectory(conf.commitlog_directory);

            if (conf.hints_directory == null)
                throw new ConfigurationException("hints_directory must be specified", false);
            FileUtils.createDirectory(conf.hints_directory);

            if (conf.saved_caches_directory == null)
                throw new ConfigurationException("saved_caches_directory must be specified", false);
            FileUtils.createDirectory(conf.saved_caches_directory);

            if (conf.cdc_enabled)
            {
                if (conf.cdc_raw_directory == null)
                    throw new ConfigurationException("cdc_raw_directory must be specified", false);
                FileUtils.createDirectory(conf.cdc_raw_directory);
            }
        }
        catch (ConfigurationException e)
        {
            throw new IllegalArgumentException("Bad configuration; unable to start server: "+e.getMessage());
        }
        catch (FSWriteError e)
        {
            throw new IllegalStateException(e.getCause().getMessage() + "; unable to start server");
        }
    }

    public static IPartitioner getPartitioner()
    {
        return partitioner;
    }

    public static String getPartitionerName()
    {
        return paritionerName;
    }

    /* For tests ONLY, don't use otherwise or all hell will break loose. Tests should restore value at the end. */
    public static IPartitioner setPartitionerUnsafe(IPartitioner newPartitioner)
    {
        IPartitioner old = partitioner;
        partitioner = newPartitioner;
        return old;
    }

    public static IEndpointSnitch getEndpointSnitch()
    {
        return snitch;
    }
    public static void setEndpointSnitch(IEndpointSnitch eps)
    {
        snitch = eps;
    }

    public static IFailureDetector newFailureDetector()
    {
        return newFailureDetector.get();
    }

    public static void setDefaultFailureDetector()
    {
        newFailureDetector = () -> createFailureDetector("FailureDetector");
    }

    public static int getColumnIndexSize()
    {
        return conf.column_index_size.toBytesAsInt();
    }

    public static int getColumnIndexSizeInKiB()
    {
        return conf.column_index_size.toKibibytesAsInt();
    }

    public static void setColumnIndexSize(int val)
    {
        SmallestDataStorageKibibytes memory = SmallestDataStorageKibibytes.inKibibytes(val);
        checkValidForByteConversion(memory, "column_index_size");
        conf.column_index_size = SmallestDataStorageKibibytes.inKibibytes(val);
    }

    public static int getColumnIndexCacheSize()
    {
        return conf.column_index_cache_size.toBytesAsInt();
    }

    public static int getColumnIndexCacheSizeInKiB()
    {
        return conf.column_index_cache_size.toKibibytesAsInt();
    }

    public static void setColumnIndexCacheSize(int val)
    {
        SmallestDataStorageKibibytes memory = SmallestDataStorageKibibytes.inKibibytes(val);
        checkValidForByteConversion(memory, "column_index_cache_size");
        conf.column_index_cache_size = SmallestDataStorageKibibytes.inKibibytes(val);
    }

    public static int getBatchSizeWarnThreshold()
    {
        return conf.batch_size_warn_threshold.toBytesAsInt();
    }

    public static int getBatchSizeWarnThresholdInKiB()
    {
        return conf.batch_size_warn_threshold.toKibibytesAsInt();
    }

    public static long getBatchSizeFailThreshold()
    {
        return conf.batch_size_fail_threshold.toBytesAsInt();
    }

    public static int getBatchSizeFailThresholdInKiB()
    {
        return conf.batch_size_fail_threshold.toKibibytesAsInt();
    }

    public static int getUnloggedBatchAcrossPartitionsWarnThreshold()
    {
        return conf.unlogged_batch_across_partitions_warn_threshold;
    }

    public static void setBatchSizeWarnThresholdInKiB(int threshold)
    {
        SmallestDataStorageKibibytes storage = SmallestDataStorageKibibytes.inKibibytes(threshold);
        checkValidForByteConversion(storage, "batch_size_warn_threshold");
        conf.batch_size_warn_threshold = SmallestDataStorageKibibytes.inKibibytes(threshold);
    }

    public static void setBatchSizeFailThresholdInKiB(int threshold)
    {
        conf.batch_size_fail_threshold = SmallestDataStorageKibibytes.inKibibytes(threshold);
    }

    public static Collection<String> getInitialTokens()
    {
        return tokensFromString(System.getProperty(Config.PROPERTY_PREFIX + "initial_token", conf.initial_token));
    }

    public static String getAllocateTokensForKeyspace()
    {
        return System.getProperty(Config.PROPERTY_PREFIX + "allocate_tokens_for_keyspace", conf.allocate_tokens_for_keyspace);
    }

    public static Integer getAllocateTokensForLocalRf()
    {
        return conf.allocate_tokens_for_local_replication_factor;
    }

    public static Collection<String> tokensFromString(String tokenString)
    {
        List<String> tokens = new ArrayList<>();
        if (tokenString != null)
            for (String token : StringUtils.split(tokenString, ','))
                tokens.add(token.trim());
        return tokens;
    }

    public static int getNumTokens()
    {
        return conf.num_tokens;
    }

    public static InetAddressAndPort getReplaceAddress()
    {
        try
        {
            if (System.getProperty(Config.PROPERTY_PREFIX + "replace_address", null) != null)
                return InetAddressAndPort.getByName(System.getProperty(Config.PROPERTY_PREFIX + "replace_address", null));
            else if (System.getProperty(Config.PROPERTY_PREFIX + "replace_address_first_boot", null) != null)
                return InetAddressAndPort.getByName(System.getProperty(Config.PROPERTY_PREFIX + "replace_address_first_boot", null));
            return null;
        }
        catch (UnknownHostException e)
        {
            throw new RuntimeException("Replacement host name could not be resolved or scope_id was specified for a global IPv6 address", e);
        }
    }

    public static Collection<String> getReplaceTokens()
    {
        return tokensFromString(System.getProperty(Config.PROPERTY_PREFIX + "replace_token", null));
    }

    public static UUID getReplaceNode()
    {
        try
        {
            return UUID.fromString(System.getProperty(Config.PROPERTY_PREFIX + "replace_node", null));
        } catch (NullPointerException e)
        {
            return null;
        }
    }

    public static String getClusterName()
    {
        return conf.cluster_name;
    }

    public static int getStoragePort()
    {
        return Integer.parseInt(System.getProperty(Config.PROPERTY_PREFIX + "storage_port", Integer.toString(conf.storage_port)));
    }

    public static int getSSLStoragePort()
    {
        return Integer.parseInt(System.getProperty(Config.PROPERTY_PREFIX + "ssl_storage_port", Integer.toString(conf.ssl_storage_port)));
    }

    public static long nativeTransportIdleTimeout()
    {
        return conf.native_transport_idle_timeout.toMilliseconds();
    }

    public static void setNativeTransportIdleTimeout(long nativeTransportTimeout)
    {
        conf.native_transport_idle_timeout= SmallestDurationMilliseconds.inMilliseconds(nativeTransportTimeout);
    }

    public static long getRpcTimeout(TimeUnit unit)
    {
        return conf.request_timeout.to(unit);
    }

    public static void setRpcTimeout(long timeOutInMillis)
    {
        conf.request_timeout = SmallestDurationMilliseconds.inMilliseconds(timeOutInMillis);
    }

    public static long getReadRpcTimeout(TimeUnit unit)
    {
        return conf.read_request_timeout.to(unit);
    }

    public static void setReadRpcTimeout(long timeOutInMillis)
    {
        conf.read_request_timeout = SmallestDurationMilliseconds.inMilliseconds(timeOutInMillis);
    }

    public static long getRangeRpcTimeout(TimeUnit unit)
    {
        return conf.range_request_timeout.to(unit);
    }

    public static void setRangeRpcTimeout(long timeOutInMillis)
    {
        conf.range_request_timeout = SmallestDurationMilliseconds.inMilliseconds(timeOutInMillis);
    }

    public static long getWriteRpcTimeout(TimeUnit unit)
    {
        return conf.write_request_timeout.to(unit);
    }

    public static void setWriteRpcTimeout(long timeOutInMillis)
    {
        conf.write_request_timeout = SmallestDurationMilliseconds.inMilliseconds(timeOutInMillis);
    }

    public static long getCounterWriteRpcTimeout(TimeUnit unit)
    {
        return conf.counter_write_request_timeout.to(unit);
    }

    public static void setCounterWriteRpcTimeout(long timeOutInMillis)
    {
        conf.counter_write_request_timeout = SmallestDurationMilliseconds.inMilliseconds(timeOutInMillis);
    }

    public static long getCasContentionTimeout(TimeUnit unit)
    {
        return conf.cas_contention_timeout.to(unit);
    }

    public static void setCasContentionTimeout(long timeOutInMillis)
    {
        conf.cas_contention_timeout = SmallestDurationMilliseconds.inMilliseconds(timeOutInMillis);
    }

    public static long getTruncateRpcTimeout(TimeUnit unit)
    {
        return conf.truncate_request_timeout.to(unit);
    }

    public static void setTruncateRpcTimeout(long timeOutInMillis)
    {
        conf.truncate_request_timeout = SmallestDurationMilliseconds.inMilliseconds(timeOutInMillis);
    }

    public static boolean hasCrossNodeTimeout()
    {
        return conf.internode_timeout;
    }

    public static void setCrossNodeTimeout(boolean crossNodeTimeout)
    {
        conf.internode_timeout = crossNodeTimeout;
    }

    public static long getSlowQueryTimeout(TimeUnit unit)
    {
        return conf.slow_query_log_timeout.to(unit);
    }

    /**
     * @return the minimum configured {read, write, range, truncate, misc} timeout
     */
    public static long getMinRpcTimeout(TimeUnit unit)
    {
        return Longs.min(getRpcTimeout(unit),
                         getReadRpcTimeout(unit),
                         getRangeRpcTimeout(unit),
                         getWriteRpcTimeout(unit),
                         getCounterWriteRpcTimeout(unit),
                         getTruncateRpcTimeout(unit));
    }

    public static long getPingTimeout(TimeUnit unit)
    {
        return unit.convert(getBlockForPeersTimeoutInSeconds(), TimeUnit.SECONDS);
    }

    public static double getPhiConvictThreshold()
    {
        return conf.phi_convict_threshold;
    }

    public static void setPhiConvictThreshold(double phiConvictThreshold)
    {
        conf.phi_convict_threshold = phiConvictThreshold;
    }

    public static int getConcurrentReaders()
    {
        return conf.concurrent_reads;
    }

    public static void setConcurrentReaders(int concurrent_reads)
    {
        if (concurrent_reads < 0)
        {
            throw new IllegalArgumentException("Concurrent reads must be non-negative");
        }
        conf.concurrent_reads = concurrent_reads;
    }

    public static int getConcurrentWriters()
    {
        return conf.concurrent_writes;
    }

    public static void setConcurrentWriters(int concurrent_writers)
    {
        if (concurrent_writers < 0)
        {
            throw new IllegalArgumentException("Concurrent reads must be non-negative");
        }
        conf.concurrent_writes = concurrent_writers;
    }

    public static int getConcurrentCounterWriters()
    {
        return conf.concurrent_counter_writes;
    }

    public static void setConcurrentCounterWriters(int concurrent_counter_writes)
    {
        if (concurrent_counter_writes < 0)
        {
            throw new IllegalArgumentException("Concurrent reads must be non-negative");
        }
        conf.concurrent_counter_writes = concurrent_counter_writes;
    }

    public static int getConcurrentViewWriters()
    {
        return conf.concurrent_materialized_view_writes;
    }

    public static void setConcurrentViewWriters(int concurrent_materialized_view_writes)
    {
        if (concurrent_materialized_view_writes < 0)
        {
            throw new IllegalArgumentException("Concurrent reads must be non-negative");
        }
        conf.concurrent_materialized_view_writes = concurrent_materialized_view_writes;
    }

    public static int getFlushWriters()
    {
        return conf.memtable_flush_writers;
    }

    public static int getAvailableProcessors()
    {
        return conf == null ? -1 : conf.available_processors;
    }

    public static int getConcurrentCompactors()
    {
        return conf.concurrent_compactors;
    }

    public static void setConcurrentCompactors(int value)
    {
        conf.concurrent_compactors = value;
    }

    public static int getCompactionThroughputMebibytesPerSecAsInt()
    {
        return conf.compaction_throughput.toMebibytesPerSecondAsInt();
    }

    public static double getCompactionThroughputMebibytesPerSec()
    {
        return conf.compaction_throughput.toMebibytesPerSecond();
    }

    public static void setCompactionThroughputMebibytesPerSec(int value)
    {
        conf.compaction_throughput = DataRateSpec.inMebibytesPerSecond(value);
    }

    public static long getCompactionLargePartitionWarningThreshold() { return conf.compaction_large_partition_warning_threshold.toBytes(); }

    public static int getCompactionTombstoneWarningThreshold()
    {
        return conf.compaction_tombstone_warning_threshold;
    }

    public static void setCompactionTombstoneWarningThreshold(int count)
    {
        conf.compaction_tombstone_warning_threshold = count;
    }

    public static int getConcurrentValidations()
    {
        return conf.concurrent_validations;
    }

    public static void setConcurrentValidations(int value)
    {
        value = value > 0 ? value : Integer.MAX_VALUE;
        conf.concurrent_validations = value;
    }

    public static int getConcurrentViewBuilders()
    {
        return conf.concurrent_materialized_view_builders;
    }

    public static void setConcurrentViewBuilders(int value)
    {
        conf.concurrent_materialized_view_builders = value;
    }

    public static long getMinFreeSpacePerDriveInBytes()
    {
        return conf.min_free_space_per_drive.toBytes();
    }

    public static boolean getDisableSTCSInL0()
    {
        return disableSTCSInL0;
    }

    public static void setDisableSTCSInL0(boolean disabled)
    {
        disableSTCSInL0 = disabled;
    }

    public static int getStreamThroughputOutboundMegabitsPerSec()
    {
        return conf.stream_throughput_outbound.toMegabitsPerSecondAsInt();
    }

    public static double getStreamThroughputOutboundMebibytesPerSec()
    {
        return conf.stream_throughput_outbound.toMebibytesPerSecond();
    }

    public static void setStreamThroughputOutboundMegabitsPerSec(int value)
    {
        conf.stream_throughput_outbound = DataRateSpec.megabitsPerSecondInMebibytesPerSecond(value);
    }

    public static int getEntireSSTableStreamThroughputOutboundMebibytesPerSecAsInt()
    {
        return conf.entire_sstable_stream_throughput_outbound.toMebibytesPerSecondAsInt();
    }

    public static double getEntireSSTableStreamThroughputOutboundMebibytesPerSec()
    {
        return conf.entire_sstable_stream_throughput_outbound.toMebibytesPerSecond();
    }

    public static void setEntireSSTableStreamThroughputOutboundMebibytesPerSec(int value)
    {
        conf.entire_sstable_stream_throughput_outbound = DataRateSpec.inMebibytesPerSecond(value);
    }

    public static int getInterDCStreamThroughputOutboundMegabitsPerSec()
    {
        return conf.inter_dc_stream_throughput_outbound.toMegabitsPerSecondAsInt();
    }

    public static double getInterDCStreamThroughputOutboundMebibytesPerSec()
    {
        return conf.inter_dc_stream_throughput_outbound.toMebibytesPerSecond();
    }

    public static void setInterDCStreamThroughputOutboundMegabitsPerSec(int value)
    {
        conf.inter_dc_stream_throughput_outbound = DataRateSpec.megabitsPerSecondInMebibytesPerSecond(value);
    }

    public static double getEntireSSTableInterDCStreamThroughputOutboundMebibytesPerSec()
    {
        return conf.entire_sstable_inter_dc_stream_throughput_outbound.toMebibytesPerSecond();
    }

    public static int getEntireSSTableInterDCStreamThroughputOutboundMebibytesPerSecAsInt()
    {
        return conf.entire_sstable_inter_dc_stream_throughput_outbound.toMebibytesPerSecondAsInt();
    }

    public static void setEntireSSTableInterDCStreamThroughputOutboundMebibytesPerSec(int value)
    {
        conf.entire_sstable_inter_dc_stream_throughput_outbound = DataRateSpec.inMebibytesPerSecond(value);
    }

    /**
     * Checks if the local system data must be stored in a specific location which supports redundancy.
     *
     * @return {@code true} if the local system keyspaces data must be stored in a different location,
     * {@code false} otherwise.
     */
    public static boolean useSpecificLocationForLocalSystemData()
    {
        return conf.local_system_data_file_directory != null;
    }

    /**
     * Returns the locations where the local system keyspaces data should be stored.
     *
     * <p>If the {@code local_system_data_file_directory} was unspecified, the local system keyspaces data should be stored
     * in the first data directory. This approach guarantees that the server can tolerate the lost of all the disks but the first one.</p>
     *
     * @return the locations where should be stored the local system keyspaces data
     */
    public static String[] getLocalSystemKeyspacesDataFileLocations()
    {
        if (useSpecificLocationForLocalSystemData())
            return new String[] {conf.local_system_data_file_directory};

        return conf.data_file_directories.length == 0  ? conf.data_file_directories
                                                       : new String[] {conf.data_file_directories[0]};
    }

    /**
     * Returns the locations where the non local system keyspaces data should be stored.
     *
     * @return the locations where the non local system keyspaces data should be stored.
     */
    public static String[] getNonLocalSystemKeyspacesDataFileLocations()
    {
        return conf.data_file_directories;
    }

    /**
     * Returns the list of all the directories where the data files can be stored (for local system and non local system keyspaces).
     *
     * @return the list of all the directories where the data files can be stored.
     */
    public static String[] getAllDataFileLocations()
    {
        if (conf.local_system_data_file_directory == null)
            return conf.data_file_directories;

        return ArrayUtils.addFirst(conf.data_file_directories, conf.local_system_data_file_directory);
    }

    public static String getCommitLogLocation()
    {
        return conf.commitlog_directory;
    }

    @VisibleForTesting
    public static void setCommitLogLocation(String value)
    {
        conf.commitlog_directory = value;
    }

    public static ParameterizedClass getCommitLogCompression()
    {
        return conf.commitlog_compression;
    }

    public static void setCommitLogCompression(ParameterizedClass compressor)
    {
        conf.commitlog_compression = compressor;
    }

    public static Config.FlushCompression getFlushCompression()
    {
        return conf.flush_compression;
    }

    public static void setFlushCompression(Config.FlushCompression compression)
    {
        conf.flush_compression = compression;
    }

   /**
    * Maximum number of buffers in the compression pool. The default value is 3, it should not be set lower than that
    * (one segment in compression, one written to, one in reserve); delays in compression may cause the log to use
    * more, depending on how soon the sync policy stops all writing threads.
    */
    public static int getCommitLogMaxCompressionBuffersInPool()
    {
        return conf.commitlog_max_compression_buffers_in_pool;
    }

    public static void setCommitLogMaxCompressionBuffersPerPool(int buffers)
    {
        conf.commitlog_max_compression_buffers_in_pool = buffers;
    }

    public static int getMaxMutationSize()
    {
        return conf.max_mutation_size.toBytesAsInt();
    }

    public static int getTombstoneWarnThreshold()
    {
        return conf.tombstone_warn_threshold;
    }

    public static void setTombstoneWarnThreshold(int threshold)
    {
        conf.tombstone_warn_threshold = threshold;
    }

    public static int getTombstoneFailureThreshold()
    {
        return conf.tombstone_failure_threshold;
    }

    public static void setTombstoneFailureThreshold(int threshold)
    {
        conf.tombstone_failure_threshold = threshold;
    }

    public static int getCachedReplicaRowsWarnThreshold()
    {
        return conf.replica_filtering_protection.cached_rows_warn_threshold;
    }

    public static void setCachedReplicaRowsWarnThreshold(int threshold)
    {
        conf.replica_filtering_protection.cached_rows_warn_threshold = threshold;
    }

    public static int getCachedReplicaRowsFailThreshold()
    {
        return conf.replica_filtering_protection.cached_rows_fail_threshold;
    }

    public static void setCachedReplicaRowsFailThreshold(int threshold)
    {
        conf.replica_filtering_protection.cached_rows_fail_threshold = threshold;
    }

    /**
     * size of commitlog segments to allocate
     */
    public static int getCommitLogSegmentSize()
    {
        return conf.commitlog_segment_size.toBytesAsInt();
    }

    /**
     * Update commitlog_segment_size in the tests.
     * {@link CommitLogSegmentManagerCDC} uses the CommitLogSegmentSize to estimate the file size on allocation.
     * It is important to keep the value unchanged for the estimation to be correct.
     * @param sizeMebibytes
     */
    @VisibleForTesting /* Only for testing */
    public static void setCommitLogSegmentSize(int sizeMebibytes)
    {
        conf.commitlog_segment_size = SmallestDataStorageMebibytes.inMebibytes(sizeMebibytes);
    }

    public static String getSavedCachesLocation()
    {
        return conf.saved_caches_directory;
    }

    public static Set<InetAddressAndPort> getSeeds()
    {
        return ImmutableSet.<InetAddressAndPort>builder().addAll(seedProvider.getSeeds()).build();
    }

    public static SeedProvider getSeedProvider()
    {
        return seedProvider;
    }

    public static void setSeedProvider(SeedProvider newSeedProvider)
    {
        seedProvider = newSeedProvider;
    }

    public static InetAddress getListenAddress()
    {
        return listenAddress;
    }

    public static void setListenAddress(InetAddress newlistenAddress)
    {
        listenAddress = newlistenAddress;
    }

    public static InetAddress getBroadcastAddress()
    {
        return broadcastAddress;
    }

    public static boolean shouldListenOnBroadcastAddress()
    {
        return conf.listen_on_broadcast_address;
    }

    public static void setShouldListenOnBroadcastAddress(boolean shouldListenOnBroadcastAddress)
    {
        conf.listen_on_broadcast_address = shouldListenOnBroadcastAddress;
    }

    public static void setListenOnBroadcastAddress(boolean listen_on_broadcast_address)
    {
        conf.listen_on_broadcast_address = listen_on_broadcast_address;
    }

    public static IInternodeAuthenticator getInternodeAuthenticator()
    {
        return internodeAuthenticator;
    }

    public static void setInternodeAuthenticator(IInternodeAuthenticator internodeAuthenticator)
    {
        Preconditions.checkNotNull(internodeAuthenticator);
        DatabaseDescriptor.internodeAuthenticator = internodeAuthenticator;
    }

    public static void setBroadcastAddress(InetAddress broadcastAdd)
    {
        broadcastAddress = broadcastAdd;
    }

    /**
     * This is the address used to bind for the native protocol to communicate with clients. Most usages in the code
     * refer to it as native address although some places still call it RPC address. It's not thrift RPC anymore
     * so native is more appropriate. The address alone is not enough to uniquely identify this instance because
     * multiple instances might use the same interface with different ports.
     */
    public static InetAddress getRpcAddress()
    {
        return rpcAddress;
    }

    public static void setBroadcastRpcAddress(InetAddress broadcastRPCAddr)
    {
        broadcastRpcAddress = broadcastRPCAddr;
    }

    /**
     * This is the address used to reach this instance for the native protocol to communicate with clients. Most usages in the code
     * refer to it as native address although some places still call it RPC address. It's not thrift RPC anymore
     * so native is more appropriate. The address alone is not enough to uniquely identify this instance because
     * multiple instances might use the same interface with different ports.
     *
     * May be null, please use {@link FBUtilities#getBroadcastNativeAddressAndPort()} instead.
     */
    public static InetAddress getBroadcastRpcAddress()
    {
        return broadcastRpcAddress;
    }

    public static boolean getRpcKeepAlive()
    {
        return conf.rpc_keepalive;
    }

    public static int getInternodeSocketSendBufferSizeInBytes()
    {
        return conf.internode_socket_send_buffer_size.toBytesAsInt();
    }

    public static int getInternodeSocketReceiveBufferSizeInBytes()
    {
        return conf.internode_socket_receive_buffer_size.toBytesAsInt();
    }

    public static int getInternodeApplicationSendQueueCapacityInBytes()
    {
        return conf.internode_application_send_queue_capacity.toBytesAsInt();
    }

    public static int getInternodeApplicationSendQueueReserveEndpointCapacityInBytes()
    {
        return conf.internode_application_send_queue_reserve_endpoint_capacity.toBytesAsInt();
    }

    public static int getInternodeApplicationSendQueueReserveGlobalCapacityInBytes()
    {
        return conf.internode_application_send_queue_reserve_global_capacity.toBytesAsInt();
    }

    public static int getInternodeApplicationReceiveQueueCapacityInBytes()
    {
        return conf.internode_application_receive_queue_capacity.toBytesAsInt();
    }

    public static int getInternodeApplicationReceiveQueueReserveEndpointCapacityInBytes()
    {
        return conf.internode_application_receive_queue_reserve_endpoint_capacity.toBytesAsInt();
    }

    public static int getInternodeApplicationReceiveQueueReserveGlobalCapacityInBytes()
    {
        return conf.internode_application_receive_queue_reserve_global_capacity.toBytesAsInt();
    }

    public static int getInternodeTcpConnectTimeoutInMS()
    {
        return conf.internode_tcp_connect_timeout.toMillisecondsAsInt();
    }

    public static void setInternodeTcpConnectTimeoutInMS(int value)
    {
        conf.internode_tcp_connect_timeout = SmallestDurationMilliseconds.inMilliseconds(value);
    }

    public static int getInternodeTcpUserTimeoutInMS()
    {
        return conf.internode_tcp_user_timeout.toMillisecondsAsInt();
    }

    public static void setInternodeTcpUserTimeoutInMS(int value)
    {
        conf.internode_tcp_user_timeout = SmallestDurationMilliseconds.inMilliseconds(value);
    }

    public static int getInternodeStreamingTcpUserTimeoutInMS()
    {
        return conf.internode_streaming_tcp_user_timeout.toMillisecondsAsInt();
    }

    public static void setInternodeStreamingTcpUserTimeoutInMS(int value)
    {
        conf.internode_streaming_tcp_user_timeout = SmallestDurationMilliseconds.inMilliseconds(value);
    }

    public static int getInternodeMaxMessageSizeInBytes()
    {
        return conf.internode_max_message_size.toBytesAsInt();
    }

    @VisibleForTesting
    public static void setInternodeMaxMessageSizeInBytes(int value)
    {
        conf.internode_max_message_size = DataStorageSpec.inBytes(value);
    }

    public static boolean startNativeTransport()
    {
        return conf.start_native_transport;
    }

    /**
     *  This is the port used with RPC address for the native protocol to communicate with clients. Now that thrift RPC
     *  is no longer in use there is no RPC port.
     */
    public static int getNativeTransportPort()
    {
        return Integer.parseInt(System.getProperty(Config.PROPERTY_PREFIX + "native_transport_port", Integer.toString(conf.native_transport_port)));
    }

    @VisibleForTesting
    public static void setNativeTransportPort(int port)
    {
        conf.native_transport_port = port;
    }

    public static int getNativeTransportPortSSL()
    {
        return conf.native_transport_port_ssl == null ? getNativeTransportPort() : conf.native_transport_port_ssl;
    }

    @VisibleForTesting
    public static void setNativeTransportPortSSL(Integer port)
    {
        conf.native_transport_port_ssl = port;
    }

    public static int getNativeTransportMaxThreads()
    {
        return conf.native_transport_max_threads;
    }

    public static void setNativeTransportMaxThreads(int max_threads)
    {
        conf.native_transport_max_threads = max_threads;
    }

    public static int getNativeTransportMaxFrameSize()
    {
        return conf.native_transport_max_frame_size.toBytesAsInt();
    }

    public static void setNativeTransportMaxFrameSize(int bytes)
    {
        conf.native_transport_max_frame_size = SmallestDataStorageMebibytes.inMebibytes(bytes);
    }

    public static long getNativeTransportMaxConcurrentConnections()
    {
        return conf.native_transport_max_concurrent_connections;
    }

    public static void setNativeTransportMaxConcurrentConnections(long nativeTransportMaxConcurrentConnections)
    {
        conf.native_transport_max_concurrent_connections = nativeTransportMaxConcurrentConnections;
    }

    public static long getNativeTransportMaxConcurrentConnectionsPerIp()
    {
        return conf.native_transport_max_concurrent_connections_per_ip;
    }

    public static void setNativeTransportMaxConcurrentConnectionsPerIp(long native_transport_max_concurrent_connections_per_ip)
    {
        conf.native_transport_max_concurrent_connections_per_ip = native_transport_max_concurrent_connections_per_ip;
    }

    public static boolean useNativeTransportLegacyFlusher()
    {
        return conf.native_transport_flush_in_batches_legacy;
    }

    public static boolean getNativeTransportAllowOlderProtocols()
    {
        return conf.native_transport_allow_older_protocols;
    }

    public static void setNativeTransportAllowOlderProtocols(boolean isEnabled)
    {
        conf.native_transport_allow_older_protocols = isEnabled;
    }

    public static long getCommitLogSyncGroupWindow()
    {
        return conf.commitlog_sync_group_window.toMilliseconds();
    }

    public static void setCommitLogSyncGroupWindow(long windowMillis)
    {
        conf.commitlog_sync_group_window = SmallestDurationMilliseconds.inMilliseconds(windowMillis);
    }

    public static int getNativeTransportReceiveQueueCapacityInBytes()
    {
        return conf.native_transport_receive_queue_capacity_in_bytes;
    }

    public static void setNativeTransportReceiveQueueCapacityInBytes(int queueSize)
    {
        conf.native_transport_receive_queue_capacity_in_bytes = queueSize;
    }

    public static long getNativeTransportMaxConcurrentRequestsInBytesPerIp()
    {
        return conf.native_transport_max_concurrent_requests_in_bytes_per_ip;
    }

    public static Config.PaxosVariant getPaxosVariant()
    {
        return conf.paxos_variant;
    }

    public static void setPaxosVariant(Config.PaxosVariant variant)
    {
        conf.paxos_variant = variant;
    }

    public static void setNativeTransportMaxConcurrentRequestsInBytesPerIp(long maxConcurrentRequestsInBytes)
    {
        conf.native_transport_max_concurrent_requests_in_bytes_per_ip = maxConcurrentRequestsInBytes;
    }

    public static long getNativeTransportMaxConcurrentRequestsInBytes()
    {
        return conf.native_transport_max_concurrent_requests_in_bytes;
    }

    public static void setNativeTransportMaxConcurrentRequestsInBytes(long maxConcurrentRequestsInBytes)
    {
        conf.native_transport_max_concurrent_requests_in_bytes = maxConcurrentRequestsInBytes;
    }

    public static int getNativeTransportMaxRequestsPerSecond()
    {
        return conf.native_transport_max_requests_per_second;
    }

    public static void setNativeTransportMaxRequestsPerSecond(int perSecond)
    {
        Preconditions.checkArgument(perSecond > 0, "native_transport_max_requests_per_second must be greater than zero");
        conf.native_transport_max_requests_per_second = perSecond;
    }

    public static void setNativeTransportRateLimitingEnabled(boolean enabled)
    {
        logger.info("native_transport_rate_limiting_enabled set to {}", enabled);
        conf.native_transport_rate_limiting_enabled = enabled;
    }

    public static boolean getNativeTransportRateLimitingEnabled()
    {
        return conf.native_transport_rate_limiting_enabled;
    }

    public static int getCommitLogSyncPeriod()
    {
        return conf.commitlog_sync_period.toMillisecondsAsInt();
    }

    public static long getPeriodicCommitLogSyncBlock()
    {
        SmallestDurationMilliseconds blockMillis = conf.periodic_commitlog_sync_lag_block;
        return blockMillis == null
               ? (long)(getCommitLogSyncPeriod() * 1.5)
               : blockMillis.toMilliseconds();
    }

    public static void setCommitLogSyncPeriod(int periodMillis)
    {
        conf.commitlog_sync_period = SmallestDurationMilliseconds.inMilliseconds(periodMillis);
    }

    public static Config.CommitLogSync getCommitLogSync()
    {
        return conf.commitlog_sync;
    }

    public static void setCommitLogSync(CommitLogSync sync)
    {
        conf.commitlog_sync = sync;
    }

    public static Config.DiskAccessMode getDiskAccessMode()
    {
        return conf.disk_access_mode;
    }

    // Do not use outside unit tests.
    @VisibleForTesting
    public static void setDiskAccessMode(Config.DiskAccessMode mode)
    {
        conf.disk_access_mode = mode;
    }

    public static Config.DiskAccessMode getIndexAccessMode()
    {
        return indexAccessMode;
    }

    // Do not use outside unit tests.
    @VisibleForTesting
    public static void setIndexAccessMode(Config.DiskAccessMode mode)
    {
        indexAccessMode = mode;
    }

    public static void setDiskFailurePolicy(Config.DiskFailurePolicy policy)
    {
        conf.disk_failure_policy = policy;
    }

    public static Config.DiskFailurePolicy getDiskFailurePolicy()
    {
        return conf.disk_failure_policy;
    }

    public static void setCommitFailurePolicy(Config.CommitFailurePolicy policy)
    {
        conf.commit_failure_policy = policy;
    }

    public static Config.CommitFailurePolicy getCommitFailurePolicy()
    {
        return conf.commit_failure_policy;
    }

    public static boolean isSnapshotBeforeCompaction()
    {
        return conf.snapshot_before_compaction;
    }

    public static boolean isAutoSnapshot()
    {
        return conf.auto_snapshot;
    }

    @VisibleForTesting
    public static void setAutoSnapshot(boolean autoSnapshot)
    {
        conf.auto_snapshot = autoSnapshot;
    }
    @VisibleForTesting
    public static boolean getAutoSnapshot()
    {
        return conf.auto_snapshot;
    }

    public static long getSnapshotLinksPerSecond()
    {
        return conf.snapshot_links_per_second == 0 ? Long.MAX_VALUE : conf.snapshot_links_per_second;
    }

    public static void setSnapshotLinksPerSecond(long throttle)
    {
        if (throttle < 0)
            throw new IllegalArgumentException("Invalid throttle for snapshot_links_per_second: must be positive");

        conf.snapshot_links_per_second = throttle;
    }

    public static RateLimiter getSnapshotRateLimiter()
    {
        return RateLimiter.create(getSnapshotLinksPerSecond());
    }

    public static boolean isAutoBootstrap()
    {
        return Boolean.parseBoolean(System.getProperty(Config.PROPERTY_PREFIX + "auto_bootstrap", Boolean.toString(conf.auto_bootstrap)));
    }

    public static void setHintedHandoffEnabled(boolean hintedHandoffEnabled)
    {
        conf.hinted_handoff_enabled = hintedHandoffEnabled;
    }

    public static boolean hintedHandoffEnabled()
    {
        return conf.hinted_handoff_enabled;
    }

    public static Set<String> hintedHandoffDisabledDCs()
    {
        return conf.hinted_handoff_disabled_datacenters;
    }

    public static boolean useDeterministicTableID()
    {
        return conf != null && conf.use_deterministic_table_id;
    }

    public static void useDeterministicTableID(boolean value)
    {
        conf.use_deterministic_table_id = value;
    }

    public static void enableHintsForDC(String dc)
    {
        conf.hinted_handoff_disabled_datacenters.remove(dc);
    }

    public static void disableHintsForDC(String dc)
    {
        conf.hinted_handoff_disabled_datacenters.add(dc);
    }

    public static void setMaxHintWindow(int ms)
    {
        conf.max_hint_window = SmallestDurationMilliseconds.inMilliseconds(ms);
    }

    public static int getMaxHintWindow()
    {
        return conf.max_hint_window.toMillisecondsAsInt();
    }

    public static void setMaxHintsSizePerHostInMb(int value)
    {
        conf.max_hints_size_per_host = DataStorageSpec.inMebibytes(value);
    }

    public static int getMaxHintsSizePerHostInMb()
    {
        return conf.max_hints_size_per_host.toMebibytesAsInt();
    }

    public static long getMaxHintsSizePerHost()
    {
        return conf.max_hints_size_per_host.toBytes();
    }

    public static File getHintsDirectory()
    {
        return new File(conf.hints_directory);
    }

    public static boolean hintWindowPersistentEnabled()
    {
        return conf.hint_window_persistent_enabled;
    }

    public static File getSerializedCachePath(CacheType cacheType, String version, String extension)
    {
        String name = cacheType.toString()
                + (version == null ? "" : '-' + version + '.' + extension);
        return new File(conf.saved_caches_directory, name);
    }

    public static int getDynamicUpdateInterval()
    {
        return conf.dynamic_snitch_update_interval.toMillisecondsAsInt();
    }
    public static void setDynamicUpdateInterval(int dynamicUpdateInterval)
    {
        conf.dynamic_snitch_update_interval = SmallestDurationMilliseconds.inMilliseconds(dynamicUpdateInterval);
    }

    public static int getDynamicResetInterval()
    {
        return conf.dynamic_snitch_reset_interval.toMillisecondsAsInt();
    }
    public static void setDynamicResetInterval(int dynamicResetInterval)
    {
        conf.dynamic_snitch_reset_interval = SmallestDurationMilliseconds.inMilliseconds(dynamicResetInterval);
    }

    public static double getDynamicBadnessThreshold()
    {
        return conf.dynamic_snitch_badness_threshold;
    }

    public static void setDynamicBadnessThreshold(double dynamicBadnessThreshold)
    {
        conf.dynamic_snitch_badness_threshold = dynamicBadnessThreshold;
    }

    public static EncryptionOptions.ServerEncryptionOptions getInternodeMessagingEncyptionOptions()
    {
        return conf.server_encryption_options;
    }

    public static void setInternodeMessagingEncyptionOptions(EncryptionOptions.ServerEncryptionOptions encryptionOptions)
    {
        conf.server_encryption_options = encryptionOptions;
    }

    public static EncryptionOptions getNativeProtocolEncryptionOptions()
    {
        return conf.client_encryption_options;
    }

    @VisibleForTesting
    public static void updateNativeProtocolEncryptionOptions(Function<EncryptionOptions, EncryptionOptions> update)
    {
        conf.client_encryption_options = update.apply(conf.client_encryption_options);
    }

    public static int getHintedHandoffThrottleInKiB()
    {
        return conf.hinted_handoff_throttle.toKibibytesAsInt();
    }

    public static void setHintedHandoffThrottleInKiB(int throttleInKiB)
    {
        conf.hinted_handoff_throttle = SmallestDataStorageKibibytes.inKibibytes(throttleInKiB);
    }

    public static int getBatchlogReplayThrottleInKiB()
    {
        return conf.batchlog_replay_throttle.toKibibytesAsInt();
    }

    public static void setBatchlogReplayThrottleInKiB(int throttleInKiB)
    {
        conf.batchlog_replay_throttle = SmallestDataStorageKibibytes.inKibibytes(throttleInKiB);
    }

    public static int getMaxHintsDeliveryThreads()
    {
        return conf.max_hints_delivery_threads;
    }

    public static int getHintsFlushPeriodInMS()
    {
        return conf.hints_flush_period.toMillisecondsAsInt();
    }

    public static long getMaxHintsFileSize()
    {
        return  conf.max_hints_file_size.toBytes();
    }

    public static ParameterizedClass getHintsCompression()
    {
        return conf.hints_compression;
    }

    public static void setHintsCompression(ParameterizedClass parameterizedClass)
    {
        conf.hints_compression = parameterizedClass;
    }

    public static boolean isAutoHintsCleanupEnabled()
    {
        return conf.auto_hints_cleanup_enabled;
    }

    public static void setAutoHintsCleanupEnabled(boolean value)
    {
        conf.auto_hints_cleanup_enabled = value;
    }

    public static boolean isIncrementalBackupsEnabled()
    {
        return conf.incremental_backups;
    }

    public static void setIncrementalBackupsEnabled(boolean value)
    {
        conf.incremental_backups = value;
    }

    public static boolean getFileCacheEnabled()
    {
        return conf.file_cache_enabled;
    }

    public static int getFileCacheSizeInMiB()
    {
        if (conf.file_cache_size == null)
        {
            // In client mode the value is not set.
            assert DatabaseDescriptor.isClientInitialized();
            return 0;
        }

        return conf.file_cache_size.toMebibytesAsInt();
    }

    public static int getNetworkingCacheSizeInMiB()
    {
        if (conf.networking_cache_size == null)
        {
            // In client mode the value is not set.
            assert DatabaseDescriptor.isClientInitialized();
            return 0;
        }
        return conf.networking_cache_size.toMebibytesAsInt();
    }

    public static boolean getFileCacheRoundUp()
    {
        if (conf.file_cache_round_up == null)
        {
            // In client mode the value is not set.
            assert DatabaseDescriptor.isClientInitialized();
            return false;
        }

        return conf.file_cache_round_up;
    }

    public static DiskOptimizationStrategy getDiskOptimizationStrategy()
    {
        return diskOptimizationStrategy;
    }

    public static double getDiskOptimizationEstimatePercentile()
    {
        return conf.disk_optimization_estimate_percentile;
    }

    public static long getTotalCommitlogSpaceInMiB()
    {
        return conf.commitlog_total_space.toMebibytes();
    }

    public static boolean shouldMigrateKeycacheOnCompaction()
    {
        return conf.key_cache_migrate_during_compaction;
    }

    public static void setMigrateKeycacheOnCompaction(boolean migrateCacheEntry)
    {
        conf.key_cache_migrate_during_compaction = migrateCacheEntry;
    }

    public static int getSSTablePreemptiveOpenIntervalInMiB()
    {
        return conf.sstable_preemptive_open_interval.toMebibytesAsInt();
    }

    public static void setSSTablePreemptiveOpenIntervalInMiB(int mib)
    {
        conf.sstable_preemptive_open_interval = SmallestDataStorageMebibytes.inMebibytes(mib);
    }

    public static boolean getTrickleFsync()
    {
        return conf.trickle_fsync;
    }

    public static int getTrickleFsyncIntervalInKiB()
    {
        return conf.trickle_fsync_interval.toKibibytesAsInt();
    }

    public static long getKeyCacheSizeInMiB()
    {
        return keyCacheSizeInMiB;
    }

    public static long getIndexSummaryCapacityInMiB()
    {
        return indexSummaryCapacityInMiB;
    }

    public static int getKeyCacheSavePeriod()
    {
        return conf.key_cache_save_period.toSecondsAsInt();
    }

    public static void setKeyCacheSavePeriod(int keyCacheSavePeriod)
    {
        conf.key_cache_save_period = SmallestDurationSeconds.inSeconds(keyCacheSavePeriod);
    }

    public static int getKeyCacheKeysToSave()
    {
        return conf.key_cache_keys_to_save;
    }

    public static void setKeyCacheKeysToSave(int keyCacheKeysToSave)
    {
        conf.key_cache_keys_to_save = keyCacheKeysToSave;
    }

    public static String getRowCacheClassName()
    {
        return conf.row_cache_class_name;
    }

    public static long getRowCacheSizeInMiB()
    {
        return conf.row_cache_size.toMebibytes();
    }

    @VisibleForTesting
    public static void setRowCacheSizeInMiB(long val)
    {
        conf.row_cache_size = SmallestDataStorageMebibytes.inMebibytes(val);
    }

    public static int getRowCacheSavePeriod()
    {
        return conf.row_cache_save_period.toSecondsAsInt();
    }

    public static void setRowCacheSavePeriod(int rowCacheSavePeriod)
    {
        conf.row_cache_save_period = SmallestDurationSeconds.inSeconds(rowCacheSavePeriod);
    }

    public static int getRowCacheKeysToSave()
    {
        return conf.row_cache_keys_to_save;
    }

    public static long getCounterCacheSizeInMiB()
    {
        return counterCacheSizeInMiB;
    }

    public static void setRowCacheKeysToSave(int rowCacheKeysToSave)
    {
        conf.row_cache_keys_to_save = rowCacheKeysToSave;
    }

    public static int getCounterCacheSavePeriod()
    {
        return conf.counter_cache_save_period.toSecondsAsInt();
    }

    public static void setCounterCacheSavePeriod(int counterCacheSavePeriod)
    {
        conf.counter_cache_save_period = SmallestDurationSeconds.inSeconds(counterCacheSavePeriod);
    }

    public static int getCacheLoadTimeout()
    {
        return conf.cache_load_timeout.toSecondsAsInt();
    }

    @VisibleForTesting
    public static void setCacheLoadTimeout(int seconds)
    {
        conf.cache_load_timeout = SmallestDurationSeconds.inSeconds(seconds);
    }

    public static int getCounterCacheKeysToSave()
    {
        return conf.counter_cache_keys_to_save;
    }

    public static void setCounterCacheKeysToSave(int counterCacheKeysToSave)
    {
        conf.counter_cache_keys_to_save = counterCacheKeysToSave;
    }

    public static int getStreamingKeepAlivePeriod()
    {
        return conf.streaming_keep_alive_period.toSecondsAsInt();
    }

    public static int getStreamingConnectionsPerHost()
    {
        return conf.streaming_connections_per_host;
    }

    public static boolean streamEntireSSTables()
    {
        return conf.stream_entire_sstables;
    }

    public static String getLocalDataCenter()
    {
        return localDC;
    }

    public static Comparator<Replica> getLocalComparator()
    {
        return localComparator;
    }

    public static Config.InternodeCompression internodeCompression()
    {
        return conf.internode_compression;
    }

    public static void setInternodeCompression(Config.InternodeCompression compression)
    {
        conf.internode_compression = compression;
    }

    public static boolean getInterDCTcpNoDelay()
    {
        return conf.inter_dc_tcp_nodelay;
    }

    public static long getMemtableHeapSpaceInMiB()
    {
        return conf.memtable_heap_space.toMebibytes();
    }

    public static long getMemtableOffheapSpaceInMiB()
    {
        return conf.memtable_offheap_space.toMebibytes();
    }

    public static Config.MemtableAllocationType getMemtableAllocationType()
    {
        return conf.memtable_allocation_type;
    }

    public static int getRepairSessionMaxTreeDepth()
    {
        return conf.repair_session_max_tree_depth;
    }

    public static void setRepairSessionMaxTreeDepth(int depth)
    {
        if (depth < 10)
            throw new ConfigurationException("Cannot set repair_session_max_tree_depth to " + depth +
                                             " which is < 10, doing nothing");
        else if (depth > 20)
            logger.warn("repair_session_max_tree_depth of " + depth + " > 20 could lead to excessive memory usage");

        conf.repair_session_max_tree_depth = depth;
    }

    public static int getRepairSessionSpaceInMiB()
    {
        return conf.repair_session_space.toMebibytesAsInt();
    }

    public static void setRepairSessionSpaceInMiB(int sizeInMiB)
    {
        if (sizeInMiB < 1)
            throw new ConfigurationException("Cannot set repair_session_space to " + sizeInMiB +
                                             " < 1 mebibyte");
        else if (sizeInMiB > (int) (Runtime.getRuntime().maxMemory() / (4 * 1048576)))
            logger.warn("A repair_session_space of " + conf.repair_session_space +
                        " is likely to cause heap pressure.");

        conf.repair_session_space = SmallestDataStorageMebibytes.inMebibytes(sizeInMiB);
    }

    public static Float getMemtableCleanupThreshold()
    {
        return conf.memtable_cleanup_threshold;
    }

    public static int getIndexSummaryResizeIntervalInMinutes()
    {
        return conf.index_summary_resize_interval.toMinutesAsInt();
    }

    public static boolean hasLargeAddressSpace()
    {
        // currently we just check if it's a 64bit arch, but any we only really care if the address space is large
        String datamodel = SUN_ARCH_DATA_MODEL.getString();
        if (datamodel != null)
        {
            switch (datamodel)
            {
                case "64": return true;
                case "32": return false;
            }
        }
        String arch = OS_ARCH.getString();
        return arch.contains("64") || arch.contains("sparcv9");
    }

    public static int getTracetypeRepairTTL()
    {
        return conf.trace_type_repair_ttl.toSecondsAsInt();
    }

    public static int getTracetypeQueryTTL()
    {
        return conf.trace_type_query_ttl.toSecondsAsInt();
    }

    public static long getPreparedStatementsCacheSizeMiB()
    {
        return preparedStatementsCacheSizeInMiB;
    }

    public static boolean enableUserDefinedFunctions()
    {
        return conf.user_defined_functions_enabled;
    }

    public static boolean enableScriptedUserDefinedFunctions()
    {
        return conf.scripted_user_defined_functions_enabled;
    }

    public static void enableScriptedUserDefinedFunctions(boolean enableScriptedUserDefinedFunctions)
    {
        conf.scripted_user_defined_functions_enabled = enableScriptedUserDefinedFunctions;
    }

    public static boolean enableUserDefinedFunctionsThreads()
    {
        return conf.user_defined_functions_threads_enabled;
    }

    public static long getUserDefinedFunctionWarnTimeout()
    {
        return conf.user_defined_function_warn_timeout_in_ms;
    }

    public static void setUserDefinedFunctionWarnTimeout(long userDefinedFunctionWarnTimeout)
    {
        conf.user_defined_function_warn_timeout_in_ms = userDefinedFunctionWarnTimeout;
    }

    public static boolean allowInsecureUDFs()
    {
        return conf.allow_insecure_udfs;
    }

    public static boolean allowExtraInsecureUDFs()
    {
        return conf.allow_extra_insecure_udfs;
    }

    public static boolean getMaterializedViewsEnabled()
    {
        return conf.materialized_views_enabled;
    }

    public static void setMaterializedViewsEnabled(boolean enableMaterializedViews)
    {
        conf.materialized_views_enabled = enableMaterializedViews;
    }

    public static boolean getSASIIndexesEnabled()
    {
        return conf.sasi_indexes_enabled;
    }

    public static void setSASIIndexesEnabled(boolean enableSASIIndexes)
    {
        conf.sasi_indexes_enabled = enableSASIIndexes;
    }

    public static boolean isTransientReplicationEnabled()
    {
        return conf.transient_replication_enabled;
    }

    public static void setTransientReplicationEnabledUnsafe(boolean enabled)
    {
        conf.transient_replication_enabled = enabled;
    }

    public static boolean enableDropCompactStorage()
    {
        return conf.drop_compact_storage_enabled;
    }

    @VisibleForTesting
    public static void setEnableDropCompactStorage(boolean enableDropCompactStorage)
    {
        conf.drop_compact_storage_enabled = enableDropCompactStorage;
    }

    public static long getUserDefinedFunctionFailTimeout()
    {
        return conf.user_defined_function_fail_timeout_in_ms;
    }

    public static void setUserDefinedFunctionFailTimeout(long userDefinedFunctionFailTimeout)
    {
        conf.user_defined_function_fail_timeout_in_ms = userDefinedFunctionFailTimeout;
    }

    public static Config.UserFunctionTimeoutPolicy getUserFunctionTimeoutPolicy()
    {
        return conf.user_function_timeout_policy;
    }

    public static void setUserFunctionTimeoutPolicy(Config.UserFunctionTimeoutPolicy userFunctionTimeoutPolicy)
    {
        conf.user_function_timeout_policy = userFunctionTimeoutPolicy;
    }

    public static long getGCLogThreshold()
    {
        return conf.gc_log_threshold.toMilliseconds();
    }

    public static EncryptionContext getEncryptionContext()
    {
        return encryptionContext;
    }

    public static long getGCWarnThreshold()
    {
        return conf.gc_warn_threshold.toMilliseconds();
    }

    public static boolean isCDCEnabled()
    {
        return conf.cdc_enabled;
    }

    @VisibleForTesting
    public static void setCDCEnabled(boolean cdc_enabled)
    {
        conf.cdc_enabled = cdc_enabled;
    }

    public static boolean getCDCBlockWrites()
    {
        return conf.cdc_block_writes;
    }

    public static void setCDCBlockWrites(boolean val)
    {
        conf.cdc_block_writes = val;
    }

    public static String getCDCLogLocation()
    {
        return conf.cdc_raw_directory;
    }

    public static int getCDCSpaceInMiB()
    {
        return conf.cdc_total_space.toMebibytesAsInt();
    }

    @VisibleForTesting
    public static void setCDCSpaceInMiB(int input)
    {
        conf.cdc_total_space = SmallestDataStorageMebibytes.inMebibytes(input);
    }

    public static int getCDCDiskCheckInterval()
    {
        return conf.cdc_free_space_check_interval.toMillisecondsAsInt();
    }

    @VisibleForTesting
    public static void setEncryptionContext(EncryptionContext ec)
    {
        encryptionContext = ec;
    }

    public static int searchConcurrencyFactor()
    {
        return searchConcurrencyFactor;
    }

    public static boolean isUnsafeSystem()
    {
        return unsafeSystem;
    }

    public static boolean diagnosticEventsEnabled()
    {
        return conf.diagnostic_events_enabled;
    }

    public static void setDiagnosticEventsEnabled(boolean enabled)
    {
        conf.diagnostic_events_enabled = enabled;
    }

    public static ConsistencyLevel getIdealConsistencyLevel()
    {
        return conf.ideal_consistency_level;
    }

    public static void setIdealConsistencyLevel(ConsistencyLevel cl)
    {
        conf.ideal_consistency_level = cl;
    }

    public static int getRepairCommandPoolSize()
    {
        return conf.repair_command_pool_size;
    }

    public static Config.RepairCommandPoolFullStrategy getRepairCommandPoolFullStrategy()
    {
        return conf.repair_command_pool_full_strategy;
    }

    public static FullQueryLoggerOptions getFullQueryLogOptions()
    {
        return  conf.full_query_logging_options;
    }

    public static boolean getBlockForPeersInRemoteDatacenters()
    {
        return conf.block_for_peers_in_remote_dcs;
    }

    public static int getBlockForPeersTimeoutInSeconds()
    {
        return conf.block_for_peers_timeout_in_secs;
    }

    public static boolean automaticSSTableUpgrade()
    {
        return conf.automatic_sstable_upgrade;
    }

    public static void setAutomaticSSTableUpgradeEnabled(boolean enabled)
    {
        if (conf.automatic_sstable_upgrade != enabled)
            logger.debug("Changing automatic_sstable_upgrade to {}", enabled);
        conf.automatic_sstable_upgrade = enabled;
    }

    public static int maxConcurrentAutoUpgradeTasks()
    {
        return conf.max_concurrent_automatic_sstable_upgrades;
    }

    public static void setMaxConcurrentAutoUpgradeTasks(int value)
    {
        if (conf.max_concurrent_automatic_sstable_upgrades != value)
            logger.debug("Changing max_concurrent_automatic_sstable_upgrades to {}", value);
        validateMaxConcurrentAutoUpgradeTasksConf(value);
        conf.max_concurrent_automatic_sstable_upgrades = value;
    }

    private static void validateMaxConcurrentAutoUpgradeTasksConf(int value)
    {
        if (value < 0)
            throw new ConfigurationException("max_concurrent_automatic_sstable_upgrades can't be negative");
        if (value > getConcurrentCompactors())
            logger.warn("max_concurrent_automatic_sstable_upgrades ({}) is larger than concurrent_compactors ({})", value, getConcurrentCompactors());
    }
    
    public static AuditLogOptions getAuditLoggingOptions()
    {
        return conf.audit_logging_options;
    }

    public static void setAuditLoggingOptions(AuditLogOptions auditLoggingOptions)
    {
        conf.audit_logging_options = new AuditLogOptions.Builder(auditLoggingOptions).build();
    }

    public static Config.CorruptedTombstoneStrategy getCorruptedTombstoneStrategy()
    {
        return conf.corrupted_tombstone_strategy;
    }

    public static void setCorruptedTombstoneStrategy(Config.CorruptedTombstoneStrategy strategy)
    {
        conf.corrupted_tombstone_strategy = strategy;
    }

    public static boolean getRepairedDataTrackingForRangeReadsEnabled()
    {
        return conf.repaired_data_tracking_for_range_reads_enabled;
    }

    public static void setRepairedDataTrackingForRangeReadsEnabled(boolean enabled)
    {
        conf.repaired_data_tracking_for_range_reads_enabled = enabled;
    }

    public static boolean getRepairedDataTrackingForPartitionReadsEnabled()
    {
        return conf.repaired_data_tracking_for_partition_reads_enabled;
    }

    public static void setRepairedDataTrackingForPartitionReadsEnabled(boolean enabled)
    {
        conf.repaired_data_tracking_for_partition_reads_enabled = enabled;
    }

    public static boolean snapshotOnRepairedDataMismatch()
    {
        return conf.snapshot_on_repaired_data_mismatch;
    }

    public static void setSnapshotOnRepairedDataMismatch(boolean enabled)
    {
        conf.snapshot_on_repaired_data_mismatch = enabled;
    }

    public static boolean snapshotOnDuplicateRowDetection()
    {
        return conf.snapshot_on_duplicate_row_detection;
    }

    public static void setSnapshotOnDuplicateRowDetection(boolean enabled)
    {
        conf.snapshot_on_duplicate_row_detection = enabled;
    }

    public static boolean reportUnconfirmedRepairedDataMismatches()
    {
        return conf.report_unconfirmed_repaired_data_mismatches;
    }

    public static void reportUnconfirmedRepairedDataMismatches(boolean enabled)
    {
        conf.report_unconfirmed_repaired_data_mismatches = enabled;
    }

    public static boolean strictRuntimeChecks()
    {
        return strictRuntimeChecks;
    }

    public static boolean useOffheapMerkleTrees()
    {
        return conf.use_offheap_merkle_trees;
    }

    public static void useOffheapMerkleTrees(boolean value)
    {
        logger.info("Setting use_offheap_merkle_trees to {}", value);
        conf.use_offheap_merkle_trees = value;
    }

    public static Function<CommitLog, AbstractCommitLogSegmentManager> getCommitLogSegmentMgrProvider()
    {
        return commitLogSegmentMgrProvider;
    }

    public static void setCommitLogSegmentMgrProvider(Function<CommitLog, AbstractCommitLogSegmentManager> provider)
    {
        commitLogSegmentMgrProvider = provider;
    }

    /**
     * Ensures passed in configuration value is positive and will not overflow when converted to Bytes
     */
    private static void checkValidForByteConversion(final SmallestDataStorageKibibytes value, String name)
    {
        long valueInBytes = value.toBytes();
        if (valueInBytes < 0 || valueInBytes > Integer.MAX_VALUE)
        {
            throw new ConfigurationException(String.format("%s must be positive value < %dB, but was %dB",
                                                           name,
                                                           value.getUnit()
                                                                .convert(Integer.MAX_VALUE, DataStorageSpec.DataStorageUnit.BYTES),
                                                           valueInBytes),
                                             false);
        }
    }

    public static int getValidationPreviewPurgeHeadStartInSec()
    {
        int seconds = conf.validation_preview_purge_head_start_in_sec;
        return Math.max(seconds, 0);
    }

    public static boolean checkForDuplicateRowsDuringReads()
    {
        return conf.check_for_duplicate_rows_during_reads;
    }

    public static void setCheckForDuplicateRowsDuringReads(boolean enabled)
    {
        conf.check_for_duplicate_rows_during_reads = enabled;
    }

    public static boolean checkForDuplicateRowsDuringCompaction()
    {
        return conf.check_for_duplicate_rows_during_compaction;
    }

    public static void setCheckForDuplicateRowsDuringCompaction(boolean enabled)
    {
        conf.check_for_duplicate_rows_during_compaction = enabled;
    }

    public static int getRepairPendingCompactionRejectThreshold()
    {
        return conf.reject_repair_compaction_threshold;
    }

    public static void setRepairPendingCompactionRejectThreshold(int value)
    {
        conf.reject_repair_compaction_threshold = value;
    }

    public static int getInitialRangeTombstoneListAllocationSize()
    {
        return conf.initial_range_tombstone_list_allocation_size;
    }

    public static void setInitialRangeTombstoneListAllocationSize(int size)
    {
        conf.initial_range_tombstone_list_allocation_size = size;
    }

    public static double getRangeTombstoneListGrowthFactor()
    {
        return conf.range_tombstone_list_growth_factor;
    }

    public static void setRangeTombstoneListGrowthFactor(double resizeFactor)
    {
        conf.range_tombstone_list_growth_factor = resizeFactor;
    }

    public static boolean getAutocompactionOnStartupEnabled()
    {
        return conf.autocompaction_on_startup_enabled;
    }

    public static boolean autoOptimiseIncRepairStreams()
    {
        return conf.auto_optimise_inc_repair_streams;
    }

    public static void setAutoOptimiseIncRepairStreams(boolean enabled)
    {
        if (enabled != conf.auto_optimise_inc_repair_streams)
            logger.info("Changing auto_optimise_inc_repair_streams from {} to {}", conf.auto_optimise_inc_repair_streams, enabled);
        conf.auto_optimise_inc_repair_streams = enabled;
    }

    public static boolean autoOptimiseFullRepairStreams()
    {
        return conf.auto_optimise_full_repair_streams;
    }

    public static void setAutoOptimiseFullRepairStreams(boolean enabled)
    {
        if (enabled != conf.auto_optimise_full_repair_streams)
            logger.info("Changing auto_optimise_full_repair_streams from {} to {}", conf.auto_optimise_full_repair_streams, enabled);
        conf.auto_optimise_full_repair_streams = enabled;
    }

    public static boolean autoOptimisePreviewRepairStreams()
    {
        return conf.auto_optimise_preview_repair_streams;
    }

    public static void setAutoOptimisePreviewRepairStreams(boolean enabled)
    {
        if (enabled != conf.auto_optimise_preview_repair_streams)
            logger.info("Changing auto_optimise_preview_repair_streams from {} to {}", conf.auto_optimise_preview_repair_streams, enabled);
        conf.auto_optimise_preview_repair_streams = enabled;
    }

    @Deprecated
    public static int tableCountWarnThreshold()
    {
        return conf.table_count_warn_threshold;
    }

    @Deprecated // this warning threshold will be replaced by an equivalent guardrail
    public static void setTableCountWarnThreshold(int value)
    {
        conf.table_count_warn_threshold = value;
    }

    @Deprecated // this warning threshold will be replaced by an equivalent guardrail
    public static int keyspaceCountWarnThreshold()
    {
        return conf.keyspace_count_warn_threshold;
    }

    @Deprecated // this warning threshold will be replaced by an equivalent guardrail
    public static void setKeyspaceCountWarnThreshold(int value)
    {
        conf.keyspace_count_warn_threshold = value;
    }

    @Deprecated // this warning threshold will be replaced by an equivalent guardrail
    public static ConsistencyLevel getAuthWriteConsistencyLevel()
    {
        return ConsistencyLevel.valueOf(conf.auth_write_consistency_level);
    }

    public static ConsistencyLevel getAuthReadConsistencyLevel()
    {
        return ConsistencyLevel.valueOf(conf.auth_read_consistency_level);
    }

    public static void setAuthWriteConsistencyLevel(ConsistencyLevel cl)
    {
        conf.auth_write_consistency_level = cl.toString();
    }

    public static void setAuthReadConsistencyLevel(ConsistencyLevel cl)
    {
        conf.auth_read_consistency_level = cl.toString();
    }

    public static int getConsecutiveMessageErrorsThreshold()
    {
        return conf.consecutive_message_errors_threshold;
    }

    public static void setConsecutiveMessageErrorsThreshold(int value)
    {
        conf.consecutive_message_errors_threshold = value;
    }

    public static boolean getPartitionDenylistEnabled()
    {
        return conf.partition_denylist_enabled;
    }

    public static void setPartitionDenylistEnabled(boolean enabled)
    {
        conf.partition_denylist_enabled = enabled;
    }

    public static boolean getDenylistWritesEnabled()
    {
        return conf.denylist_writes_enabled;
    }

    public static void setDenylistWritesEnabled(boolean enabled)
    {
        conf.denylist_writes_enabled = enabled;
    }

    public static boolean getDenylistReadsEnabled()
    {
        return conf.denylist_reads_enabled;
    }

    public static void setDenylistReadsEnabled(boolean enabled)
    {
        conf.denylist_reads_enabled = enabled;
    }

    public static boolean getDenylistRangeReadsEnabled()
    {
        return conf.denylist_range_reads_enabled;
    }

    public static void setDenylistRangeReadsEnabled(boolean enabled)
    {
        conf.denylist_range_reads_enabled = enabled;
    }

    public static int getDenylistRefreshSeconds()
    {
        return conf.denylist_refresh.toSecondsAsInt();
    }

    public static void setDenylistRefreshSeconds(int seconds)
    {
        if (seconds <= 0)
            throw new IllegalArgumentException("denylist_refresh must be a positive integer.");

        conf.denylist_refresh = SmallestDurationSeconds.inSeconds(seconds);
    }

    public static int getDenylistInitialLoadRetrySeconds()
    {
        return conf.denylist_initial_load_retry.toSecondsAsInt();
    }

    public static void setDenylistInitialLoadRetrySeconds(int seconds)
    {
        if (seconds <= 0)
            throw new IllegalArgumentException("denylist_initial_load_retry must be a positive integer.");

        conf.denylist_initial_load_retry = SmallestDurationSeconds.inSeconds(seconds);
    }

    public static ConsistencyLevel getDenylistConsistencyLevel()
    {
        return conf.denylist_consistency_level;
    }

    public static void setDenylistConsistencyLevel(ConsistencyLevel cl)
    {
        conf.denylist_consistency_level = cl;
    }

    public static int getDenylistMaxKeysPerTable()
    {
        return conf.denylist_max_keys_per_table;
    }

    public static void setDenylistMaxKeysPerTable(int value)
    {
        if (value <= 0)
            throw new IllegalArgumentException("denylist_max_keys_per_table must be a positive integer.");
        conf.denylist_max_keys_per_table = value;
    }

    public static int getDenylistMaxKeysTotal()
    {
        return conf.denylist_max_keys_total;
    }

    public static void setDenylistMaxKeysTotal(int value)
    {
        if (value <= 0)
            throw new IllegalArgumentException("denylist_max_keys_total must be a positive integer.");
        conf.denylist_max_keys_total = value;
    }

    public static boolean getAuthCacheWarmingEnabled()
    {
        return conf.auth_cache_warming_enabled;
    }

    public static SubnetGroups getClientErrorReportingExclusions()
    {
        return conf.client_error_reporting_exclusions;
    }

    public static SubnetGroups getInternodeErrorReportingExclusions()
    {
        return conf.internode_error_reporting_exclusions;
    }

    public static boolean getTrackWarningsEnabled()
    {
        return conf.track_warnings.enabled;
    }

    public static void setTrackWarningsEnabled(boolean value)
    {
        conf.track_warnings.enabled = value;
    }

    public static long getCoordinatorReadSizeWarnThresholdKB()
    {
        return conf.track_warnings.coordinator_read_size.getWarnThresholdKb();
    }

    public static void setCoordinatorReadSizeWarnThresholdKB(long threshold)
    {
        conf.track_warnings.coordinator_read_size.setWarnThresholdKb(threshold);
    }

    public static long getCoordinatorReadSizeAbortThresholdKB()
    {
        return conf.track_warnings.coordinator_read_size.getAbortThresholdKb();
    }

    public static void setCoordinatorReadSizeAbortThresholdKB(long threshold)
    {
        conf.track_warnings.coordinator_read_size.setAbortThresholdKb(threshold);
    }

    public static long getLocalReadSizeWarnThresholdKb()
    {
        return conf.track_warnings.local_read_size.getWarnThresholdKb();
    }

    public static void setLocalReadSizeWarnThresholdKb(long value)
    {
        conf.track_warnings.local_read_size.setWarnThresholdKb(value);
    }

    public static long getLocalReadSizeAbortThresholdKb()
    {
        return conf.track_warnings.local_read_size.getAbortThresholdKb();
    }

    public static void setLocalReadSizeAbortThresholdKb(long value)
    {
        conf.track_warnings.local_read_size.setAbortThresholdKb(value);
    }

    public static int getRowIndexSizeWarnThresholdKiB()
    {
        return conf.track_warnings.row_index_size.getWarnThresholdKb();
    }

    public static void setRowIndexSizeWarnThresholdKiB(int value)
    {
        conf.track_warnings.row_index_size.setWarnThresholdKb(value);
    }

    public static int getRowIndexSizeAbortThresholdKiB()
    {
        return conf.track_warnings.row_index_size.getAbortThresholdKb();
    }

    public static void setRowIndexSizeAbortThresholdKiB(int value)
    {
        conf.track_warnings.row_index_size.setAbortThresholdKb(value);
    }

    public static int getDefaultKeyspaceRF() { return conf.default_keyspace_rf; }

    public static void setDefaultKeyspaceRF(int value) throws ConfigurationException
    {
        if (value < 1)
        {
            throw new ConfigurationException("default_keyspace_rf cannot be less than 1");
        }

        if (value < getMinimumKeyspaceRF())
        {
            throw new ConfigurationException(String.format("default_keyspace_rf to be set (%d) cannot be less than minimum_keyspace_rf (%d)", value, getMinimumKeyspaceRF()));
        }

        conf.default_keyspace_rf = value;
    }

    public static int getMinimumKeyspaceRF() { return conf.minimum_keyspace_rf; }

    public static void setMinimumKeyspaceRF(int value) throws ConfigurationException
    {
        if (value < 0)
        {
            throw new ConfigurationException("minimum_keyspace_rf cannot be negative");
        }

        if (value > getDefaultKeyspaceRF())
        {
            throw new ConfigurationException(String.format("minimum_keyspace_rf to be set (%d) cannot be greater than default_keyspace_rf (%d)", value, getDefaultKeyspaceRF()));
        }

        conf.minimum_keyspace_rf = value;
    }

    public static boolean getUseStatementsEnabled()
    {
        return conf.use_statements_enabled;
    }

    public static void setUseStatementsEnabled(boolean enabled)
    {
        if (enabled != conf.use_statements_enabled)
        {
            logger.info("Setting use_statements_enabled to {}", enabled);
            conf.use_statements_enabled = enabled;
        }
    }

    public static boolean getForceNewPreparedStatementBehaviour()
    {
        return conf.force_new_prepared_statement_behaviour;
    }

    public static void setForceNewPreparedStatementBehaviour(boolean value)
    {
        if (value != conf.force_new_prepared_statement_behaviour)
        {
            logger.info("Setting force_new_prepared_statement_behaviour to {}", value);
            conf.force_new_prepared_statement_behaviour = value;
        }
    }
}<|MERGE_RESOLUTION|>--- conflicted
+++ resolved
@@ -749,24 +749,15 @@
         if (conf.allow_extra_insecure_udfs)
             logger.warn("Allowing java.lang.System.* access in UDFs is dangerous and not recommended. Set allow_extra_insecure_udfs: false to disable.");
 
-<<<<<<< HEAD
+        if(conf.scripted_user_defined_functions_enabled)
+            logger.warn("JavaScript user-defined functions have been deprecated. You can still use them but the plan is to remove them in the next major version. For more information - CASSANDRA-17280");
+
         if (conf.commitlog_segment_size.toMebibytes() == 0)
             throw new ConfigurationException("commitlog_segment_size must be positive, but was "
-                    + conf.commitlog_segment_size.toString(), false);
+                                             + conf.commitlog_segment_size.toString(), false);
         else if (conf.commitlog_segment_size.toMebibytes() >= 2048)
             throw new ConfigurationException("commitlog_segment_size must be smaller than 2048, but was "
-                    + conf.commitlog_segment_size.toString(), false);
-=======
-        if(conf.enable_scripted_user_defined_functions)
-            logger.warn("JavaScript user-defined functions have been deprecated. You can still use them but the plan is to remove them in the next major version. For more information - CASSANDRA-17280");
-
-        if (conf.commitlog_segment_size_in_mb <= 0)
-            throw new ConfigurationException("commitlog_segment_size_in_mb must be positive, but was "
-                    + conf.commitlog_segment_size_in_mb, false);
-        else if (conf.commitlog_segment_size_in_mb >= 2048)
-            throw new ConfigurationException("commitlog_segment_size_in_mb must be smaller than 2048, but was "
-                    + conf.commitlog_segment_size_in_mb, false);
->>>>>>> 22a4ae16
+                                             + conf.commitlog_segment_size.toString(), false);
 
         if (conf.max_mutation_size == null)
             conf.max_mutation_size = SmallestDataStorageKibibytes.inKibibytes(conf.commitlog_segment_size.toKibibytes() / 2);
