--- conflicted
+++ resolved
@@ -731,7 +731,7 @@
                 throw new NumberFormatException(); // to escape duplicating error message
 
             // we need this assignment for the Settings virtual table - CASSANDRA-17734
-            conf.prepared_statements_cache_size_mb = preparedStatementsCacheSizeInMB;
+            conf.prepared_statements_cache_size = new DataStorageSpec.LongMebibytesBound(preparedStatementsCacheSizeInMiB);
         }
         catch (NumberFormatException e)
         {
@@ -750,7 +750,7 @@
                 throw new NumberFormatException(); // to escape duplicating error message
 
             // we need this assignment for the Settings Virtual Table - CASSANDRA-17734
-            conf.key_cache_size_in_mb = keyCacheSizeInMB;
+            conf.key_cache_size = new DataStorageSpec.LongMebibytesBound(keyCacheSizeInMiB);
         }
         catch (NumberFormatException e)
         {
@@ -791,7 +791,7 @@
         }
 
         // we need this assignment for the Settings virtual table - CASSANDRA-17735
-        conf.counter_cache_size_in_mb = counterCacheSizeInMB;
+        conf.counter_cache_size = new DataStorageSpec.LongMebibytesBound(counterCacheSizeInMiB);
 
         // if set to empty/"auto" then use 5% of Heap size
         indexSummaryCapacityInMiB = (conf.index_summary_capacity == null)
@@ -803,16 +803,7 @@
                                              + conf.index_summary_capacity.toString() + "', it should be a non-negative integer.", false);
 
         // we need this assignment for the Settings virtual table - CASSANDRA-17735
-<<<<<<< HEAD
         conf.index_summary_capacity = new DataStorageSpec.LongMebibytesBound(indexSummaryCapacityInMiB);
-=======
-        conf.index_summary_capacity_in_mb = indexSummaryCapacityInMB;
-
-        if (conf.user_defined_function_fail_timeout < 0)
-            throw new ConfigurationException("user_defined_function_fail_timeout must not be negative", false);
-        if (conf.user_defined_function_warn_timeout < 0)
-            throw new ConfigurationException("user_defined_function_warn_timeout must not be negative", false);
->>>>>>> 04901913
 
         if (conf.user_defined_functions_fail_timeout.toMilliseconds() < conf.user_defined_functions_warn_timeout.toMilliseconds())
             throw new ConfigurationException("user_defined_functions_warn_timeout must less than user_defined_function_fail_timeout", false);
@@ -3483,7 +3474,7 @@
 
     public static void setGCLogThreshold(int gcLogThreshold)
     {
-        conf.gc_log_threshold_in_ms = gcLogThreshold;
+        conf.gc_log_threshold = new DurationSpec.IntMillisecondsBound(gcLogThreshold);
     }
 
     public static EncryptionContext getEncryptionContext()
@@ -3498,7 +3489,7 @@
 
     public static void setGCWarnThreshold(int threshold)
     {
-        conf.gc_warn_threshold_in_ms = threshold;
+        conf.gc_warn_threshold = new DurationSpec.IntMillisecondsBound(threshold);
     }
 
     public static boolean isCDCEnabled()
