--- conflicted
+++ resolved
@@ -81,11 +81,7 @@
     /**
      * Stream the given ranges to the target endpoint from each CF in the given keyspace.
     */
-<<<<<<< HEAD
-    public static void transferRanges(InetAddress target, Table table, Collection<Range<Token>> ranges, Runnable callback, OperationType type)
-=======
     public static void transferRanges(InetAddress target, Table table, Collection<Range<Token>> ranges, IStreamCallback callback, OperationType type)
->>>>>>> 3ee8682e
     {
         StreamOutSession session = StreamOutSession.create(table.name, target, callback);
         transferRanges(session, table.getColumnFamilyStores(), ranges, type);
