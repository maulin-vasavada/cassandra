/*
 * Licensed to the Apache Software Foundation (ASF) under one
 * or more contributor license agreements.  See the NOTICE file
 * distributed with this work for additional information
 * regarding copyright ownership.  The ASF licenses this file
 * to you under the Apache License, Version 2.0 (the
 * "License"); you may not use this file except in compliance
 * with the License.  You may obtain a copy of the License at
 *
 *     http://www.apache.org/licenses/LICENSE-2.0
 *
 * Unless required by applicable law or agreed to in writing, software
 * distributed under the License is distributed on an "AS IS" BASIS,
 * WITHOUT WARRANTIES OR CONDITIONS OF ANY KIND, either express or implied.
 * See the License for the specific language governing permissions and
 * limitations under the License.
 */
package org.apache.cassandra.service;

import java.net.InetAddress;
import java.util.Arrays;
import java.util.Collection;
import java.util.Collections;
import java.util.concurrent.TimeUnit;

import com.google.common.annotations.VisibleForTesting;

import org.slf4j.Logger;
import org.slf4j.LoggerFactory;

import io.netty.channel.EventLoopGroup;
import io.netty.channel.epoll.Epoll;
import io.netty.channel.epoll.EpollEventLoopGroup;
import io.netty.channel.nio.NioEventLoopGroup;
import io.netty.util.concurrent.EventExecutor;
import org.apache.cassandra.config.DatabaseDescriptor;
import org.apache.cassandra.metrics.ClientMetrics;
import org.apache.cassandra.transport.Message;
import org.apache.cassandra.transport.Server;
import org.apache.cassandra.utils.NativeLibrary;

/**
 * Handles native transport server lifecycle and associated resources. Lazily initialized.
 */
public class NativeTransportService
{

    private static final Logger logger = LoggerFactory.getLogger(NativeTransportService.class);

    private Collection<Server> servers = Collections.emptyList();

    private boolean initialized = false;
    private EventLoopGroup workerGroup;

    /**
     * Creates netty thread pools and event loops.
     */
    @VisibleForTesting
    synchronized void initialize()
    {
        if (initialized)
            return;

        if (useEpoll())
        {
            workerGroup = new EpollEventLoopGroup();
            logger.info("Netty using native Epoll event loop");
        }
        else
        {
            workerGroup = new NioEventLoopGroup();
            logger.info("Netty using Java NIO event loop");
        }

        int nativePort = DatabaseDescriptor.getNativeTransportPort();
        int nativePortSSL = DatabaseDescriptor.getNativeTransportPortSSL();
        InetAddress nativeAddr = DatabaseDescriptor.getRpcAddress();

        org.apache.cassandra.transport.Server.Builder builder = new org.apache.cassandra.transport.Server.Builder()
                                                                .withEventLoopGroup(workerGroup)
                                                                .withHost(nativeAddr);

        if (!DatabaseDescriptor.getNativeProtocolEncryptionOptions().enabled)
        {
            servers = Collections.singleton(builder.withSSL(false).withPort(nativePort).build());
        }
        else
        {
            if (nativePort != nativePortSSL)
            {
                // user asked for dedicated ssl port for supporting both non-ssl and ssl connections
                servers = Collections.unmodifiableList(
                                                      Arrays.asList(
                                                                   builder.withSSL(false).withPort(nativePort).build(),
                                                                   builder.withSSL(true).withPort(nativePortSSL).build()
                                                      )
                );
            }
            else
            {
                // ssl only mode using configured native port
                servers = Collections.singleton(builder.withSSL(true).withPort(nativePort).build());
            }
        }

<<<<<<< HEAD
        ClientMetrics.instance.init(servers);
=======
        // register metrics
        ClientMetrics.instance.init(servers);

        AuthMetrics.init();
>>>>>>> f5fe483d

        initialized = true;
    }

    /**
     * Starts native transport servers.
     */
    public void start()
    {
        initialize();
        servers.forEach(Server::start);
    }

    /**
     * Stops currently running native transport servers.
     */
    public void stop()
    {
        servers.forEach(Server::stop);
    }

    /**
     * Ultimately stops servers and closes all resources.
     */
    public void destroy()
    {
        stop();
        servers = Collections.emptyList();

        // shutdown executors used by netty for native transport server
        workerGroup.shutdownGracefully(3, 5, TimeUnit.SECONDS).awaitUninterruptibly();

        Message.Dispatcher.shutdown();
    }

    /**
     * @return intend to use epoll based event looping
     */
    public static boolean useEpoll()
    {
        final boolean enableEpoll = Boolean.parseBoolean(System.getProperty("cassandra.native.epoll.enabled", "true"));

        if (enableEpoll && !Epoll.isAvailable() && NativeLibrary.osType == NativeLibrary.OSType.LINUX)
            logger.warn("epoll not available", Epoll.unavailabilityCause());

        return enableEpoll && Epoll.isAvailable();
    }

    /**
     * @return true in case native transport server is running
     */
    public boolean isRunning()
    {
        for (Server server : servers)
            if (server.isRunning()) return true;
        return false;
    }

    @VisibleForTesting
    EventLoopGroup getWorkerGroup()
    {
        return workerGroup;
    }

    @VisibleForTesting
    Collection<Server> getServers()
    {
        return servers;
    }

    public void clearConnectionHistory()
    {
        for (Server server : servers)
            server.clearConnectionHistory();
    }
}<|MERGE_RESOLUTION|>--- conflicted
+++ resolved
@@ -32,7 +32,6 @@
 import io.netty.channel.epoll.Epoll;
 import io.netty.channel.epoll.EpollEventLoopGroup;
 import io.netty.channel.nio.NioEventLoopGroup;
-import io.netty.util.concurrent.EventExecutor;
 import org.apache.cassandra.config.DatabaseDescriptor;
 import org.apache.cassandra.metrics.ClientMetrics;
 import org.apache.cassandra.transport.Message;
@@ -103,14 +102,7 @@
             }
         }
 
-<<<<<<< HEAD
         ClientMetrics.instance.init(servers);
-=======
-        // register metrics
-        ClientMetrics.instance.init(servers);
-
-        AuthMetrics.init();
->>>>>>> f5fe483d
 
         initialized = true;
     }
